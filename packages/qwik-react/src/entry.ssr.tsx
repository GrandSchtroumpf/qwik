<<<<<<< HEAD
import { renderToStream, type RenderToStreamOptions } from '@qwik.dev/core/server';
import { manifest } from '@qwik-client-manifest';
=======
import { renderToStream, type RenderToStreamOptions } from '@builder.io/qwik/server';
>>>>>>> 23ed7db9
import { Root } from './root';

/** Server-Side Render method to be called by a server. */
export default function (opts: RenderToStreamOptions) {
  // Render the Root component to a string
  // Pass in the manifest that was generated from the client build
  return renderToStream(<Root />, opts);
}<|MERGE_RESOLUTION|>--- conflicted
+++ resolved
@@ -1,9 +1,4 @@
-<<<<<<< HEAD
 import { renderToStream, type RenderToStreamOptions } from '@qwik.dev/core/server';
-import { manifest } from '@qwik-client-manifest';
-=======
-import { renderToStream, type RenderToStreamOptions } from '@builder.io/qwik/server';
->>>>>>> 23ed7db9
 import { Root } from './root';
 
 /** Server-Side Render method to be called by a server. */
