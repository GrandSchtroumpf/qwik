--- conflicted
+++ resolved
@@ -1,10 +1,10 @@
+import type { CompileOptions } from '@mdx-js/mdx';
 import { SourceMapGenerator } from 'source-map';
+import { getExtension } from '../../utils/fs';
+import type { BuildContext } from '../types';
+import { parseFrontmatter } from './frontmatter';
 import { rehypePage, rehypeSlug, renameClassname, wrapTableWithDiv } from './rehype';
 import { rehypeSyntaxHighlight } from './syntax-highlight';
-import type { BuildContext } from '../types';
-import { parseFrontmatter } from './frontmatter';
-import { getExtension } from '../../utils/fs';
-import type { CompileOptions } from '@mdx-js/mdx';
 
 export async function createMdxTransformer(ctx: BuildContext): Promise<MdxTransform> {
   const { compile } = await import('@mdx-js/mdx');
@@ -69,11 +69,7 @@
       const file = new VFile({ value: code, path: id });
       const compiled = await compile(file, options);
       const output = String(compiled.value);
-<<<<<<< HEAD
       const addImport = `import { jsx } from '@qwik.dev/core';\n`;
-=======
-      const addImport = `import { jsx } from '@builder.io/qwik';\n`;
->>>>>>> 1fa3cc3b
       const newDefault = `
 const WrappedMdxContent = () => {
   const content = _createMdxContent({});
