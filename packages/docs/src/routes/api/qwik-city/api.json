--- conflicted
+++ resolved
@@ -55,11 +55,7 @@
       ],
       "kind": "TypeAlias",
       "content": "```typescript\nexport type ActionStore<RETURN, INPUT, OPTIONAL extends boolean = true> = {\n    readonly actionPath: string;\n    readonly isRunning: boolean;\n    readonly status?: number;\n    readonly formData: FormData | undefined;\n    readonly value: RETURN | undefined;\n    readonly submit: QRL<OPTIONAL extends true ? (form?: INPUT | FormData | SubmitEvent) => Promise<ActionReturn<RETURN>> : (form: INPUT | FormData | SubmitEvent) => Promise<ActionReturn<RETURN>>>;\n    readonly submitted: boolean;\n};\n```\n**References:** [ActionReturn](#actionreturn)",
-<<<<<<< HEAD
-      "editUrl": "https://github.com/QwikDev/qwik/tree/main/packages/qwik-city/runtime/src/types.ts",
-=======
-      "editUrl": "https://github.com/QwikDev/qwik/tree/main/packages/qwik-city/src/runtime/src/types.ts",
->>>>>>> 1583bb56
+      "editUrl": "https://github.com/QwikDev/qwik/tree/main/packages/qwik-city/src/runtime/src/types.ts",
       "mdFile": "qwik-city.actionstore.md"
     },
     {
@@ -255,11 +251,7 @@
       ],
       "kind": "Interface",
       "content": "```typescript\nexport interface FormProps<O, I> extends Omit<QwikJSX.IntrinsicElements['form'], 'action' | 'method'> \n```\n**Extends:** Omit&lt;QwikJSX.IntrinsicElements\\['form'\\], 'action' \\| 'method'&gt;\n\n\n<table><thead><tr><th>\n\nProperty\n\n\n</th><th>\n\nModifiers\n\n\n</th><th>\n\nType\n\n\n</th><th>\n\nDescription\n\n\n</th></tr></thead>\n<tbody><tr><td>\n\n[action?](#)\n\n\n</td><td>\n\n\n</td><td>\n\n[ActionStore](#actionstore)<!-- -->&lt;O, I, true \\| false&gt;\n\n\n</td><td>\n\n_(Optional)_ Reference to the action returned by `action()`<!-- -->.\n\n\n</td></tr>\n<tr><td>\n\n[key?](#)\n\n\n</td><td>\n\n\n</td><td>\n\nstring \\| number \\| null\n\n\n</td><td>\n\n_(Optional)_\n\n\n</td></tr>\n<tr><td>\n\n[onSubmit$?](#)\n\n\n</td><td>\n\n\n</td><td>\n\nQRLEventHandlerMulti&lt;SubmitEvent, HTMLFormElement&gt; \\| undefined\n\n\n</td><td>\n\n_(Optional)_ Event handler executed right when the form is submitted.\n\n\n</td></tr>\n<tr><td>\n\n[onSubmitCompleted$?](#)\n\n\n</td><td>\n\n\n</td><td>\n\nQRLEventHandlerMulti&lt;CustomEvent&lt;[FormSubmitCompletedDetail](#formsubmitsuccessdetail)<!-- -->&lt;O&gt;&gt;, HTMLFormElement&gt; \\| undefined\n\n\n</td><td>\n\n_(Optional)_ Event handler executed right after the action is executed successfully and returns some data.\n\n\n</td></tr>\n<tr><td>\n\n[reloadDocument?](#)\n\n\n</td><td>\n\n\n</td><td>\n\nboolean\n\n\n</td><td>\n\n_(Optional)_ When `true` the form submission will cause a full page reload, even if SPA mode is enabled and JS is available.\n\n\n</td></tr>\n<tr><td>\n\n[spaReset?](#)\n\n\n</td><td>\n\n\n</td><td>\n\nboolean\n\n\n</td><td>\n\n_(Optional)_ When `true` all the form inputs will be reset in SPA mode, just like happens in a full page form submission.\n\nDefaults to `false`\n\n\n</td></tr>\n</tbody></table>",
-<<<<<<< HEAD
-      "editUrl": "https://github.com/QwikDev/qwik/tree/main/packages/qwik-city/runtime/src/form-component.tsx",
-=======
       "editUrl": "https://github.com/QwikDev/qwik/tree/main/packages/qwik-city/src/runtime/src/form-component.tsx",
->>>>>>> 1583bb56
       "mdFile": "qwik-city.formprops.md"
     },
     {
@@ -651,11 +643,7 @@
       ],
       "kind": "TypeAlias",
       "content": "```typescript\nexport type RouteNavigate = QRL<(path?: string | number, options?: {\n    type?: Exclude<NavigationType, 'initial'>;\n    forceReload?: boolean;\n    replaceState?: boolean;\n    scroll?: boolean;\n} | boolean) => Promise<void>>;\n```\n**References:** [NavigationType](#navigationtype)",
-<<<<<<< HEAD
-      "editUrl": "https://github.com/QwikDev/qwik/tree/main/packages/qwik-city/runtime/src/types.ts",
-=======
-      "editUrl": "https://github.com/QwikDev/qwik/tree/main/packages/qwik-city/src/runtime/src/types.ts",
->>>>>>> 1583bb56
+      "editUrl": "https://github.com/QwikDev/qwik/tree/main/packages/qwik-city/src/runtime/src/types.ts",
       "mdFile": "qwik-city.routenavigate.md"
     },
     {
@@ -683,11 +671,7 @@
       ],
       "kind": "Function",
       "content": "```typescript\nserver$: <T extends ServerFunction>(qrl: T, options?: ServerConfig | undefined) => ServerQRL<T>\n```\n\n\n<table><thead><tr><th>\n\nParameter\n\n\n</th><th>\n\nType\n\n\n</th><th>\n\nDescription\n\n\n</th></tr></thead>\n<tbody><tr><td>\n\nqrl\n\n\n</td><td>\n\nT\n\n\n</td><td>\n\n\n</td></tr>\n<tr><td>\n\noptions\n\n\n</td><td>\n\nServerConfig \\| undefined\n\n\n</td><td>\n\n_(Optional)_\n\n\n</td></tr>\n</tbody></table>\n**Returns:**\n\n[ServerQRL](#serverqrl)<!-- -->&lt;T&gt;",
-<<<<<<< HEAD
-      "editUrl": "https://github.com/QwikDev/qwik/tree/main/packages/qwik-city/runtime/src/server-functions.ts",
-=======
-      "editUrl": "https://github.com/QwikDev/qwik/tree/main/packages/qwik-city/src/runtime/src/server-functions.ts",
->>>>>>> 1583bb56
+      "editUrl": "https://github.com/QwikDev/qwik/tree/main/packages/qwik-city/src/runtime/src/server-functions.ts",
       "mdFile": "qwik-city.server_.md"
     },
     {
@@ -701,11 +685,7 @@
       ],
       "kind": "TypeAlias",
       "content": "```typescript\nexport type ServerFunction = {\n    (this: RequestEventBase, ...args: any[]): any;\n    options?: ServerConfig;\n};\n```",
-<<<<<<< HEAD
-      "editUrl": "https://github.com/QwikDev/qwik/tree/main/packages/qwik-city/runtime/src/types.ts",
-=======
-      "editUrl": "https://github.com/QwikDev/qwik/tree/main/packages/qwik-city/src/runtime/src/types.ts",
->>>>>>> 1583bb56
+      "editUrl": "https://github.com/QwikDev/qwik/tree/main/packages/qwik-city/src/runtime/src/types.ts",
       "mdFile": "qwik-city.serverfunction.md"
     },
     {
