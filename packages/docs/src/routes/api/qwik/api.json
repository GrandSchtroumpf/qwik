--- conflicted
+++ resolved
@@ -1472,15 +1472,9 @@
         }
       ],
       "kind": "TypeAlias",
-<<<<<<< HEAD
-      "content": "Emitted by qwik-loader when a module was lazily loaded\n\n\n```typescript\nexport type QwikSymbolEvent = CustomEvent<{\n    qBase: string;\n    qManifest: string;\n    qVersion: string;\n    href: string;\n    symbol: string;\n    element: Element;\n    reqTime: number;\n}>;\n```",
+      "content": "Emitted by qwik-loader when a module was lazily loaded\n\n\n```typescript\nexport type QwikSymbolEvent = CustomEvent<{\n    symbol: string;\n    element: Element;\n    reqTime: number;\n    qBase?: string;\n    qManifest?: string;\n    qVersion?: string;\n    href?: string;\n}>;\n```",
       "editUrl": "https://github.com/QwikDev/qwik/tree/main/packages/qwik/src/core/shared/jsx/types/jsx-qwik-events.ts",
       "mdFile": "core.qwiksymbolevent.md"
-=======
-      "content": "Emitted by qwik-loader when a module was lazily loaded\n\n\n```typescript\nexport type QwikSymbolEvent = CustomEvent<{\n    symbol: string;\n    element: Element;\n    reqTime: number;\n    qBase?: string;\n    qManifest?: string;\n    qVersion?: string;\n    href?: string;\n}>;\n```",
-      "editUrl": "https://github.com/QwikDev/qwik/tree/main/packages/qwik/src/core/render/jsx/types/jsx-qwik-events.ts",
-      "mdFile": "qwik.qwiksymbolevent.md"
->>>>>>> 274d0386
     },
     {
       "name": "QwikTouchEvent",
