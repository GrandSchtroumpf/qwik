---
title: \@builder.io/qwik API Reference
---

# [API](/api) &rsaquo; @builder.io/qwik

## \_qrlSync

> This API is provided as an alpha preview for developers and may change based on feedback that we receive. Do not use this API in a production environment.

Extract function into a synchronously loadable QRL.

NOTE: Synchronous QRLs functions can't close over any variables, including exports.

```typescript
_qrlSync: <TYPE extends Function>(fn: TYPE, serializedFn?: string) =>
  SyncQRL<TYPE>;
```

<table><thead><tr><th>

Parameter

</th><th>

Type

</th><th>

Description

</th></tr></thead>
<tbody><tr><td>

fn

</td><td>

TYPE

</td><td>

Extracted function

</td></tr>
<tr><td>

serializedFn

</td><td>

string

</td><td>

_(Optional)_ Serialized function in string form.

</td></tr>
</tbody></table>
**Returns:**

[SyncQRL](#syncqrl)&lt;TYPE&gt;

[Edit this section](https://github.com/QwikDev/qwik/tree/main/packages/qwik/src/core/qrl/qrl.public.ts)

## "q:slot"

```typescript
'q:slot'?: string;
```

## "xlink:actuate"

```typescript
'xlink:actuate'?: string | undefined;
```

## "xlink:arcrole"

```typescript
'xlink:arcrole'?: string | undefined;
```

## "xlink:href"

```typescript
'xlink:href'?: string | undefined;
```

## "xlink:role"

```typescript
'xlink:role'?: string | undefined;
```

## "xlink:show"

```typescript
'xlink:show'?: string | undefined;
```

## "xlink:title"

```typescript
'xlink:title'?: string | undefined;
```

## "xlink:type"

```typescript
'xlink:type'?: string | undefined;
```

## "xml:base"

```typescript
'xml:base'?: string | undefined;
```

## "xml:lang"

```typescript
'xml:lang'?: string | undefined;
```

## "xml:space"

```typescript
'xml:space'?: string | undefined;
```

## "xmlns:xlink"

```typescript
'xmlns:xlink'?: string | undefined;
```

## $

Qwik Optimizer marker function.

Use `$(...)` to tell Qwik Optimizer to extract the expression in `$(...)` into a lazy-loadable resource referenced by `QRL`.

```typescript
$: <T>(expression: T) => QRL<T>;
```

<table><thead><tr><th>

Parameter

</th><th>

Type

</th><th>

Description

</th></tr></thead>
<tbody><tr><td>

expression

</td><td>

T

</td><td>

Expression which should be lazy loaded

</td></tr>
</tbody></table>
**Returns:**

[QRL](#qrl)&lt;T&gt;

[Edit this section](https://github.com/QwikDev/qwik/tree/main/packages/qwik/src/core/qrl/qrl.public.ts)

## AnchorHTMLAttributes

```typescript
export interface AnchorHTMLAttributes<T extends Element> extends Attrs<'a', T>
```

**Extends:** Attrs&lt;'a', T&gt;

[Edit this section](https://github.com/QwikDev/qwik/tree/main/packages/qwik/src/core/render/jsx/types/jsx-generated.ts)

## AreaHTMLAttributes

```typescript
export interface AreaHTMLAttributes<T extends Element> extends Attrs<'area', T>
```

**Extends:** Attrs&lt;'area', T&gt;

[Edit this section](https://github.com/QwikDev/qwik/tree/main/packages/qwik/src/core/render/jsx/types/jsx-generated.ts)

## AriaAttributes

TS defines these with the React syntax which is not compatible with Qwik. E.g. `ariaAtomic` instead of `aria-atomic`.

```typescript
export interface AriaAttributes
```

<table><thead><tr><th>

Property

</th><th>

Modifiers

</th><th>

Type

</th><th>

Description

</th></tr></thead>
<tbody><tr><td>

["aria-activedescendant"?](#)

</td><td>

</td><td>

string \| undefined

</td><td>

_(Optional)_ Identifies the currently active element when DOM focus is on a composite widget, textbox, group, or application.

</td></tr>
<tr><td>

["aria-atomic"?](#)

</td><td>

</td><td>

[Booleanish](#booleanish) \| undefined

</td><td>

_(Optional)_ Indicates whether assistive technologies will present all, or only parts of, the changed region based on the change notifications defined by the aria-relevant attribute.

</td></tr>
<tr><td>

["aria-autocomplete"?](#)

</td><td>

</td><td>

'none' \| 'inline' \| 'list' \| 'both' \| undefined

</td><td>

_(Optional)_ Indicates whether inputting text could trigger display of one or more predictions of the user's intended value for an input and specifies how predictions would be presented if they are made.

</td></tr>
<tr><td>

["aria-busy"?](#)

</td><td>

</td><td>

[Booleanish](#booleanish) \| undefined

</td><td>

_(Optional)_ Indicates an element is being modified and that assistive technologies MAY want to wait until the modifications are complete before exposing them to the user.

</td></tr>
<tr><td>

["aria-checked"?](#)

</td><td>

</td><td>

boolean \| 'false' \| 'mixed' \| 'true' \| undefined

</td><td>

_(Optional)_ Indicates the current "checked" state of checkboxes, radio buttons, and other widgets.

</td></tr>
<tr><td>

["aria-colcount"?](#)

</td><td>

</td><td>

number \| undefined

</td><td>

_(Optional)_ Defines the total number of columns in a table, grid, or treegrid.

</td></tr>
<tr><td>

["aria-colindex"?](#)

</td><td>

</td><td>

number \| undefined

</td><td>

_(Optional)_ Defines an element's column index or position with respect to the total number of columns within a table, grid, or treegrid.

</td></tr>
<tr><td>

["aria-colspan"?](#)

</td><td>

</td><td>

number \| undefined

</td><td>

_(Optional)_ Defines the number of columns spanned by a cell or gridcell within a table, grid, or treegrid.

</td></tr>
<tr><td>

["aria-controls"?](#)

</td><td>

</td><td>

string \| undefined

</td><td>

_(Optional)_ Identifies the element (or elements) whose contents or presence are controlled by the current element.

</td></tr>
<tr><td>

["aria-current"?](#)

</td><td>

</td><td>

boolean \| 'false' \| 'true' \| 'page' \| 'step' \| 'location' \| 'date' \| 'time' \| undefined

</td><td>

_(Optional)_ Indicates the element that represents the current item within a container or set of related elements.

</td></tr>
<tr><td>

["aria-describedby"?](#)

</td><td>

</td><td>

string \| undefined

</td><td>

_(Optional)_ Identifies the element (or elements) that describes the object.

</td></tr>
<tr><td>

["aria-details"?](#)

</td><td>

</td><td>

string \| undefined

</td><td>

_(Optional)_ Identifies the element that provides a detailed, extended description for the object.

</td></tr>
<tr><td>

["aria-disabled"?](#)

</td><td>

</td><td>

[Booleanish](#booleanish) \| undefined

</td><td>

_(Optional)_ Indicates that the element is perceivable but disabled, so it is not editable or otherwise operable.

</td></tr>
<tr><td>

["aria-dropeffect"?](#)

</td><td>

</td><td>

'none' \| 'copy' \| 'execute' \| 'link' \| 'move' \| 'popup' \| undefined

</td><td>

_(Optional)_ Indicates what functions can be performed when a dragged object is released on the drop target.

</td></tr>
<tr><td>

["aria-errormessage"?](#)

</td><td>

</td><td>

string \| undefined

</td><td>

_(Optional)_ Identifies the element that provides an error message for the object.

</td></tr>
<tr><td>

["aria-expanded"?](#)

</td><td>

</td><td>

[Booleanish](#booleanish) \| undefined

</td><td>

_(Optional)_ Indicates whether the element, or another grouping element it controls, is currently expanded or collapsed.

</td></tr>
<tr><td>

["aria-flowto"?](#)

</td><td>

</td><td>

string \| undefined

</td><td>

_(Optional)_ Identifies the next element (or elements) in an alternate reading order of content which, at the user's discretion, allows assistive technology to override the general default of reading in document source order.

</td></tr>
<tr><td>

["aria-grabbed"?](#)

</td><td>

</td><td>

[Booleanish](#booleanish) \| undefined

</td><td>

_(Optional)_ Indicates an element's "grabbed" state in a drag-and-drop operation.

</td></tr>
<tr><td>

["aria-haspopup"?](#)

</td><td>

</td><td>

boolean \| 'false' \| 'true' \| 'menu' \| 'listbox' \| 'tree' \| 'grid' \| 'dialog' \| undefined

</td><td>

_(Optional)_ Indicates the availability and type of interactive popup element, such as menu or dialog, that can be triggered by an element.

</td></tr>
<tr><td>

["aria-hidden"?](#)

</td><td>

</td><td>

[Booleanish](#booleanish) \| undefined

</td><td>

_(Optional)_ Indicates whether the element is exposed to an accessibility API.

</td></tr>
<tr><td>

["aria-invalid"?](#)

</td><td>

</td><td>

boolean \| 'false' \| 'true' \| 'grammar' \| 'spelling' \| undefined

</td><td>

_(Optional)_ Indicates the entered value does not conform to the format expected by the application.

</td></tr>
<tr><td>

["aria-keyshortcuts"?](#)

</td><td>

</td><td>

string \| undefined

</td><td>

_(Optional)_ Indicates keyboard shortcuts that an author has implemented to activate or give focus to an element.

</td></tr>
<tr><td>

["aria-label"?](#)

</td><td>

</td><td>

string \| undefined

</td><td>

_(Optional)_ Defines a string value that labels the current element.

</td></tr>
<tr><td>

["aria-labelledby"?](#)

</td><td>

</td><td>

string \| undefined

</td><td>

_(Optional)_ Identifies the element (or elements) that labels the current element.

</td></tr>
<tr><td>

["aria-level"?](#)

</td><td>

</td><td>

number \| undefined

</td><td>

_(Optional)_ Defines the hierarchical level of an element within a structure.

</td></tr>
<tr><td>

["aria-live"?](#)

</td><td>

</td><td>

'off' \| 'assertive' \| 'polite' \| undefined

</td><td>

_(Optional)_ Indicates that an element will be updated, and describes the types of updates the user agents, assistive technologies, and user can expect from the live region.

</td></tr>
<tr><td>

["aria-modal"?](#)

</td><td>

</td><td>

[Booleanish](#booleanish) \| undefined

</td><td>

_(Optional)_ Indicates whether an element is modal when displayed.

</td></tr>
<tr><td>

["aria-multiline"?](#)

</td><td>

</td><td>

[Booleanish](#booleanish) \| undefined

</td><td>

_(Optional)_ Indicates whether a text box accepts multiple lines of input or only a single line.

</td></tr>
<tr><td>

["aria-multiselectable"?](#)

</td><td>

</td><td>

[Booleanish](#booleanish) \| undefined

</td><td>

_(Optional)_ Indicates that the user may select more than one item from the current selectable descendants.

</td></tr>
<tr><td>

["aria-orientation"?](#)

</td><td>

</td><td>

'horizontal' \| 'vertical' \| undefined

</td><td>

_(Optional)_ Indicates whether the element's orientation is horizontal, vertical, or unknown/ambiguous.

</td></tr>
<tr><td>

["aria-owns"?](#)

</td><td>

</td><td>

string \| undefined

</td><td>

_(Optional)_ Identifies an element (or elements) in order to define a visual, functional, or contextual parent/child relationship between DOM elements where the DOM hierarchy cannot be used to represent the relationship.

</td></tr>
<tr><td>

["aria-placeholder"?](#)

</td><td>

</td><td>

string \| undefined

</td><td>

_(Optional)_ Defines a short hint (a word or short phrase) intended to aid the user with data entry when the control has no value. A hint could be a sample value or a brief description of the expected format.

</td></tr>
<tr><td>

["aria-posinset"?](#)

</td><td>

</td><td>

number \| undefined

</td><td>

_(Optional)_ Defines an element's number or position in the current set of listitems or treeitems. Not required if all elements in the set are present in the DOM.

</td></tr>
<tr><td>

["aria-pressed"?](#)

</td><td>

</td><td>

boolean \| 'false' \| 'mixed' \| 'true' \| undefined

</td><td>

_(Optional)_ Indicates the current "pressed" state of toggle buttons.

</td></tr>
<tr><td>

["aria-readonly"?](#)

</td><td>

</td><td>

[Booleanish](#booleanish) \| undefined

</td><td>

_(Optional)_ Indicates that the element is not editable, but is otherwise operable.

</td></tr>
<tr><td>

["aria-relevant"?](#)

</td><td>

</td><td>

'additions' \| 'additions removals' \| 'additions text' \| 'all' \| 'removals' \| 'removals additions' \| 'removals text' \| 'text' \| 'text additions' \| 'text removals' \| undefined

</td><td>

_(Optional)_ Indicates what notifications the user agent will trigger when the accessibility tree within a live region is modified.

</td></tr>
<tr><td>

["aria-required"?](#)

</td><td>

</td><td>

[Booleanish](#booleanish) \| undefined

</td><td>

_(Optional)_ Indicates that user input is required on the element before a form may be submitted.

</td></tr>
<tr><td>

["aria-roledescription"?](#)

</td><td>

</td><td>

string \| undefined

</td><td>

_(Optional)_ Defines a human-readable, author-localized description for the role of an element.

</td></tr>
<tr><td>

["aria-rowcount"?](#)

</td><td>

</td><td>

number \| undefined

</td><td>

_(Optional)_ Defines the total number of rows in a table, grid, or treegrid.

</td></tr>
<tr><td>

["aria-rowindex"?](#)

</td><td>

</td><td>

number \| undefined

</td><td>

_(Optional)_ Defines an element's row index or position with respect to the total number of rows within a table, grid, or treegrid.

</td></tr>
<tr><td>

["aria-rowspan"?](#)

</td><td>

</td><td>

number \| undefined

</td><td>

_(Optional)_ Defines the number of rows spanned by a cell or gridcell within a table, grid, or treegrid.

</td></tr>
<tr><td>

["aria-selected"?](#)

</td><td>

</td><td>

[Booleanish](#booleanish) \| undefined

</td><td>

_(Optional)_ Indicates the current "selected" state of various widgets.

</td></tr>
<tr><td>

["aria-setsize"?](#)

</td><td>

</td><td>

number \| undefined

</td><td>

_(Optional)_ Defines the number of items in the current set of listitems or treeitems. Not required if all elements in the set are present in the DOM.

</td></tr>
<tr><td>

["aria-sort"?](#)

</td><td>

</td><td>

'none' \| 'ascending' \| 'descending' \| 'other' \| undefined

</td><td>

_(Optional)_ Indicates if items in a table or grid are sorted in ascending or descending order.

</td></tr>
<tr><td>

["aria-valuemax"?](#)

</td><td>

</td><td>

number \| undefined

</td><td>

_(Optional)_ Defines the maximum allowed value for a range widget.

</td></tr>
<tr><td>

["aria-valuemin"?](#)

</td><td>

</td><td>

number \| undefined

</td><td>

_(Optional)_ Defines the minimum allowed value for a range widget.

</td></tr>
<tr><td>

["aria-valuenow"?](#)

</td><td>

</td><td>

number \| undefined

</td><td>

_(Optional)_ Defines the current value for a range widget.

</td></tr>
<tr><td>

["aria-valuetext"?](#)

</td><td>

</td><td>

string \| undefined

</td><td>

_(Optional)_ Defines the human readable text alternative of aria-valuenow for a range widget.

</td></tr>
</tbody></table>

[Edit this section](https://github.com/QwikDev/qwik/tree/main/packages/qwik/src/core/render/jsx/types/jsx-generated.ts)

## AriaRole

```typescript
export type AriaRole =
  | "alert"
  | "alertdialog"
  | "application"
  | "article"
  | "banner"
  | "button"
  | "cell"
  | "checkbox"
  | "columnheader"
  | "combobox"
  | "complementary"
  | "contentinfo"
  | "definition"
  | "dialog"
  | "directory"
  | "document"
  | "feed"
  | "figure"
  | "form"
  | "grid"
  | "gridcell"
  | "group"
  | "heading"
  | "img"
  | "link"
  | "list"
  | "listbox"
  | "listitem"
  | "log"
  | "main"
  | "marquee"
  | "math"
  | "menu"
  | "menubar"
  | "menuitem"
  | "menuitemcheckbox"
  | "menuitemradio"
  | "navigation"
  | "none"
  | "note"
  | "option"
  | "presentation"
  | "progressbar"
  | "radio"
  | "radiogroup"
  | "region"
  | "row"
  | "rowgroup"
  | "rowheader"
  | "scrollbar"
  | "search"
  | "searchbox"
  | "separator"
  | "slider"
  | "spinbutton"
  | "status"
  | "switch"
  | "tab"
  | "table"
  | "tablist"
  | "tabpanel"
  | "term"
  | "textbox"
  | "timer"
  | "toolbar"
  | "tooltip"
  | "tree"
  | "treegrid"
  | "treeitem"
  | (string & {});
```

[Edit this section](https://github.com/QwikDev/qwik/tree/main/packages/qwik/src/core/render/jsx/types/jsx-generated.ts)

## AudioHTMLAttributes

```typescript
export interface AudioHTMLAttributes<T extends Element> extends Attrs<'audio', T>
```

**Extends:** Attrs&lt;'audio', T&gt;

[Edit this section](https://github.com/QwikDev/qwik/tree/main/packages/qwik/src/core/render/jsx/types/jsx-generated.ts)

## BaseHTMLAttributes

```typescript
export interface BaseHTMLAttributes<T extends Element> extends Attrs<'base', T>
```

**Extends:** Attrs&lt;'base', T&gt;

[Edit this section](https://github.com/QwikDev/qwik/tree/main/packages/qwik/src/core/render/jsx/types/jsx-generated.ts)

## BlockquoteHTMLAttributes

```typescript
export interface BlockquoteHTMLAttributes<T extends Element> extends Attrs<'blockquote', T>
```

**Extends:** Attrs&lt;'blockquote', T&gt;

[Edit this section](https://github.com/QwikDev/qwik/tree/main/packages/qwik/src/core/render/jsx/types/jsx-generated.ts)

## Booleanish

```typescript
export type Booleanish = boolean | `${boolean}`;
```

[Edit this section](https://github.com/QwikDev/qwik/tree/main/packages/qwik/src/core/render/jsx/types/jsx-generated.ts)

## ButtonHTMLAttributes

```typescript
export interface ButtonHTMLAttributes<T extends Element> extends Attrs<'button', T>
```

**Extends:** Attrs&lt;'button', T&gt;

[Edit this section](https://github.com/QwikDev/qwik/tree/main/packages/qwik/src/core/render/jsx/types/jsx-generated.ts)

## cache

```typescript
cache(policyOrMilliseconds: number | 'immutable'): void;
```

<table><thead><tr><th>

Parameter

</th><th>

Type

</th><th>

Description

</th></tr></thead>
<tbody><tr><td>

policyOrMilliseconds

</td><td>

number \| 'immutable'

</td><td>

</td></tr>
</tbody></table>
**Returns:**

void

## CanvasHTMLAttributes

```typescript
export interface CanvasHTMLAttributes<T extends Element> extends Attrs<'canvas', T>
```

**Extends:** Attrs&lt;'canvas', T&gt;

[Edit this section](https://github.com/QwikDev/qwik/tree/main/packages/qwik/src/core/render/jsx/types/jsx-generated.ts)

## ClassList

A class list can be a string, a boolean, an array, or an object.

If it's an array, each item is a class list and they are all added.

If it's an object, then the keys are class name strings, and the values are booleans that determine if the class name string should be added or not.

```typescript
export type ClassList =
  | string
  | undefined
  | null
  | false
  | Record<string, boolean | string | number | null | undefined>
  | ClassList[];
```

**References:** [ClassList](#classlist)

[Edit this section](https://github.com/QwikDev/qwik/tree/main/packages/qwik/src/core/render/jsx/types/jsx-qwik-attributes.ts)

## cleanup

```typescript
cleanup(): void;
```

**Returns:**

void

## ColgroupHTMLAttributes

```typescript
export interface ColgroupHTMLAttributes<T extends Element> extends Attrs<'colgroup', T>
```

**Extends:** Attrs&lt;'colgroup', T&gt;

[Edit this section](https://github.com/QwikDev/qwik/tree/main/packages/qwik/src/core/render/jsx/types/jsx-generated.ts)

## ColHTMLAttributes

```typescript
export interface ColHTMLAttributes<T extends Element> extends Attrs<'col', T>
```

**Extends:** Attrs&lt;'col', T&gt;

[Edit this section](https://github.com/QwikDev/qwik/tree/main/packages/qwik/src/core/render/jsx/types/jsx-generated.ts)

## Component

Type representing the Qwik component.

`Component` is the type returned by invoking `component$`.

```tsx
interface MyComponentProps {
  someProp: string;
}
const MyComponent: Component<MyComponentProps> = component$(
  (props: MyComponentProps) => {
    return <span>{props.someProp}</span>;
  },
);
```

```typescript
export type Component<PROPS = unknown> = FunctionComponent<PublicProps<PROPS>>;
```

**References:** [FunctionComponent](#functioncomponent), [PublicProps](#publicprops)

[Edit this section](https://github.com/QwikDev/qwik/tree/main/packages/qwik/src/core/component/component.public.ts)

## component$

Declare a Qwik component that can be used to create UI.

Use `component$` to declare a Qwik component. A Qwik component is a special kind of component that allows the Qwik framework to lazy load and execute the component independently of other Qwik components as well as lazy load the component's life-cycle hooks and event handlers.

Side note: You can also declare regular (standard JSX) components that will have standard synchronous behavior.

Qwik component is a facade that describes how the component should be used without forcing the implementation of the component to be eagerly loaded. A minimum Qwik definition consists of:

### Example

An example showing how to create a counter component:

```tsx
export interface CounterProps {
  initialValue?: number;
  step?: number;
}
export const Counter = component$((props: CounterProps) => {
  const state = useStore({ count: props.initialValue || 0 });
  return (
    <div>
      <span>{state.count}</span>
      <button onClick$={() => (state.count += props.step || 1)}>+</button>
    </div>
  );
});
```

- `component$` is how a component gets declared. - `{ value?: number; step?: number }` declares the public (props) interface of the component. - `{ count: number }` declares the private (state) interface of the component.

The above can then be used like so:

```tsx
export const OtherComponent = component$(() => {
  return <Counter initialValue={100} />;
});
```

See also: `component`, `useCleanup`, `onResume`, `onPause`, `useOn`, `useOnDocument`, `useOnWindow`, `useStyles`

```typescript
component$: <PROPS = unknown>(onMount: OnRenderFn<PROPS>) => Component<PROPS>;
```

<table><thead><tr><th>

Parameter

</th><th>

Type

</th><th>

Description

</th></tr></thead>
<tbody><tr><td>

onMount

</td><td>

[OnRenderFn](#onrenderfn)&lt;PROPS&gt;

</td><td>

</td></tr>
</tbody></table>
**Returns:**

[Component](#component)&lt;PROPS&gt;

[Edit this section](https://github.com/QwikDev/qwik/tree/main/packages/qwik/src/core/component/component.public.ts)

## ComponentBaseProps

```typescript
export interface ComponentBaseProps
```

<table><thead><tr><th>

Property

</th><th>

Modifiers

</th><th>

Type

</th><th>

Description

</th></tr></thead>
<tbody><tr><td>

["q:slot"?](#componentbaseprops-_q_slot_)

</td><td>

</td><td>

string

</td><td>

_(Optional)_

</td></tr>
<tr><td>

[key?](#)

</td><td>

</td><td>

string \| number \| null \| undefined

</td><td>

_(Optional)_

</td></tr>
</tbody></table>

[Edit this section](https://github.com/QwikDev/qwik/tree/main/packages/qwik/src/core/render/jsx/types/jsx-qwik-attributes.ts)

## componentQrl

Declare a Qwik component that can be used to create UI.

Use `component$` to declare a Qwik component. A Qwik component is a special kind of component that allows the Qwik framework to lazy load and execute the component independently of other Qwik components as well as lazy load the component's life-cycle hooks and event handlers.

Side note: You can also declare regular (standard JSX) components that will have standard synchronous behavior.

Qwik component is a facade that describes how the component should be used without forcing the implementation of the component to be eagerly loaded. A minimum Qwik definition consists of:

### Example

An example showing how to create a counter component:

```tsx
export interface CounterProps {
  initialValue?: number;
  step?: number;
}
export const Counter = component$((props: CounterProps) => {
  const state = useStore({ count: props.initialValue || 0 });
  return (
    <div>
      <span>{state.count}</span>
      <button onClick$={() => (state.count += props.step || 1)}>+</button>
    </div>
  );
});
```

- `component$` is how a component gets declared. - `{ value?: number; step?: number }` declares the public (props) interface of the component. - `{ count: number }` declares the private (state) interface of the component.

The above can then be used like so:

```tsx
export const OtherComponent = component$(() => {
  return <Counter initialValue={100} />;
});
```

See also: `component`, `useCleanup`, `onResume`, `onPause`, `useOn`, `useOnDocument`, `useOnWindow`, `useStyles`

```typescript
componentQrl: <PROPS extends Record<any, any>>(
  componentQrl: QRL<OnRenderFn<PROPS>>,
) => Component<PROPS>;
```

<table><thead><tr><th>

Parameter

</th><th>

Type

</th><th>

Description

</th></tr></thead>
<tbody><tr><td>

componentQrl

</td><td>

[QRL](#qrl)&lt;[OnRenderFn](#onrenderfn)&lt;PROPS&gt;&gt;

</td><td>

</td></tr>
</tbody></table>
**Returns:**

[Component](#component)&lt;PROPS&gt;

[Edit this section](https://github.com/QwikDev/qwik/tree/main/packages/qwik/src/core/component/component.public.ts)

## ComputedFn

```typescript
export type ComputedFn<T> = () => T;
```

[Edit this section](https://github.com/QwikDev/qwik/tree/main/packages/qwik/src/core/use/use-task.ts)

## ContextId

ContextId is a typesafe ID for your context.

Context is a way to pass stores to the child components without prop-drilling.

Use `createContextId()` to create a `ContextId`. A `ContextId` is just a serializable identifier for the context. It is not the context value itself. See `useContextProvider()` and `useContext()` for the values. Qwik needs a serializable ID for the context so that the it can track context providers and consumers in a way that survives resumability.

### Example

```tsx
// Declare the Context type.
interface TodosStore {
  items: string[];
}
// Create a Context ID (no data is saved here.)
// You will use this ID to both create and retrieve the Context.
export const TodosContext = createContextId<TodosStore>("Todos");

// Example of providing context to child components.
export const App = component$(() => {
  useContextProvider(
    TodosContext,
    useStore<TodosStore>({
      items: ["Learn Qwik", "Build Qwik app", "Profit"],
    }),
  );

  return <Items />;
});

// Example of retrieving the context provided by a parent component.
export const Items = component$(() => {
  const todos = useContext(TodosContext);
  return (
    <ul>
      {todos.items.map((item) => (
        <li>{item}</li>
      ))}
    </ul>
  );
});
```

```typescript
export interface ContextId<STATE>
```

<table><thead><tr><th>

Property

</th><th>

Modifiers

</th><th>

Type

</th><th>

Description

</th></tr></thead>
<tbody><tr><td>

[\_\_brand_context_type\_\_](#)

</td><td>

`readonly`

</td><td>

STATE

</td><td>

Design-time property to store type information for the context.

</td></tr>
<tr><td>

[id](#)

</td><td>

`readonly`

</td><td>

string

</td><td>

A unique ID for the context.

</td></tr>
</tbody></table>

[Edit this section](https://github.com/QwikDev/qwik/tree/main/packages/qwik/src/core/use/use-context.ts)

## CorePlatform

Low-level API for platform abstraction.

Different platforms (browser, node, service workers) may have different ways of handling things such as `requestAnimationFrame` and imports. To make Qwik platform-independent Qwik uses the `CorePlatform` API to access the platform API.

`CorePlatform` also is responsible for importing symbols. The import map is different on the client (browser) then on the server. For this reason, the server has a manifest that is used to map symbols to javascript chunks. The manifest is encapsulated in `CorePlatform`, for this reason, the `CorePlatform` can't be global as there may be multiple applications running at server concurrently.

This is a low-level API and there should not be a need for you to access this.

```typescript
export interface CorePlatform
```

<table><thead><tr><th>

Property

</th><th>

Modifiers

</th><th>

Type

</th><th>

Description

</th></tr></thead>
<tbody><tr><td>

[chunkForSymbol](#)

</td><td>

</td><td>

(symbolName: string, chunk: string \| null, parent?: string) =&gt; readonly [symbol: string, chunk: string] \| undefined

</td><td>

Retrieve chunk name for the symbol.

When the application is running on the server the symbols may be imported from different files (as server build is typically a single javascript chunk.) For this reason, it is necessary to convert the chunks from server format to client (browser) format. This is done by looking up symbols (which are globally unique) in the manifest. (Manifest is the mapping of symbols to the client chunk names.)

</td></tr>
<tr><td>

[importSymbol](#)

</td><td>

</td><td>

(containerEl: Element \| undefined, url: string \| URL \| undefined \| null, symbol: string) =&gt; [ValueOrPromise](#valueorpromise)&lt;any&gt;

</td><td>

Retrieve a symbol value from QRL.

Qwik needs to lazy load data and closures. For this Qwik uses QRLs that are serializable references of resources that are needed. The QRLs contain all the information necessary to retrieve the reference using `importSymbol`.

Why not use `import()`? Because `import()` is relative to the current file, and the current file is always the Qwik framework. So QRLs have additional information that allows them to serialize imports relative to application base rather than the Qwik framework file.

</td></tr>
<tr><td>

[isServer](#)

</td><td>

</td><td>

boolean

</td><td>

True of running on the server platform.

</td></tr>
<tr><td>

[nextTick](#)

</td><td>

</td><td>

(fn: () =&gt; any) =&gt; Promise&lt;any&gt;

</td><td>

Perform operation on next tick.

</td></tr>
<tr><td>

[raf](#)

</td><td>

</td><td>

(fn: () =&gt; any) =&gt; Promise&lt;any&gt;

</td><td>

Perform operation on next request-animation-frame.

</td></tr>
</tbody></table>

[Edit this section](https://github.com/QwikDev/qwik/tree/main/packages/qwik/src/core/platform/types.ts)

## CorrectedToggleEvent

This corrects the TS definition for ToggleEvent

```typescript
export interface CorrectedToggleEvent extends Event
```

**Extends:** Event

<table><thead><tr><th>

Property

</th><th>

Modifiers

</th><th>

Type

</th><th>

Description

</th></tr></thead>
<tbody><tr><td>

[newState](#)

</td><td>

`readonly`

</td><td>

'open' \| 'closed'

</td><td>

</td></tr>
<tr><td>

[prevState](#)

</td><td>

`readonly`

</td><td>

'open' \| 'closed'

</td><td>

</td></tr>
</tbody></table>

[Edit this section](https://github.com/QwikDev/qwik/tree/main/packages/qwik/src/core/render/jsx/types/jsx-qwik-attributes.ts)

## createComputed$

> Warning: This API is now obsolete.
>
> This is a technology preview

Returns read-only signal that updates when signals used in the `ComputedFn` change. Unlike useComputed$, this is not a hook and it always creates a new signal.

```typescript
createComputed$: <T>(qrl: ComputedFn<T>) => Signal<Awaited<T>>;
```

<table><thead><tr><th>

Parameter

</th><th>

Type

</th><th>

Description

</th></tr></thead>
<tbody><tr><td>

qrl

</td><td>

[ComputedFn](#computedfn)&lt;T&gt;

</td><td>

</td></tr>
</tbody></table>
**Returns:**

[Signal](#signal)&lt;Awaited&lt;T&gt;&gt;

[Edit this section](https://github.com/QwikDev/qwik/tree/main/packages/qwik/src/core/use/use-task.ts)

## createComputedQrl

```typescript
createComputedQrl: <T>(qrl: QRL<ComputedFn<T>>) => Signal<Awaited<T>>;
```

<table><thead><tr><th>

Parameter

</th><th>

Type

</th><th>

Description

</th></tr></thead>
<tbody><tr><td>

qrl

</td><td>

[QRL](#qrl)&lt;[ComputedFn](#computedfn)&lt;T&gt;&gt;

</td><td>

</td></tr>
</tbody></table>
**Returns:**

[Signal](#signal)&lt;Awaited&lt;T&gt;&gt;

[Edit this section](https://github.com/QwikDev/qwik/tree/main/packages/qwik/src/core/use/use-task.ts)

## createContextId

Create a context ID to be used in your application. The name should be written with no spaces.

Context is a way to pass stores to the child components without prop-drilling.

Use `createContextId()` to create a `ContextId`. A `ContextId` is just a serializable identifier for the context. It is not the context value itself. See `useContextProvider()` and `useContext()` for the values. Qwik needs a serializable ID for the context so that the it can track context providers and consumers in a way that survives resumability.

### Example

```tsx
// Declare the Context type.
interface TodosStore {
  items: string[];
}
// Create a Context ID (no data is saved here.)
// You will use this ID to both create and retrieve the Context.
export const TodosContext = createContextId<TodosStore>("Todos");

// Example of providing context to child components.
export const App = component$(() => {
  useContextProvider(
    TodosContext,
    useStore<TodosStore>({
      items: ["Learn Qwik", "Build Qwik app", "Profit"],
    }),
  );

  return <Items />;
});

// Example of retrieving the context provided by a parent component.
export const Items = component$(() => {
  const todos = useContext(TodosContext);
  return (
    <ul>
      {todos.items.map((item) => (
        <li>{item}</li>
      ))}
    </ul>
  );
});
```

```typescript
createContextId: <STATE = unknown>(name: string) => ContextId<STATE>;
```

<table><thead><tr><th>

Parameter

</th><th>

Type

</th><th>

Description

</th></tr></thead>
<tbody><tr><td>

name

</td><td>

string

</td><td>

The name of the context.

</td></tr>
</tbody></table>
**Returns:**

[ContextId](#contextid)&lt;STATE&gt;

[Edit this section](https://github.com/QwikDev/qwik/tree/main/packages/qwik/src/core/use/use-context.ts)

## createSignal

> Warning: This API is now obsolete.
>
> This is a technology preview

Creates a signal.

If the initial state is a function, the function is invoked to calculate the actual initial state.

```typescript
createSignal: UseSignal;
```

[Edit this section](https://github.com/QwikDev/qwik/tree/main/packages/qwik/src/core/use/use-signal.ts)

## CSSProperties

```typescript
export interface CSSProperties extends CSS.Properties<string | number>, CSS.PropertiesHyphen<string | number>
```

**Extends:** CSS.Properties&lt;string \| number&gt;, CSS.PropertiesHyphen&lt;string \| number&gt;

[Edit this section](https://github.com/QwikDev/qwik/tree/main/packages/qwik/src/core/render/jsx/types/jsx-generated.ts)

## DataHTMLAttributes

```typescript
export interface DataHTMLAttributes<T extends Element> extends Attrs<'data', T>
```

**Extends:** Attrs&lt;'data', T&gt;

[Edit this section](https://github.com/QwikDev/qwik/tree/main/packages/qwik/src/core/render/jsx/types/jsx-generated.ts)

## DelHTMLAttributes

```typescript
export interface DelHTMLAttributes<T extends Element> extends Attrs<'del', T>
```

**Extends:** Attrs&lt;'del', T&gt;

[Edit this section](https://github.com/QwikDev/qwik/tree/main/packages/qwik/src/core/render/jsx/types/jsx-generated.ts)

## DetailsHTMLAttributes

```typescript
export interface DetailsHTMLAttributes<T extends Element> extends Attrs<'details', T>
```

**Extends:** Attrs&lt;'details', T&gt;

[Edit this section](https://github.com/QwikDev/qwik/tree/main/packages/qwik/src/core/render/jsx/types/jsx-generated.ts)

## DevJSX

```typescript
export interface DevJSX
```

<table><thead><tr><th>

Property

</th><th>

Modifiers

</th><th>

Type

</th><th>

Description

</th></tr></thead>
<tbody><tr><td>

[columnNumber](#)

</td><td>

</td><td>

number

</td><td>

</td></tr>
<tr><td>

[fileName](#)

</td><td>

</td><td>

string

</td><td>

</td></tr>
<tr><td>

[lineNumber](#)

</td><td>

</td><td>

number

</td><td>

</td></tr>
<tr><td>

[stack?](#)

</td><td>

</td><td>

string

</td><td>

_(Optional)_

</td></tr>
</tbody></table>

[Edit this section](https://github.com/QwikDev/qwik/tree/main/packages/qwik/src/core/render/jsx/types/jsx-node.ts)

## DialogHTMLAttributes

```typescript
export interface DialogHTMLAttributes<T extends Element> extends Attrs<'dialog', T>
```

**Extends:** Attrs&lt;'dialog', T&gt;

[Edit this section](https://github.com/QwikDev/qwik/tree/main/packages/qwik/src/core/render/jsx/types/jsx-generated.ts)

## DOMAttributes

The Qwik-specific attributes that DOM elements accept

```typescript
export interface DOMAttributes<EL extends Element> extends DOMAttributesBase<EL>, QwikEvents<EL>
```

**Extends:** DOMAttributesBase&lt;EL&gt;, QwikEvents&lt;EL&gt;

<table><thead><tr><th>

Property

</th><th>

Modifiers

</th><th>

Type

</th><th>

Description

</th></tr></thead>
<tbody><tr><td>

[class?](#)

</td><td>

</td><td>

[ClassList](#classlist) \| [Signal](#signal)&lt;[ClassList](#classlist)&gt; \| undefined

</td><td>

_(Optional)_

</td></tr>
</tbody></table>

[Edit this section](https://github.com/QwikDev/qwik/tree/main/packages/qwik/src/core/render/jsx/types/jsx-qwik-attributes.ts)

## EagernessOptions

```typescript
export type EagernessOptions = "visible" | "load" | "idle";
```

[Edit this section](https://github.com/QwikDev/qwik/tree/main/packages/qwik/src/core/use/use-task.ts)

## Element

```typescript
type Element = JSXOutput;
```

**References:** [JSXOutput](#jsxoutput)

## ElementChildrenAttribute

```typescript
interface ElementChildrenAttribute
```

<table><thead><tr><th>

Property

</th><th>

Modifiers

</th><th>

Type

</th><th>

Description

</th></tr></thead>
<tbody><tr><td>

[children](#)

</td><td>

</td><td>

[JSXChildren](#jsxchildren)

</td><td>

</td></tr>
</tbody></table>

## ElementType

```typescript
type ElementType = string | FunctionComponent<Record<any, any>>;
```

**References:** [FunctionComponent](#functioncomponent)

## EmbedHTMLAttributes

```typescript
export interface EmbedHTMLAttributes<T extends Element> extends Attrs<'embed', T>
```

**Extends:** Attrs&lt;'embed', T&gt;

[Edit this section](https://github.com/QwikDev/qwik/tree/main/packages/qwik/src/core/render/jsx/types/jsx-generated.ts)

## ErrorBoundaryStore

```typescript
export interface ErrorBoundaryStore
```

<table><thead><tr><th>

Property

</th><th>

Modifiers

</th><th>

Type

</th><th>

Description

</th></tr></thead>
<tbody><tr><td>

[error](#)

</td><td>

</td><td>

any \| undefined

</td><td>

</td></tr>
</tbody></table>

[Edit this section](https://github.com/QwikDev/qwik/tree/main/packages/qwik/src/core/render/error-handling.ts)

## event$

```typescript
event$: <T>(qrl: T) => QRL<T>;
```

<table><thead><tr><th>

Parameter

</th><th>

Type

</th><th>

Description

</th></tr></thead>
<tbody><tr><td>

qrl

</td><td>

T

</td><td>

</td></tr>
</tbody></table>
**Returns:**

[QRL](#qrl)&lt;T&gt;

[Edit this section](https://github.com/QwikDev/qwik/tree/main/packages/qwik/src/core/qrl/qrl.public.ts)

## EventHandler

A DOM event handler

```typescript
export type EventHandler<EV = Event, EL = Element> = {
  bivarianceHack(event: EV, element: EL): any;
}["bivarianceHack"];
```

[Edit this section](https://github.com/QwikDev/qwik/tree/main/packages/qwik/src/core/render/jsx/types/jsx-qwik-attributes.ts)

## eventQrl

```typescript
eventQrl: <T>(qrl: QRL<T>) => QRL<T>;
```

<table><thead><tr><th>

Parameter

</th><th>

Type

</th><th>

Description

</th></tr></thead>
<tbody><tr><td>

qrl

</td><td>

[QRL](#qrl)&lt;T&gt;

</td><td>

</td></tr>
</tbody></table>
**Returns:**

[QRL](#qrl)&lt;T&gt;

[Edit this section](https://github.com/QwikDev/qwik/tree/main/packages/qwik/src/core/qrl/qrl.public.ts)

## FieldsetHTMLAttributes

```typescript
export interface FieldsetHTMLAttributes<T extends Element> extends Attrs<'fieldset', T>
```

**Extends:** Attrs&lt;'fieldset', T&gt;

[Edit this section](https://github.com/QwikDev/qwik/tree/main/packages/qwik/src/core/render/jsx/types/jsx-generated.ts)

## FormHTMLAttributes

```typescript
export interface FormHTMLAttributes<T extends Element> extends Attrs<'form', T>
```

**Extends:** Attrs&lt;'form', T&gt;

[Edit this section](https://github.com/QwikDev/qwik/tree/main/packages/qwik/src/core/render/jsx/types/jsx-generated.ts)

## Fragment

```typescript
Fragment: FunctionComponent<{
  children?: any;
  key?: string | number | null;
}>;
```

[Edit this section](https://github.com/QwikDev/qwik/tree/main/packages/qwik/src/core/render/jsx/jsx-runtime.ts)

## FunctionComponent

Any function taking a props object that returns JSXOutput.

The `key`, `flags` and `dev` parameters are for internal use.

```typescript
export type FunctionComponent<P = unknown> = {
  renderFn(
    props: P,
    key: string | null,
    flags: number,
    dev?: DevJSX,
  ): JSXOutput;
}["renderFn"];
```

**References:** [DevJSX](#devjsx), [JSXOutput](#jsxoutput)

[Edit this section](https://github.com/QwikDev/qwik/tree/main/packages/qwik/src/core/render/jsx/types/jsx-node.ts)

## getDomContainer

```typescript
export declare function getDomContainer(
  element: Element | ElementVNode,
): IClientContainer;
```

<table><thead><tr><th>

Parameter

</th><th>

Type

</th><th>

Description

</th></tr></thead>
<tbody><tr><td>

element

</td><td>

Element \| ElementVNode

</td><td>

</td></tr>
</tbody></table>
**Returns:**

IClientContainer

[Edit this section](https://github.com/QwikDev/qwik/tree/main/packages/qwik/src/core/v2/client/dom-container.ts)

## getPlatform

Retrieve the `CorePlatform`.

The `CorePlatform` is also responsible for retrieving the Manifest, that contains mappings from symbols to javascript import chunks. For this reason, `CorePlatform` can't be global, but is specific to the application currently running. On server it is possible that many different applications are running in a single server instance, and for this reason the `CorePlatform` is associated with the application document.

```typescript
getPlatform: () => CorePlatform;
```

**Returns:**

[CorePlatform](#coreplatform)

[Edit this section](https://github.com/QwikDev/qwik/tree/main/packages/qwik/src/core/platform/platform.ts)

## h

The legacy transform, used in special cases like `<div {...props} key="key" />`. Note that the children are spread arguments, instead of a prop like in jsx() calls.

Also note that this disables optimizations.

```typescript
export declare function h<
  TYPE extends string | FunctionComponent<PROPS>,
  PROPS extends {} = {},
>(type: TYPE, props?: PROPS | null, ...children: any[]): JSXNode<TYPE>;
```

<table><thead><tr><th>

Parameter

</th><th>

Type

</th><th>

Description

</th></tr></thead>
<tbody><tr><td>

type

</td><td>

TYPE

</td><td>

</td></tr>
<tr><td>

props

</td><td>

PROPS \| null

</td><td>

_(Optional)_

</td></tr>
<tr><td>

children

</td><td>

any[]

</td><td>

</td></tr>
</tbody></table>
**Returns:**

[JSXNode](#jsxnode)&lt;TYPE&gt;

[Edit this section](https://github.com/QwikDev/qwik/tree/main/packages/qwik/src/core/render/jsx/jsx-runtime.ts)

## HrHTMLAttributes

```typescript
export interface HrHTMLAttributes<T extends Element> extends Attrs<'hr', T>
```

**Extends:** Attrs&lt;'hr', T&gt;

[Edit this section](https://github.com/QwikDev/qwik/tree/main/packages/qwik/src/core/render/jsx/types/jsx-generated.ts)

## HTMLAttributeAnchorTarget

```typescript
export type HTMLAttributeAnchorTarget =
  | "_self"
  | "_blank"
  | "_parent"
  | "_top"
  | (string & {});
```

[Edit this section](https://github.com/QwikDev/qwik/tree/main/packages/qwik/src/core/render/jsx/types/jsx-generated.ts)

## HTMLAttributeReferrerPolicy

```typescript
export type HTMLAttributeReferrerPolicy = ReferrerPolicy;
```

[Edit this section](https://github.com/QwikDev/qwik/tree/main/packages/qwik/src/core/render/jsx/types/jsx-generated.ts)

## HTMLAttributes

```typescript
export interface HTMLAttributes<E extends Element> extends HTMLElementAttrs, DOMAttributes<E>
```

**Extends:** [HTMLElementAttrs](#htmlelementattrs), [DOMAttributes](#domattributes)&lt;E&gt;

[Edit this section](https://github.com/QwikDev/qwik/tree/main/packages/qwik/src/core/render/jsx/types/jsx-generated.ts)

## HTMLCrossOriginAttribute

```typescript
export type HTMLCrossOriginAttribute =
  | "anonymous"
  | "use-credentials"
  | ""
  | undefined;
```

[Edit this section](https://github.com/QwikDev/qwik/tree/main/packages/qwik/src/core/render/jsx/types/jsx-generated.ts)

## HTMLElementAttrs

```typescript
export interface HTMLElementAttrs extends HTMLAttributesBase, FilterBase<HTMLElement>
```

**Extends:** HTMLAttributesBase, FilterBase&lt;HTMLElement&gt;

[Edit this section](https://github.com/QwikDev/qwik/tree/main/packages/qwik/src/core/render/jsx/types/jsx-generated.ts)

## HtmlHTMLAttributes

```typescript
export interface HtmlHTMLAttributes<T extends Element> extends Attrs<'html', T>
```

**Extends:** Attrs&lt;'html', T&gt;

[Edit this section](https://github.com/QwikDev/qwik/tree/main/packages/qwik/src/core/render/jsx/types/jsx-generated.ts)

## HTMLInputAutocompleteAttribute

```typescript
export type HTMLInputAutocompleteAttribute =
  | "on"
  | "off"
  | "billing"
  | "shipping"
  | "name"
  | "honorific-prefix"
  | "given-name"
  | "additional-name"
  | "family-name"
  | "honorific-suffix"
  | "nickname"
  | "username"
  | "new-password"
  | "current-password"
  | "one-time-code"
  | "organization-title"
  | "organization"
  | "street-address"
  | "address-line1"
  | "address-line2"
  | "address-line3"
  | "address-level4"
  | "address-level3"
  | "address-level2"
  | "address-level1"
  | "country"
  | "country-name"
  | "postal-code"
  | "cc-name"
  | "cc-given-name"
  | "cc-additional-name"
  | "cc-family-name"
  | "cc-number"
  | "cc-exp"
  | "cc-exp-month"
  | "cc-exp-year"
  | "cc-csc"
  | "cc-type"
  | "transaction-currency"
  | "transaction-amount"
  | "language"
  | "bday"
  | "bday-day"
  | "bday-month"
  | "bday-year"
  | "sex"
  | "url"
  | "photo";
```

[Edit this section](https://github.com/QwikDev/qwik/tree/main/packages/qwik/src/core/render/jsx/types/jsx-generated.ts)

## HTMLInputTypeAttribute

```typescript
export type HTMLInputTypeAttribute =
  | "button"
  | "checkbox"
  | "color"
  | "date"
  | "datetime-local"
  | "email"
  | "file"
  | "hidden"
  | "image"
  | "month"
  | "number"
  | "password"
  | "radio"
  | "range"
  | "reset"
  | "search"
  | "submit"
  | "tel"
  | "text"
  | "time"
  | "url"
  | "week"
  | (string & {});
```

[Edit this section](https://github.com/QwikDev/qwik/tree/main/packages/qwik/src/core/render/jsx/types/jsx-generated.ts)

## IframeHTMLAttributes

```typescript
export interface IframeHTMLAttributes<T extends Element> extends Attrs<'iframe', T>
```

**Extends:** Attrs&lt;'iframe', T&gt;

[Edit this section](https://github.com/QwikDev/qwik/tree/main/packages/qwik/src/core/render/jsx/types/jsx-generated.ts)

## ImgHTMLAttributes

```typescript
export interface ImgHTMLAttributes<T extends Element> extends Attrs<'img', T>
```

**Extends:** Attrs&lt;'img', T&gt;

[Edit this section](https://github.com/QwikDev/qwik/tree/main/packages/qwik/src/core/render/jsx/types/jsx-generated.ts)

## implicit$FirstArg

Create a `____$(...)` convenience method from `___(...)`.

It is very common for functions to take a lazy-loadable resource as a first argument. For this reason, the Qwik Optimizer automatically extracts the first argument from any function which ends in `$`.

This means that `foo$(arg0)` and `foo($(arg0))` are equivalent with respect to Qwik Optimizer. The former is just a shorthand for the latter.

For example, these function calls are equivalent:

- `component$(() => {...})` is same as `component($(() => {...}))`

```tsx
export function myApi(callback: QRL<() => void>): void {
  // ...
}

export const myApi$ = implicit$FirstArg(myApi);
// type of myApi$: (callback: () => void): void

// can be used as:
myApi$(() => console.log("callback"));

// will be transpiled to:
// FILE: <current file>
myApi(qrl("./chunk-abc.js", "callback"));

// FILE: chunk-abc.js
export const callback = () => console.log("callback");
```

```typescript
implicit$FirstArg: <FIRST, REST extends any[], RET>(
    fn: (qrl: QRL<FIRST>, ...rest: REST) => RET,
  ) =>
  (qrl: FIRST, ...rest: REST) =>
    RET;
```

<table><thead><tr><th>

Parameter

</th><th>

Type

</th><th>

Description

</th></tr></thead>
<tbody><tr><td>

fn

</td><td>

(qrl: [QRL](#qrl)&lt;FIRST&gt;, ...rest: REST) =&gt; RET

</td><td>

A function that should have its first argument automatically `$`.

</td></tr>
</tbody></table>
**Returns:**

((qrl: FIRST, ...rest: REST) =&gt; RET)

[Edit this section](https://github.com/QwikDev/qwik/tree/main/packages/qwik/src/core/util/implicit_dollar.ts)

## InputHTMLAttributes

```typescript
export type InputHTMLAttributes<T extends Element> = Attrs<
  "input",
  T,
  HTMLInputElement
>;
```

[Edit this section](https://github.com/QwikDev/qwik/tree/main/packages/qwik/src/core/render/jsx/types/jsx-generated.ts)

## InsHTMLAttributes

```typescript
export interface InsHTMLAttributes<T extends Element> extends Attrs<'ins', T>
```

**Extends:** Attrs&lt;'ins', T&gt;

[Edit this section](https://github.com/QwikDev/qwik/tree/main/packages/qwik/src/core/render/jsx/types/jsx-generated.ts)

## IntrinsicAttributes

```typescript
interface IntrinsicAttributes extends QwikIntrinsicAttributes
```

**Extends:** QwikIntrinsicAttributes

## IntrinsicElements

```typescript
export interface IntrinsicElements extends IntrinsicHTMLElements, IntrinsicSVGElements
```

**Extends:** IntrinsicHTMLElements, IntrinsicSVGElements

[Edit this section](https://github.com/QwikDev/qwik/tree/main/packages/qwik/src/core/render/jsx/types/jsx-generated.ts)

## isSignal

Checks if a given object is a `Signal`.

```typescript
isSignal: <T = unknown>(obj: any) => obj is Signal<T>
```

<table><thead><tr><th>

Parameter

</th><th>

Type

</th><th>

Description

</th></tr></thead>
<tbody><tr><td>

obj

</td><td>

any

</td><td>

The object to check if `Signal`.

</td></tr>
</tbody></table>
**Returns:**

obj is [Signal](#signal)&lt;T&gt;

Boolean - True if the object is a `Signal`.

[Edit this section](https://github.com/QwikDev/qwik/tree/main/packages/qwik/src/core/state/signal.ts)

## jsx

Used by the JSX transpilers to create a JSXNode. Note that the optimizer will not use this, instead using \_jsxSplit and \_jsxSorted directly.

```typescript
jsx: <T extends string | FunctionComponent<any>>(
  type: T,
  props: T extends FunctionComponent<infer PROPS> ? PROPS : Props,
  key?: string | number | null,
) => JSXNode<T>;
```

<table><thead><tr><th>

Parameter

</th><th>

Type

</th><th>

Description

</th></tr></thead>
<tbody><tr><td>

type

</td><td>

T

</td><td>

</td></tr>
<tr><td>

props

</td><td>

T extends [FunctionComponent](#functioncomponent)&lt;infer PROPS&gt; ? PROPS : Props

</td><td>

</td></tr>
<tr><td>

key

</td><td>

string \| number \| null

</td><td>

_(Optional)_

</td></tr>
</tbody></table>
**Returns:**

[JSXNode](#jsxnode)&lt;T&gt;

[Edit this section](https://github.com/QwikDev/qwik/tree/main/packages/qwik/src/core/render/jsx/jsx-runtime.ts)

## JSXChildren

```typescript
export type JSXChildren =
  | string
  | number
  | boolean
  | null
  | undefined
  | Function
  | RegExp
  | JSXChildren[]
  | Promise<JSXChildren>
  | Signal<JSXChildren>
  | JSXNode;
```

**References:** [JSXChildren](#jsxchildren), [Signal](#signal), [JSXNode](#jsxnode)

[Edit this section](https://github.com/QwikDev/qwik/tree/main/packages/qwik/src/core/render/jsx/types/jsx-qwik-attributes.ts)

## jsxDEV

```typescript
jsxDEV: <T extends string | FunctionComponent<Props>>(
  type: T,
  props: T extends FunctionComponent<infer PROPS> ? PROPS : Props,
  key: string | number | null | undefined,
  _isStatic: boolean,
  opts: JsxDevOpts,
  _ctx: unknown,
) => JSXNode<T>;
```

<table><thead><tr><th>

Parameter

</th><th>

Type

</th><th>

Description

</th></tr></thead>
<tbody><tr><td>

type

</td><td>

T

</td><td>

</td></tr>
<tr><td>

props

</td><td>

T extends [FunctionComponent](#functioncomponent)&lt;infer PROPS&gt; ? PROPS : Props

</td><td>

</td></tr>
<tr><td>

key

</td><td>

string \| number \| null \| undefined

</td><td>

</td></tr>
<tr><td>

\_isStatic

</td><td>

boolean

</td><td>

</td></tr>
<tr><td>

opts

</td><td>

JsxDevOpts

</td><td>

</td></tr>
<tr><td>

\_ctx

</td><td>

unknown

</td><td>

</td></tr>
</tbody></table>
**Returns:**

[JSXNode](#jsxnode)&lt;T&gt;

[Edit this section](https://github.com/QwikDev/qwik/tree/main/packages/qwik/src/core/render/jsx/jsx-runtime.ts)

## JSXNode

A JSX Node, an internal structure. You probably want to use `JSXOutput` instead.

```typescript
export interface JSXNode<T extends string | FunctionComponent | unknown = unknown>
```

<table><thead><tr><th>

Property

</th><th>

Modifiers

</th><th>

Type

</th><th>

Description

</th></tr></thead>
<tbody><tr><td>

[children](#)

</td><td>

</td><td>

[JSXChildren](#jsxchildren) \| null

</td><td>

</td></tr>
<tr><td>

[constProps](#)

</td><td>

</td><td>

Record&lt;any, unknown&gt; \| null

</td><td>

</td></tr>
<tr><td>

[dev?](#)

</td><td>

</td><td>

[DevJSX](#devjsx)

</td><td>

_(Optional)_

</td></tr>
<tr><td>

[flags](#)

</td><td>

</td><td>

number

</td><td>

</td></tr>
<tr><td>

[key](#)

</td><td>

</td><td>

string \| null

</td><td>

</td></tr>
<tr><td>

[props](#)

</td><td>

</td><td>

T extends [FunctionComponent](#functioncomponent)&lt;infer P&gt; ? P : Record&lt;any, unknown&gt;

</td><td>

</td></tr>
<tr><td>

[propsC](#)

</td><td>

</td><td>

T extends [FunctionComponent](#functioncomponent)&lt;infer P&gt; ? P : Record&lt;any, unknown&gt;

</td><td>

</td></tr>
<tr><td>

[type](#)

</td><td>

</td><td>

T

</td><td>

</td></tr>
<tr><td>

[varProps](#)

</td><td>

</td><td>

Record&lt;any, unknown&gt;

</td><td>

</td></tr>
</tbody></table>

[Edit this section](https://github.com/QwikDev/qwik/tree/main/packages/qwik/src/core/render/jsx/types/jsx-node.ts)

## JSXOutput

Any valid output for a component

```typescript
export type JSXOutput =
  | JSXNode
  | string
  | number
  | boolean
  | null
  | undefined
  | JSXOutput[];
```

**References:** [JSXNode](#jsxnode), [JSXOutput](#jsxoutput)

[Edit this section](https://github.com/QwikDev/qwik/tree/main/packages/qwik/src/core/render/jsx/types/jsx-node.ts)

## JSXTagName

```typescript
export type JSXTagName =
  | keyof HTMLElementTagNameMap
  | Omit<string, keyof HTMLElementTagNameMap>;
```

[Edit this section](https://github.com/QwikDev/qwik/tree/main/packages/qwik/src/core/render/jsx/types/jsx-qwik-attributes.ts)

## KeygenHTMLAttributes

> Warning: This API is now obsolete.
>
> in html5

```typescript
export interface KeygenHTMLAttributes<T extends Element> extends Attrs<'base', T>
```

**Extends:** Attrs&lt;'base', T&gt;

[Edit this section](https://github.com/QwikDev/qwik/tree/main/packages/qwik/src/core/render/jsx/types/jsx-generated.ts)

## KnownEventNames

The names of events that Qwik knows about. They are all lowercase, but on the JSX side, they are PascalCase for nicer DX. (`onAuxClick$` vs `onauxclick$`)

```typescript
export type KnownEventNames = LiteralUnion<AllEventKeys, string>;
```

[Edit this section](https://github.com/QwikDev/qwik/tree/main/packages/qwik/src/core/render/jsx/types/jsx-qwik-events.ts)

## LabelHTMLAttributes

```typescript
export interface LabelHTMLAttributes<T extends Element> extends Attrs<'label', T>
```

**Extends:** Attrs&lt;'label', T&gt;

[Edit this section](https://github.com/QwikDev/qwik/tree/main/packages/qwik/src/core/render/jsx/types/jsx-generated.ts)

## LiHTMLAttributes

```typescript
export interface LiHTMLAttributes<T extends Element> extends Attrs<'li', T>
```

**Extends:** Attrs&lt;'li', T&gt;

[Edit this section](https://github.com/QwikDev/qwik/tree/main/packages/qwik/src/core/render/jsx/types/jsx-generated.ts)

## LinkHTMLAttributes

```typescript
export interface LinkHTMLAttributes<T extends Element> extends Attrs<'link', T>
```

**Extends:** Attrs&lt;'link', T&gt;

[Edit this section](https://github.com/QwikDev/qwik/tree/main/packages/qwik/src/core/render/jsx/types/jsx-generated.ts)

## MapHTMLAttributes

```typescript
export interface MapHTMLAttributes<T extends Element> extends Attrs<'map', T>
```

**Extends:** Attrs&lt;'map', T&gt;

[Edit this section](https://github.com/QwikDev/qwik/tree/main/packages/qwik/src/core/render/jsx/types/jsx-generated.ts)

## MediaHTMLAttributes

```typescript
export interface MediaHTMLAttributes<T extends Element> extends HTMLAttributes<T>, Augmented<HTMLMediaElement, {
    crossOrigin?: HTMLCrossOriginAttribute;
}>
```

**Extends:** [HTMLAttributes](#htmlattributes)&lt;T&gt;, Augmented&lt;HTMLMediaElement, { crossOrigin?: [HTMLCrossOriginAttribute](#htmlcrossoriginattribute); }&gt;

<table><thead><tr><th>

Property

</th><th>

Modifiers

</th><th>

Type

</th><th>

Description

</th></tr></thead>
<tbody><tr><td>

[crossOrigin?](#)

</td><td>

</td><td>

[HTMLCrossOriginAttribute](#htmlcrossoriginattribute)

</td><td>

_(Optional)_

</td></tr>
</tbody></table>

[Edit this section](https://github.com/QwikDev/qwik/tree/main/packages/qwik/src/core/render/jsx/types/jsx-generated.ts)

## MenuHTMLAttributes

```typescript
export interface MenuHTMLAttributes<T extends Element> extends Attrs<'menu', T>
```

**Extends:** Attrs&lt;'menu', T&gt;

[Edit this section](https://github.com/QwikDev/qwik/tree/main/packages/qwik/src/core/render/jsx/types/jsx-generated.ts)

## MetaHTMLAttributes

```typescript
export interface MetaHTMLAttributes<T extends Element> extends Attrs<'meta', T>
```

**Extends:** Attrs&lt;'meta', T&gt;

[Edit this section](https://github.com/QwikDev/qwik/tree/main/packages/qwik/src/core/render/jsx/types/jsx-generated.ts)

## MeterHTMLAttributes

```typescript
export interface MeterHTMLAttributes<T extends Element> extends Attrs<'meter', T>
```

**Extends:** Attrs&lt;'meter', T&gt;

[Edit this section](https://github.com/QwikDev/qwik/tree/main/packages/qwik/src/core/render/jsx/types/jsx-generated.ts)

## NativeAnimationEvent

> Warning: This API is now obsolete.
>
> Use `AnimationEvent` and use the second argument to the handler function for the current event target

```typescript
export type NativeAnimationEvent = AnimationEvent;
```

[Edit this section](https://github.com/QwikDev/qwik/tree/main/packages/qwik/src/core/render/jsx/types/jsx-qwik-events.ts)

## NativeClipboardEvent

> Warning: This API is now obsolete.
>
> Use `ClipboardEvent` and use the second argument to the handler function for the current event target

```typescript
export type NativeClipboardEvent = ClipboardEvent;
```

[Edit this section](https://github.com/QwikDev/qwik/tree/main/packages/qwik/src/core/render/jsx/types/jsx-qwik-events.ts)

## NativeCompositionEvent

> Warning: This API is now obsolete.
>
> Use `CompositionEvent` and use the second argument to the handler function for the current event target

```typescript
export type NativeCompositionEvent = CompositionEvent;
```

[Edit this section](https://github.com/QwikDev/qwik/tree/main/packages/qwik/src/core/render/jsx/types/jsx-qwik-events.ts)

## NativeDragEvent

> Warning: This API is now obsolete.
>
> Use `DragEvent` and use the second argument to the handler function for the current event target

```typescript
export type NativeDragEvent = DragEvent;
```

[Edit this section](https://github.com/QwikDev/qwik/tree/main/packages/qwik/src/core/render/jsx/types/jsx-qwik-events.ts)

## NativeFocusEvent

> Warning: This API is now obsolete.
>
> Use `FocusEvent` and use the second argument to the handler function for the current event target

```typescript
export type NativeFocusEvent = FocusEvent;
```

[Edit this section](https://github.com/QwikDev/qwik/tree/main/packages/qwik/src/core/render/jsx/types/jsx-qwik-events.ts)

## NativeKeyboardEvent

> Warning: This API is now obsolete.
>
> Use `KeyboardEvent` and use the second argument to the handler function for the current event target

```typescript
export type NativeKeyboardEvent = KeyboardEvent;
```

[Edit this section](https://github.com/QwikDev/qwik/tree/main/packages/qwik/src/core/render/jsx/types/jsx-qwik-events.ts)

## NativeMouseEvent

> Warning: This API is now obsolete.
>
> Use `MouseEvent` and use the second argument to the handler function for the current event target

```typescript
export type NativeMouseEvent = MouseEvent;
```

[Edit this section](https://github.com/QwikDev/qwik/tree/main/packages/qwik/src/core/render/jsx/types/jsx-qwik-events.ts)

## NativePointerEvent

> Warning: This API is now obsolete.
>
> Use `PointerEvent` and use the second argument to the handler function for the current event target

```typescript
export type NativePointerEvent = PointerEvent;
```

[Edit this section](https://github.com/QwikDev/qwik/tree/main/packages/qwik/src/core/render/jsx/types/jsx-qwik-events.ts)

## NativeTouchEvent

> Warning: This API is now obsolete.
>
> Use `TouchEvent` and use the second argument to the handler function for the current event target

```typescript
export type NativeTouchEvent = TouchEvent;
```

[Edit this section](https://github.com/QwikDev/qwik/tree/main/packages/qwik/src/core/render/jsx/types/jsx-qwik-events.ts)

## NativeTransitionEvent

> Warning: This API is now obsolete.
>
> Use `TransitionEvent` and use the second argument to the handler function for the current event target

```typescript
export type NativeTransitionEvent = TransitionEvent;
```

[Edit this section](https://github.com/QwikDev/qwik/tree/main/packages/qwik/src/core/render/jsx/types/jsx-qwik-events.ts)

## NativeUIEvent

> Warning: This API is now obsolete.
>
> Use `UIEvent` and use the second argument to the handler function for the current event target

```typescript
export type NativeUIEvent = UIEvent;
```

[Edit this section](https://github.com/QwikDev/qwik/tree/main/packages/qwik/src/core/render/jsx/types/jsx-qwik-events.ts)

## NativeWheelEvent

> Warning: This API is now obsolete.
>
> Use `WheelEvent` and use the second argument to the handler function for the current event target

```typescript
export type NativeWheelEvent = WheelEvent;
```

[Edit this section](https://github.com/QwikDev/qwik/tree/main/packages/qwik/src/core/render/jsx/types/jsx-qwik-events.ts)

## noSerialize

Returned type of the `noSerialize()` function. It will be TYPE or undefined.

```typescript
export type NoSerialize<T> =
  | (T & {
      __no_serialize__: true;
    })
  | undefined;
```

[Edit this section](https://github.com/QwikDev/qwik/tree/main/packages/qwik/src/core/state/common.ts)

## NoSerialize

Returned type of the `noSerialize()` function. It will be TYPE or undefined.

```typescript
export type NoSerialize<T> =
  | (T & {
      __no_serialize__: true;
    })
  | undefined;
```

[Edit this section](https://github.com/QwikDev/qwik/tree/main/packages/qwik/src/core/state/common.ts)

## Numberish

```typescript
export type Numberish = number | `${number}`;
```

[Edit this section](https://github.com/QwikDev/qwik/tree/main/packages/qwik/src/core/render/jsx/types/jsx-generated.ts)

## ObjectHTMLAttributes

```typescript
export interface ObjectHTMLAttributes<T extends Element> extends Attrs<'object', T>
```

**Extends:** Attrs&lt;'object', T&gt;

[Edit this section](https://github.com/QwikDev/qwik/tree/main/packages/qwik/src/core/render/jsx/types/jsx-generated.ts)

## OlHTMLAttributes

```typescript
export interface OlHTMLAttributes<T extends Element> extends Attrs<'ol', T>
```

**Extends:** Attrs&lt;'ol', T&gt;

[Edit this section](https://github.com/QwikDev/qwik/tree/main/packages/qwik/src/core/render/jsx/types/jsx-generated.ts)

## OnRenderFn

```typescript
export type OnRenderFn<PROPS> = (props: PROPS) => JSXOutput;
```

**References:** [JSXOutput](#jsxoutput)

[Edit this section](https://github.com/QwikDev/qwik/tree/main/packages/qwik/src/core/component/component.public.ts)

## OnVisibleTaskOptions

```typescript
export interface OnVisibleTaskOptions
```

<table><thead><tr><th>

Property

</th><th>

Modifiers

</th><th>

Type

</th><th>

Description

</th></tr></thead>
<tbody><tr><td>

[strategy?](#)

</td><td>

</td><td>

[VisibleTaskStrategy](#visibletaskstrategy)

</td><td>

_(Optional)_ The strategy to use to determine when the "VisibleTask" should first execute.

- `intersection-observer`: the task will first execute when the element is visible in the viewport, under the hood it uses the IntersectionObserver API. - `document-ready`: the task will first execute when the document is ready, under the hood it uses the document `load` event. - `document-idle`: the task will first execute when the document is idle, under the hood it uses the requestIdleCallback API.

</td></tr>
</tbody></table>

[Edit this section](https://github.com/QwikDev/qwik/tree/main/packages/qwik/src/core/use/use-task.ts)

## OptgroupHTMLAttributes

```typescript
export interface OptgroupHTMLAttributes<T extends Element> extends Attrs<'optgroup', T>
```

**Extends:** Attrs&lt;'optgroup', T&gt;

[Edit this section](https://github.com/QwikDev/qwik/tree/main/packages/qwik/src/core/render/jsx/types/jsx-generated.ts)

## OptionHTMLAttributes

```typescript
export interface OptionHTMLAttributes<T extends Element> extends Attrs<'option', T>
```

**Extends:** Attrs&lt;'option', T&gt;

[Edit this section](https://github.com/QwikDev/qwik/tree/main/packages/qwik/src/core/render/jsx/types/jsx-generated.ts)

## OutputHTMLAttributes

```typescript
export interface OutputHTMLAttributes<T extends Element> extends Attrs<'output', T>
```

**Extends:** Attrs&lt;'output', T&gt;

[Edit this section](https://github.com/QwikDev/qwik/tree/main/packages/qwik/src/core/render/jsx/types/jsx-generated.ts)

## ParamHTMLAttributes

> Warning: This API is now obsolete.
>
> Old DOM API

```typescript
export interface ParamHTMLAttributes<T extends Element> extends Attrs<'base', T, HTMLParamElement>
```

**Extends:** Attrs&lt;'base', T, HTMLParamElement&gt;

[Edit this section](https://github.com/QwikDev/qwik/tree/main/packages/qwik/src/core/render/jsx/types/jsx-generated.ts)

## PrefetchGraph

> This API is provided as an alpha preview for developers and may change based on feedback that we receive. Do not use this API in a production environment.

Load the prefetch graph for the container.

Each Qwik container needs to include its own prefetch graph.

```typescript
PrefetchGraph: (opts?: {
  base?: string;
  manifestHash?: string;
  manifestURL?: string;
  nonce?: string;
<<<<<<< HEAD
}) => JSXNode<string>;
=======
}) => JSXNode<"script">;
>>>>>>> 1583bb56
```

<table><thead><tr><th>

Parameter

</th><th>

Type

</th><th>

Description

</th></tr></thead>
<tbody><tr><td>

opts

</td><td>

{ base?: string; manifestHash?: string; manifestURL?: string; nonce?: string; }

</td><td>

_(Optional)_ Options for the loading prefetch graph.

- `base` - Base of the graph. For a default installation this will default to the q:base value `/build/`. But if more than one MFE is installed on the page, then each MFE needs to have its own base. - `manifestHash` - Hash of the manifest file to load. If not provided the hash will be extracted from the container attribute `q:manifest-hash` and assume the default build file `${base}/q-bundle-graph-${manifestHash}.json`. - `manifestURL` - URL of the manifest file to load if non-standard bundle graph location name.

</td></tr>
</tbody></table>
**Returns:**

<<<<<<< HEAD
[JSXNode](#jsxnode)&lt;string&gt;
=======
[JSXNode](#jsxnode)&lt;"script"&gt;
>>>>>>> 1583bb56

[Edit this section](https://github.com/QwikDev/qwik/tree/main/packages/qwik/src/core/components/prefetch.ts)

## PrefetchServiceWorker

> This API is provided as an alpha preview for developers and may change based on feedback that we receive. Do not use this API in a production environment.

Install a service worker which will prefetch the bundles.

There can only be one service worker per page. Because there can be many separate Qwik Containers on the page each container needs to load its prefetch graph using `PrefetchGraph` component.

```typescript
PrefetchServiceWorker: (opts: {
  base?: string;
  scope?: string;
  path?: string;
  verbose?: boolean;
  fetchBundleGraph?: boolean;
  nonce?: string;
}) => JSXNode<"script">;
```

<table><thead><tr><th>

Parameter

</th><th>

Type

</th><th>

Description

</th></tr></thead>
<tbody><tr><td>

opts

</td><td>

{ base?: string; scope?: string; path?: string; verbose?: boolean; fetchBundleGraph?: boolean; nonce?: string; }

</td><td>

Options for the prefetch service worker.

<<<<<<< HEAD
- `base` - Base URL for the service worker. Default is `import.meta.env.BASE_URL`, which is defined by Vite's `config.base` and defaults to `/`. - `scope` - Base URL for when the service-worker will activate. Default is `/` - `path` - Path to the service worker. Default is `qwik-prefetch-service-worker.js` unless you pass a path that starts with a `/` then the base is ignored. Default is `qwik-prefetch-service-worker.js` - `verbose` - Verbose logging for the service worker installation. Default is `false` - `nonce` - Optional nonce value for security purposes, defaults to `undefined`.
=======
- `base` - Base URL for the service worker `import.meta.env.BASE_URL` or `/`. Default is `import.meta.env.BASE_URL` - `scope` - Base URL for when the service-worker will activate. Default is `/` - `path` - Path to the service worker. Default is `qwik-prefetch-service-worker.js` unless you pass a path that starts with a `/` then the base is ignored. Default is `qwik-prefetch-service-worker.js` - `verbose` - Verbose logging for the service worker installation. Default is `false` - `nonce` - Optional nonce value for security purposes, defaults to `undefined`.
>>>>>>> 1583bb56

</td></tr>
</tbody></table>
**Returns:**

[JSXNode](#jsxnode)&lt;'script'&gt;

[Edit this section](https://github.com/QwikDev/qwik/tree/main/packages/qwik/src/core/components/prefetch.ts)

## ProgressHTMLAttributes

```typescript
export interface ProgressHTMLAttributes<T extends Element> extends Attrs<'progress', T>
```

**Extends:** Attrs&lt;'progress', T&gt;

[Edit this section](https://github.com/QwikDev/qwik/tree/main/packages/qwik/src/core/render/jsx/types/jsx-generated.ts)

## PropFnInterface

> Warning: This API is now obsolete.
>
> Use `QRL<>` instead

```typescript
export type PropFnInterface<ARGS extends any[], RET> = {
  __qwik_serializable__?: any;
  (...args: ARGS): Promise<RET>;
};
```

[Edit this section](https://github.com/QwikDev/qwik/tree/main/packages/qwik/src/core/qrl/qrl.public.ts)

## PropFunction

Alias for `QRL<T>`. Of historic relevance only.

```typescript
export type PropFunction<T> = QRL<T>;
```

**References:** [QRL](#qrl)

[Edit this section](https://github.com/QwikDev/qwik/tree/main/packages/qwik/src/core/qrl/qrl.public.ts)

## PropFunctionProps

> Warning: This API is now obsolete.
>
> Use `QRL<>` on your function props instead

```typescript
export type PropFunctionProps<PROPS extends Record<any, any>> = {
  [K in keyof PROPS]: PROPS[K] extends undefined
    ? PROPS[K]
    : PROPS[K] extends ((...args: infer ARGS) => infer RET) | undefined
      ? PropFnInterface<ARGS, Awaited<RET>>
      : PROPS[K];
};
```

**References:** [PropFnInterface](#propfninterface)

[Edit this section](https://github.com/QwikDev/qwik/tree/main/packages/qwik/src/core/component/component.public.ts)

## PropsOf

Infers `Props` from the component or tag.

```typescript
export type PropsOf<COMP> = COMP extends string
  ? COMP extends keyof QwikIntrinsicElements
    ? QwikIntrinsicElements[COMP]
    : QwikIntrinsicElements["span"]
  : NonNullable<COMP> extends never
    ? never
    : COMP extends FunctionComponent<infer PROPS>
      ? PROPS extends Record<any, infer V>
        ? IsAny<V> extends true
          ? never
          : ObjectProps<PROPS>
        : COMP extends Component<infer OrigProps>
          ? ObjectProps<OrigProps>
          : PROPS
      : never;
```

**References:** [QwikIntrinsicElements](#qwikintrinsicelements), [FunctionComponent](#functioncomponent), [Component](#component)

```tsx
const Desc = component$(
  ({ desc, ...props }: { desc: string } & PropsOf<"div">) => {
    return <div {...props}>{desc}</div>;
  },
);

const TitleBox = component$(
  ({ title, ...props }: { title: string } & PropsOf<Box>) => {
    return (
      <Box {...props}>
        <h1>{title}</h1>
      </Box>
    );
  },
);
```

[Edit this section](https://github.com/QwikDev/qwik/tree/main/packages/qwik/src/core/component/component.public.ts)

## PublicProps

Extends the defined component PROPS, adding the default ones (children and q:slot) and allowing plain functions to QRL arguments.

```typescript
export type PublicProps<PROPS> = (PROPS extends Record<any, any>
  ? Omit<PROPS, `${string}$`> & _Only$<PROPS>
  : unknown extends PROPS
    ? {}
    : PROPS) &
  ComponentBaseProps &
  ComponentChildren<PROPS>;
```

**References:** [ComponentBaseProps](#componentbaseprops)

[Edit this section](https://github.com/QwikDev/qwik/tree/main/packages/qwik/src/core/component/component.public.ts)

## qrl

The `QRL` type represents a lazy-loadable AND serializable resource.

QRL stands for Qwik URL.

Use `QRL` when you want to refer to a lazy-loaded resource. `QRL`s are most often used for code (functions) but can also be used for other resources such as `string`s in the case of styles.

`QRL` is an opaque token that is generated by the Qwik Optimizer. (Do not rely on any properties in `QRL` as it may change between versions.)

\#\# Creating `QRL` references

Creating `QRL` is done using `$(...)` function. `$(...)` is a special marker for the Qwik Optimizer that marks that the code should be extracted into a lazy-loaded symbol.

```tsx
useOnDocument(
  "mousemove",
  $((event) => console.log("mousemove", event)),
);
```

In the above code, the Qwik Optimizer detects `$(...)` and transforms the code as shown below:

```tsx
// FILE: <current file>
useOnDocument("mousemove", qrl("./chunk-abc.js", "onMousemove"));

// FILE: chunk-abc.js
export const onMousemove = () => console.log("mousemove");
```

NOTE: `qrl(...)` is a result of Qwik Optimizer transformation. You should never have to invoke this function directly in your application. The `qrl(...)` function should be invoked only after the Qwik Optimizer transformation.

\#\# Using `QRL`s

Use `QRL` type in your application when you want to get a lazy-loadable reference to a resource (most likely a function).

```tsx
// Example of declaring a custom functions which takes callback as QRL.
export function useMyFunction(callback: QRL<() => void>) {
  doExtraStuff();
  // The callback passed to `onDocument` requires `QRL`.
  useOnDocument("mousemove", callback);
}
```

In the above example, the way to think about the code is that you are not asking for a callback function but rather a reference to a lazy-loadable callback function. Specifically, the function loading should be delayed until it is actually needed. In the above example, the function would not load until after a `mousemove` event on `document` fires.

\#\# Resolving `QRL` references

At times it may be necessary to resolve a `QRL` reference to the actual value. This can be performed using `QRL.resolve(..)` function.

```tsx
// Assume you have QRL reference to a greet function
const lazyGreet: QRL<() => void> = $(() => console.log("Hello World!"));

// Use `qrlImport` to load / resolve the reference.
const greet: () => void = await lazyGreet.resolve();

//  Invoke it
greet();
```

NOTE: `element` is needed because `QRL`s are relative and need a base location to resolve against. The base location is encoded in the HTML in the form of `<div q:base="/url">`.

\#\# `QRL.resolved`

Once `QRL.resolve()` returns, the value is stored under `QRL.resolved`. This allows the value to be used without having to await `QRL.resolve()` again.

\#\# Question: Why not just use `import()`?

At first glance, `QRL` serves the same purpose as `import()`. However, there are three subtle differences that need to be taken into account.

1. `QRL`s must be serializable into HTML. 2. `QRL`s must be resolved by framework relative to `q:base`. 3. `QRL`s must be able to capture lexically scoped variables. 4. `QRL`s encapsulate the difference between running with and without Qwik Optimizer. 5. `QRL`s allow expressing lazy-loaded boundaries without thinking about chunk and symbol names.

Let's assume that you intend to write code such as this:

```tsx
return <button onClick={() => (await import('./chunk-abc.js')).onClick}>
```

The above code needs to be serialized into DOM such as:

```
<div q:base="/build/">
  <button on:click="./chunk-abc.js#onClick">...</button>
</div>
```

1. Notice there is no easy way to extract chunk (`./chunk-abc.js`) and symbol (`onClick`) into HTML. 2. Notice that even if you could extract it, the `import('./chunk-abc.js')` would become relative to where the `import()` file is declared. Because it is our framework doing the load, the `./chunk-abc.js` would become relative to the framework file. This is not correct, as it should be relative to the original file generated by the bundler. 3. Next, the framework needs to resolve the `./chunk-abc.js` and needs a base location that is encoded in the HTML. 4. The QRL needs to be able to capture lexically scoped variables. (`import()` only allows loading top-level symbols which don't capture variables.) 5. As a developer, you don't want to think about `import` and naming the chunks and symbols. You just want to say: "this should be lazy."

These are the main reasons why Qwik introduces its own concept of `QRL`.

```typescript
export type QRL<TYPE = unknown> = {
  __qwik_serializable__?: any;
  __brand__QRL__: TYPE;
  resolve(): Promise<TYPE>;
  resolved: undefined | TYPE;
  getCaptured(): unknown[] | null;
  getSymbol(): string;
  getHash(): string;
  dev: QRLDev | null;
} & BivariantQrlFn<QrlArgs<TYPE>, QrlReturn<TYPE>>;
```

[Edit this section](https://github.com/QwikDev/qwik/tree/main/packages/qwik/src/core/qrl/qrl.ts)

## QRL

The `QRL` type represents a lazy-loadable AND serializable resource.

QRL stands for Qwik URL.

Use `QRL` when you want to refer to a lazy-loaded resource. `QRL`s are most often used for code (functions) but can also be used for other resources such as `string`s in the case of styles.

`QRL` is an opaque token that is generated by the Qwik Optimizer. (Do not rely on any properties in `QRL` as it may change between versions.)

\#\# Creating `QRL` references

Creating `QRL` is done using `$(...)` function. `$(...)` is a special marker for the Qwik Optimizer that marks that the code should be extracted into a lazy-loaded symbol.

```tsx
useOnDocument(
  "mousemove",
  $((event) => console.log("mousemove", event)),
);
```

In the above code, the Qwik Optimizer detects `$(...)` and transforms the code as shown below:

```tsx
// FILE: <current file>
useOnDocument("mousemove", qrl("./chunk-abc.js", "onMousemove"));

// FILE: chunk-abc.js
export const onMousemove = () => console.log("mousemove");
```

NOTE: `qrl(...)` is a result of Qwik Optimizer transformation. You should never have to invoke this function directly in your application. The `qrl(...)` function should be invoked only after the Qwik Optimizer transformation.

\#\# Using `QRL`s

Use `QRL` type in your application when you want to get a lazy-loadable reference to a resource (most likely a function).

```tsx
// Example of declaring a custom functions which takes callback as QRL.
export function useMyFunction(callback: QRL<() => void>) {
  doExtraStuff();
  // The callback passed to `onDocument` requires `QRL`.
  useOnDocument("mousemove", callback);
}
```

In the above example, the way to think about the code is that you are not asking for a callback function but rather a reference to a lazy-loadable callback function. Specifically, the function loading should be delayed until it is actually needed. In the above example, the function would not load until after a `mousemove` event on `document` fires.

\#\# Resolving `QRL` references

At times it may be necessary to resolve a `QRL` reference to the actual value. This can be performed using `QRL.resolve(..)` function.

```tsx
// Assume you have QRL reference to a greet function
const lazyGreet: QRL<() => void> = $(() => console.log("Hello World!"));

// Use `qrlImport` to load / resolve the reference.
const greet: () => void = await lazyGreet.resolve();

//  Invoke it
greet();
```

NOTE: `element` is needed because `QRL`s are relative and need a base location to resolve against. The base location is encoded in the HTML in the form of `<div q:base="/url">`.

\#\# `QRL.resolved`

Once `QRL.resolve()` returns, the value is stored under `QRL.resolved`. This allows the value to be used without having to await `QRL.resolve()` again.

\#\# Question: Why not just use `import()`?

At first glance, `QRL` serves the same purpose as `import()`. However, there are three subtle differences that need to be taken into account.

1. `QRL`s must be serializable into HTML. 2. `QRL`s must be resolved by framework relative to `q:base`. 3. `QRL`s must be able to capture lexically scoped variables. 4. `QRL`s encapsulate the difference between running with and without Qwik Optimizer. 5. `QRL`s allow expressing lazy-loaded boundaries without thinking about chunk and symbol names.

Let's assume that you intend to write code such as this:

```tsx
return <button onClick={() => (await import('./chunk-abc.js')).onClick}>
```

The above code needs to be serialized into DOM such as:

```
<div q:base="/build/">
  <button on:click="./chunk-abc.js#onClick">...</button>
</div>
```

1. Notice there is no easy way to extract chunk (`./chunk-abc.js`) and symbol (`onClick`) into HTML. 2. Notice that even if you could extract it, the `import('./chunk-abc.js')` would become relative to where the `import()` file is declared. Because it is our framework doing the load, the `./chunk-abc.js` would become relative to the framework file. This is not correct, as it should be relative to the original file generated by the bundler. 3. Next, the framework needs to resolve the `./chunk-abc.js` and needs a base location that is encoded in the HTML. 4. The QRL needs to be able to capture lexically scoped variables. (`import()` only allows loading top-level symbols which don't capture variables.) 5. As a developer, you don't want to think about `import` and naming the chunks and symbols. You just want to say: "this should be lazy."

These are the main reasons why Qwik introduces its own concept of `QRL`.

```typescript
export type QRL<TYPE = unknown> = {
  __qwik_serializable__?: any;
  __brand__QRL__: TYPE;
  resolve(): Promise<TYPE>;
  resolved: undefined | TYPE;
  getCaptured(): unknown[] | null;
  getSymbol(): string;
  getHash(): string;
  dev: QRLDev | null;
} & BivariantQrlFn<QrlArgs<TYPE>, QrlReturn<TYPE>>;
```

[Edit this section](https://github.com/QwikDev/qwik/tree/main/packages/qwik/src/core/qrl/qrl.public.ts)

## QRLEventHandlerMulti

> This API is provided as a beta preview for developers and may change based on feedback that we receive. Do not use this API in a production environment.

An event handler for Qwik events, can be a handler QRL or an array of handler QRLs.

```typescript
export type QRLEventHandlerMulti<EV extends Event, EL> =
  | QRL<EventHandler<EV, EL>>
  | undefined
  | null
  | QRLEventHandlerMulti<EV, EL>[]
  | EventHandler<EV, EL>;
```

**References:** [QRL](#qrl), [EventHandler](#eventhandler), [QRLEventHandlerMulti](#qrleventhandlermulti)

[Edit this section](https://github.com/QwikDev/qwik/tree/main/packages/qwik/src/core/render/jsx/types/jsx-qwik-attributes.ts)

## QuoteHTMLAttributes

```typescript
export interface QuoteHTMLAttributes<T extends Element> extends Attrs<'q', T>
```

**Extends:** Attrs&lt;'q', T&gt;

[Edit this section](https://github.com/QwikDev/qwik/tree/main/packages/qwik/src/core/render/jsx/types/jsx-generated.ts)

## QwikAnimationEvent

> Warning: This API is now obsolete.
>
> Use `AnimationEvent` and use the second argument to the handler function for the current event target

```typescript
export type QwikAnimationEvent<T = Element> = NativeAnimationEvent;
```

**References:** [NativeAnimationEvent](#nativeanimationevent)

[Edit this section](https://github.com/QwikDev/qwik/tree/main/packages/qwik/src/core/render/jsx/types/jsx-qwik-events.ts)

## QwikAttributes

The Qwik DOM attributes without plain handlers, for use as function parameters

```typescript
export interface QwikAttributes<EL extends Element> extends DOMAttributesBase<EL>, QwikEvents<EL, false>
```

**Extends:** DOMAttributesBase&lt;EL&gt;, QwikEvents&lt;EL, false&gt;

<table><thead><tr><th>

Property

</th><th>

Modifiers

</th><th>

Type

</th><th>

Description

</th></tr></thead>
<tbody><tr><td>

[class?](#)

</td><td>

</td><td>

[ClassList](#classlist) \| undefined

</td><td>

_(Optional)_

</td></tr>
</tbody></table>

[Edit this section](https://github.com/QwikDev/qwik/tree/main/packages/qwik/src/core/render/jsx/types/jsx-qwik-attributes.ts)

## QwikChangeEvent

> Warning: This API is now obsolete.
>
> Use `Event` and use the second argument to the handler function for the current event target. Also note that in Qwik, onInput$ with the InputEvent is the event that behaves like onChange in React.

```typescript
export type QwikChangeEvent<T = Element> = Event;
```

[Edit this section](https://github.com/QwikDev/qwik/tree/main/packages/qwik/src/core/render/jsx/types/jsx-qwik-events.ts)

## QwikClipboardEvent

> Warning: This API is now obsolete.
>
> Use `ClipboardEvent` and use the second argument to the handler function for the current event target

```typescript
export type QwikClipboardEvent<T = Element> = NativeClipboardEvent;
```

**References:** [NativeClipboardEvent](#nativeclipboardevent)

[Edit this section](https://github.com/QwikDev/qwik/tree/main/packages/qwik/src/core/render/jsx/types/jsx-qwik-events.ts)

## QwikCompositionEvent

> Warning: This API is now obsolete.
>
> Use `CompositionEvent` and use the second argument to the handler function for the current event target

```typescript
export type QwikCompositionEvent<T = Element> = NativeCompositionEvent;
```

**References:** [NativeCompositionEvent](#nativecompositionevent)

[Edit this section](https://github.com/QwikDev/qwik/tree/main/packages/qwik/src/core/render/jsx/types/jsx-qwik-events.ts)

## QwikDOMAttributes

```typescript
export interface QwikDOMAttributes extends DOMAttributes<Element>
```

**Extends:** [DOMAttributes](#domattributes)&lt;Element&gt;

[Edit this section](https://github.com/QwikDev/qwik/tree/main/packages/qwik/src/core/render/jsx/types/jsx-qwik.ts)

## QwikDragEvent

> Warning: This API is now obsolete.
>
> Use `DragEvent` and use the second argument to the handler function for the current event target

```typescript
export type QwikDragEvent<T = Element> = NativeDragEvent;
```

**References:** [NativeDragEvent](#nativedragevent)

[Edit this section](https://github.com/QwikDev/qwik/tree/main/packages/qwik/src/core/render/jsx/types/jsx-qwik-events.ts)

## QwikFocusEvent

> Warning: This API is now obsolete.
>
> Use `FocusEvent` and use the second argument to the handler function for the current event target

```typescript
export type QwikFocusEvent<T = Element> = NativeFocusEvent;
```

**References:** [NativeFocusEvent](#nativefocusevent)

[Edit this section](https://github.com/QwikDev/qwik/tree/main/packages/qwik/src/core/render/jsx/types/jsx-qwik-events.ts)

## QwikHTMLElements

The DOM props without plain handlers, for use inside functions

```typescript
export type QwikHTMLElements = {
  [tag in keyof HTMLElementTagNameMap]: Augmented<
    HTMLElementTagNameMap[tag],
    SpecialAttrs[tag]
  > &
    HTMLElementAttrs &
    QwikAttributes<HTMLElementTagNameMap[tag]>;
};
```

**References:** [HTMLElementAttrs](#htmlelementattrs), [QwikAttributes](#qwikattributes)

[Edit this section](https://github.com/QwikDev/qwik/tree/main/packages/qwik/src/core/render/jsx/types/jsx-generated.ts)

## QwikIdleEvent

Emitted by qwik-loader on document when the document first becomes idle

```typescript
export type QwikIdleEvent = CustomEvent<{}>;
```

[Edit this section](https://github.com/QwikDev/qwik/tree/main/packages/qwik/src/core/render/jsx/types/jsx-qwik-events.ts)

## QwikInitEvent

Emitted by qwik-loader on document when the document first becomes interactive

```typescript
export type QwikInitEvent = CustomEvent<{}>;
```

[Edit this section](https://github.com/QwikDev/qwik/tree/main/packages/qwik/src/core/render/jsx/types/jsx-qwik-events.ts)

## QwikIntrinsicElements

The interface holds available attributes of both native DOM elements and custom Qwik elements. An example showing how to define a customizable wrapper component:

```tsx
import { component$, Slot, type QwikIntrinsicElements } from "@builder.io/qwik";

type WrapperProps = {
  attributes?: QwikIntrinsicElements["div"];
};

export default component$<WrapperProps>(({ attributes }) => {
  return (
    <div {...attributes} class="p-2">
      <Slot />
    </div>
  );
});
```

Note: It is shorter to use `PropsOf<'div'>`

```typescript
export interface QwikIntrinsicElements extends QwikHTMLElements, QwikSVGElements
```

**Extends:** [QwikHTMLElements](#qwikhtmlelements), [QwikSVGElements](#qwiksvgelements)

[Edit this section](https://github.com/QwikDev/qwik/tree/main/packages/qwik/src/core/render/jsx/types/jsx-qwik-elements.ts)

## QwikInvalidEvent

> Warning: This API is now obsolete.
>
> Use `Event` and use the second argument to the handler function for the current event target

```typescript
export type QwikInvalidEvent<T = Element> = Event;
```

[Edit this section](https://github.com/QwikDev/qwik/tree/main/packages/qwik/src/core/render/jsx/types/jsx-qwik-events.ts)

## QwikJSX

```typescript
export declare namespace QwikJSX
```

<table><thead><tr><th>

Interface

</th><th>

Description

</th></tr></thead>
<tbody><tr><td>

[ElementChildrenAttribute](#qwikjsx-elementchildrenattribute)

</td><td>

</td></tr>
<tr><td>

[IntrinsicAttributes](#qwikjsx-intrinsicattributes)

</td><td>

</td></tr>
<tr><td>

[IntrinsicElements](#)

</td><td>

</td></tr>
</tbody></table>

<table><thead><tr><th>

Type Alias

</th><th>

Description

</th></tr></thead>
<tbody><tr><td>

[Element](#qwikjsx-element)

</td><td>

</td></tr>
<tr><td>

[ElementType](#qwikjsx-elementtype)

</td><td>

</td></tr>
</tbody></table>

[Edit this section](https://github.com/QwikDev/qwik/tree/main/packages/qwik/src/core/render/jsx/types/jsx-qwik.ts)

## QwikKeyboardEvent

> Warning: This API is now obsolete.
>
> Use `KeyboardEvent` and use the second argument to the handler function for the current event target

```typescript
export type QwikKeyboardEvent<T = Element> = NativeKeyboardEvent;
```

**References:** [NativeKeyboardEvent](#nativekeyboardevent)

[Edit this section](https://github.com/QwikDev/qwik/tree/main/packages/qwik/src/core/render/jsx/types/jsx-qwik-events.ts)

## QwikMouseEvent

> Warning: This API is now obsolete.
>
> Use `MouseEvent` and use the second argument to the handler function for the current event target

```typescript
export type QwikMouseEvent<T = Element, E = NativeMouseEvent> = E;
```

**References:** [NativeMouseEvent](#nativemouseevent)

[Edit this section](https://github.com/QwikDev/qwik/tree/main/packages/qwik/src/core/render/jsx/types/jsx-qwik-events.ts)

## QwikPointerEvent

> Warning: This API is now obsolete.
>
> Use `PointerEvent` and use the second argument to the handler function for the current event target

```typescript
export type QwikPointerEvent<T = Element> = NativePointerEvent;
```

**References:** [NativePointerEvent](#nativepointerevent)

[Edit this section](https://github.com/QwikDev/qwik/tree/main/packages/qwik/src/core/render/jsx/types/jsx-qwik-events.ts)

## QwikSubmitEvent

> Warning: This API is now obsolete.
>
> Use `SubmitEvent` and use the second argument to the handler function for the current event target

```typescript
export type QwikSubmitEvent<T = Element> = SubmitEvent;
```

[Edit this section](https://github.com/QwikDev/qwik/tree/main/packages/qwik/src/core/render/jsx/types/jsx-qwik-events.ts)

## QwikSVGElements

The SVG props without plain handlers, for use inside functions

```typescript
export type QwikSVGElements = {
  [K in keyof Omit<
    SVGElementTagNameMap,
    keyof HTMLElementTagNameMap
  >]: SVGProps<SVGElementTagNameMap[K]>;
};
```

**References:** [SVGProps](#svgprops)

[Edit this section](https://github.com/QwikDev/qwik/tree/main/packages/qwik/src/core/render/jsx/types/jsx-generated.ts)

## QwikSymbolEvent

Emitted by qwik-loader when a module was lazily loaded

```typescript
export type QwikSymbolEvent = CustomEvent<{
  qBase: string;
  qManifest: string;
  qVersion: string;
  href: string;
  symbol: string;
  element: Element;
  reqTime: number;
}>;
```

[Edit this section](https://github.com/QwikDev/qwik/tree/main/packages/qwik/src/core/render/jsx/types/jsx-qwik-events.ts)

## QwikTouchEvent

> Warning: This API is now obsolete.
>
> Use `TouchEvent` and use the second argument to the handler function for the current event target

```typescript
export type QwikTouchEvent<T = Element> = NativeTouchEvent;
```

**References:** [NativeTouchEvent](#nativetouchevent)

[Edit this section](https://github.com/QwikDev/qwik/tree/main/packages/qwik/src/core/render/jsx/types/jsx-qwik-events.ts)

## QwikTransitionEvent

> Warning: This API is now obsolete.
>
> Use `TransitionEvent` and use the second argument to the handler function for the current event target

```typescript
export type QwikTransitionEvent<T = Element> = NativeTransitionEvent;
```

**References:** [NativeTransitionEvent](#nativetransitionevent)

[Edit this section](https://github.com/QwikDev/qwik/tree/main/packages/qwik/src/core/render/jsx/types/jsx-qwik-events.ts)

## QwikUIEvent

> Warning: This API is now obsolete.
>
> Use `UIEvent` and use the second argument to the handler function for the current event target

```typescript
export type QwikUIEvent<T = Element> = NativeUIEvent;
```

**References:** [NativeUIEvent](#nativeuievent)

[Edit this section](https://github.com/QwikDev/qwik/tree/main/packages/qwik/src/core/render/jsx/types/jsx-qwik-events.ts)

## QwikVisibleEvent

Emitted by qwik-loader when an element becomes visible. Used by `useVisibleTask$`

```typescript
export type QwikVisibleEvent = CustomEvent<IntersectionObserverEntry>;
```

[Edit this section](https://github.com/QwikDev/qwik/tree/main/packages/qwik/src/core/render/jsx/types/jsx-qwik-events.ts)

## QwikWheelEvent

> Warning: This API is now obsolete.
>
> Use `WheelEvent` and use the second argument to the handler function for the current event target

```typescript
export type QwikWheelEvent<T = Element> = NativeWheelEvent;
```

**References:** [NativeWheelEvent](#nativewheelevent)

[Edit this section](https://github.com/QwikDev/qwik/tree/main/packages/qwik/src/core/render/jsx/types/jsx-qwik-events.ts)

## ReadonlySignal

```typescript
export type ReadonlySignal<T = unknown> = Readonly<Signal<T>>;
```

**References:** [Signal](#signal)

[Edit this section](https://github.com/QwikDev/qwik/tree/main/packages/qwik/src/core/state/signal.ts)

## render

Render JSX.

Use this method to render JSX. This function does reconciling which means it always tries to reuse what is already in the DOM (rather then destroy and recreate content.) It returns a cleanup function you could use for cleaning up subscriptions.

```typescript
render2: (
  parent: Element | Document,
  jsxNode: JSXOutput | FunctionComponent<any>,
  opts?: RenderOptions,
) => Promise<RenderResult>;
```

<table><thead><tr><th>

Parameter

</th><th>

Type

</th><th>

Description

</th></tr></thead>
<tbody><tr><td>

parent

</td><td>

Element \| Document

</td><td>

Element which will act as a parent to `jsxNode`. When possible the rendering will try to reuse existing nodes.

</td></tr>
<tr><td>

jsxNode

</td><td>

[JSXOutput](#jsxoutput) \| [FunctionComponent](#functioncomponent)&lt;any&gt;

</td><td>

JSX to render

</td></tr>
<tr><td>

opts

</td><td>

[RenderOptions](#renderoptions)

</td><td>

_(Optional)_

</td></tr>
</tbody></table>
**Returns:**

Promise&lt;[RenderResult](#renderresult)&gt;

An object containing a cleanup function.

[Edit this section](https://github.com/QwikDev/qwik/tree/main/packages/qwik/src/core/v2/client/dom-render.ts)

## RenderOnce

```typescript
RenderOnce: FunctionComponent<{
  children?: unknown;
  key?: string | number | null | undefined;
}>;
```

[Edit this section](https://github.com/QwikDev/qwik/tree/main/packages/qwik/src/core/render/jsx/jsx-runtime.ts)

## RenderOptions

```typescript
export interface RenderOptions
```

<table><thead><tr><th>

Property

</th><th>

Modifiers

</th><th>

Type

</th><th>

Description

</th></tr></thead>
<tbody><tr><td>

[serverData?](#)

</td><td>

</td><td>

Record&lt;string, any&gt;

</td><td>

_(Optional)_

</td></tr>
</tbody></table>

[Edit this section](https://github.com/QwikDev/qwik/tree/main/packages/qwik/src/core/render/dom/render.public.ts)

## RenderResult

```typescript
export interface RenderResult
```

<table><thead><tr><th>

Method

</th><th>

Description

</th></tr></thead>
<tbody><tr><td>

[cleanup()](#renderresult-cleanup)

</td><td>

</td></tr>
</tbody></table>

[Edit this section](https://github.com/QwikDev/qwik/tree/main/packages/qwik/src/core/render/dom/render.public.ts)

## RenderSSROptions

```typescript
export interface RenderSSROptions
```

<table><thead><tr><th>

Property

</th><th>

Modifiers

</th><th>

Type

</th><th>

Description

</th></tr></thead>
<tbody><tr><td>

[base?](#)

</td><td>

</td><td>

string

</td><td>

_(Optional)_

</td></tr>
<tr><td>

[beforeClose?](#)

</td><td>

</td><td>

(contexts: QContext[], containerState: ContainerState, containsDynamic: boolean, textNodes: Map&lt;string, string&gt;) =&gt; Promise&lt;[JSXNode](#jsxnode)&gt;

</td><td>

_(Optional)_

</td></tr>
<tr><td>

[beforeContent?](#)

</td><td>

</td><td>

[JSXNode](#jsxnode)&lt;string&gt;[]

</td><td>

_(Optional)_

</td></tr>
<tr><td>

[containerAttributes](#)

</td><td>

</td><td>

Record&lt;string, string&gt;

</td><td>

</td></tr>
<tr><td>

[containerTagName](#)

</td><td>

</td><td>

string

</td><td>

</td></tr>
<tr><td>

[manifestHash](#)

</td><td>

</td><td>

string

</td><td>

</td></tr>
<tr><td>

[serverData?](#)

</td><td>

</td><td>

Record&lt;string, any&gt;

</td><td>

_(Optional)_

</td></tr>
<tr><td>

[stream](#)

</td><td>

</td><td>

[StreamWriter](#streamwriter)

</td><td>

</td></tr>
</tbody></table>

[Edit this section](https://github.com/QwikDev/qwik/tree/main/packages/qwik/src/core/render/ssr/render-ssr.ts)

## Resource

This method works like an async memoized function that runs whenever some tracked value changes and returns some data.

`useResource` however returns immediate a `ResourceReturn` object that contains the data and a state that indicates if the data is available or not.

The status can be one of the following:

- 'pending' - the data is not yet available. - 'resolved' - the data is available. - 'rejected' - the data is not available due to an error or timeout.

### Example

Example showing how `useResource` to perform a fetch to request the weather, whenever the input city name changes.

```tsx
const Cmp = component$(() => {
  const cityS = useSignal("");

  const weatherResource = useResource$(async ({ track, cleanup }) => {
    const cityName = track(cityS);
    const abortController = new AbortController();
    cleanup(() => abortController.abort("cleanup"));
    const res = await fetch(`http://weatherdata.com?city=${cityName}`, {
      signal: abortController.signal,
    });
    const data = await res.json();
    return data as { temp: number };
  });

  return (
    <div>
      <input name="city" bind:value={cityS} />
      <Resource
        value={weatherResource}
        onResolved={(weather) => {
          return <div>Temperature: {weather.temp}</div>;
        }}
      />
    </div>
  );
});
```

```typescript
Resource: <T>(props: ResourceProps<T>) => JSXOutput;
```

<table><thead><tr><th>

Parameter

</th><th>

Type

</th><th>

Description

</th></tr></thead>
<tbody><tr><td>

props

</td><td>

[ResourceProps](#resourceprops)&lt;T&gt;

</td><td>

</td></tr>
</tbody></table>
**Returns:**

[JSXOutput](#jsxoutput)

[Edit this section](https://github.com/QwikDev/qwik/tree/main/packages/qwik/src/core/use/use-resource.ts)

## ResourceCtx

```typescript
export interface ResourceCtx<T>
```

<table><thead><tr><th>

Property

</th><th>

Modifiers

</th><th>

Type

</th><th>

Description

</th></tr></thead>
<tbody><tr><td>

[previous](#)

</td><td>

`readonly`

</td><td>

T \| undefined

</td><td>

</td></tr>
<tr><td>

[track](#)

</td><td>

`readonly`

</td><td>

[Tracker](#tracker)

</td><td>

</td></tr>
</tbody></table>

<table><thead><tr><th>

Method

</th><th>

Description

</th></tr></thead>
<tbody><tr><td>

[cache(policyOrMilliseconds)](#resourcectx-cache)

</td><td>

</td></tr>
<tr><td>

[cleanup(callback)](#)

</td><td>

</td></tr>
</tbody></table>

[Edit this section](https://github.com/QwikDev/qwik/tree/main/packages/qwik/src/core/use/use-task.ts)

## ResourceFn

```typescript
export type ResourceFn<T> = (ctx: ResourceCtx<unknown>) => ValueOrPromise<T>;
```

**References:** [ResourceCtx](#resourcectx), [ValueOrPromise](#valueorpromise)

[Edit this section](https://github.com/QwikDev/qwik/tree/main/packages/qwik/src/core/use/use-task.ts)

## ResourceOptions

Options to pass to `useResource$()`

```typescript
export interface ResourceOptions
```

<table><thead><tr><th>

Property

</th><th>

Modifiers

</th><th>

Type

</th><th>

Description

</th></tr></thead>
<tbody><tr><td>

[timeout?](#)

</td><td>

</td><td>

number

</td><td>

_(Optional)_ Timeout in milliseconds. If the resource takes more than the specified millisecond, it will timeout. Resulting on a rejected resource.

</td></tr>
</tbody></table>

[Edit this section](https://github.com/QwikDev/qwik/tree/main/packages/qwik/src/core/use/use-resource.ts)

## ResourcePending

```typescript
export interface ResourcePending<T>
```

<table><thead><tr><th>

Property

</th><th>

Modifiers

</th><th>

Type

</th><th>

Description

</th></tr></thead>
<tbody><tr><td>

[loading](#)

</td><td>

`readonly`

</td><td>

boolean

</td><td>

</td></tr>
<tr><td>

[value](#)

</td><td>

`readonly`

</td><td>

Promise&lt;T&gt;

</td><td>

</td></tr>
</tbody></table>

[Edit this section](https://github.com/QwikDev/qwik/tree/main/packages/qwik/src/core/use/use-task.ts)

## ResourceProps

```typescript
export interface ResourceProps<T>
```

<table><thead><tr><th>

Property

</th><th>

Modifiers

</th><th>

Type

</th><th>

Description

</th></tr></thead>
<tbody><tr><td>

[onPending?](#)

</td><td>

</td><td>

() =&gt; [JSXOutput](#jsxoutput)

</td><td>

_(Optional)_

</td></tr>
<tr><td>

[onRejected?](#)

</td><td>

</td><td>

(reason: Error) =&gt; [JSXOutput](#jsxoutput)

</td><td>

_(Optional)_

</td></tr>
<tr><td>

[onResolved](#)

</td><td>

</td><td>

(value: T) =&gt; [JSXOutput](#jsxoutput)

</td><td>

</td></tr>
<tr><td>

[value](#)

</td><td>

`readonly`

</td><td>

[ResourceReturn](#resourcereturn)&lt;T&gt; \| [Signal](#signal)&lt;Promise&lt;T&gt; \| T&gt; \| Promise&lt;T&gt;

</td><td>

</td></tr>
</tbody></table>

[Edit this section](https://github.com/QwikDev/qwik/tree/main/packages/qwik/src/core/use/use-resource.ts)

## ResourceRejected

```typescript
export interface ResourceRejected<T>
```

<table><thead><tr><th>

Property

</th><th>

Modifiers

</th><th>

Type

</th><th>

Description

</th></tr></thead>
<tbody><tr><td>

[loading](#)

</td><td>

`readonly`

</td><td>

boolean

</td><td>

</td></tr>
<tr><td>

[value](#)

</td><td>

`readonly`

</td><td>

Promise&lt;T&gt;

</td><td>

</td></tr>
</tbody></table>

[Edit this section](https://github.com/QwikDev/qwik/tree/main/packages/qwik/src/core/use/use-task.ts)

## ResourceResolved

```typescript
export interface ResourceResolved<T>
```

<table><thead><tr><th>

Property

</th><th>

Modifiers

</th><th>

Type

</th><th>

Description

</th></tr></thead>
<tbody><tr><td>

[loading](#)

</td><td>

`readonly`

</td><td>

boolean

</td><td>

</td></tr>
<tr><td>

[value](#)

</td><td>

`readonly`

</td><td>

Promise&lt;T&gt;

</td><td>

</td></tr>
</tbody></table>

[Edit this section](https://github.com/QwikDev/qwik/tree/main/packages/qwik/src/core/use/use-task.ts)

## ResourceReturn

```typescript
export type ResourceReturn<T> =
  | ResourcePending<T>
  | ResourceResolved<T>
  | ResourceRejected<T>;
```

**References:** [ResourcePending](#resourcepending), [ResourceResolved](#resourceresolved), [ResourceRejected](#resourcerejected)

[Edit this section](https://github.com/QwikDev/qwik/tree/main/packages/qwik/src/core/use/use-task.ts)

## ScriptHTMLAttributes

```typescript
export interface ScriptHTMLAttributes<T extends Element> extends Attrs<'script', T>
```

**Extends:** Attrs&lt;'script', T&gt;

[Edit this section](https://github.com/QwikDev/qwik/tree/main/packages/qwik/src/core/render/jsx/types/jsx-generated.ts)

## SelectHTMLAttributes

```typescript
export interface SelectHTMLAttributes<T extends Element> extends Attrs<'select', T>
```

**Extends:** Attrs&lt;'select', T&gt;

[Edit this section](https://github.com/QwikDev/qwik/tree/main/packages/qwik/src/core/render/jsx/types/jsx-generated.ts)

## setPlatform

Sets the `CorePlatform`.

This is useful to override the platform in tests to change the behavior of, `requestAnimationFrame`, and import resolution.

```typescript
setPlatform: (plt: CorePlatform) => CorePlatform;
```

<table><thead><tr><th>

Parameter

</th><th>

Type

</th><th>

Description

</th></tr></thead>
<tbody><tr><td>

plt

</td><td>

[CorePlatform](#coreplatform)

</td><td>

</td></tr>
</tbody></table>
**Returns:**

[CorePlatform](#coreplatform)

[Edit this section](https://github.com/QwikDev/qwik/tree/main/packages/qwik/src/core/platform/platform.ts)

## Signal

A signal is a reactive value which can be read and written. When the signal is written, all tasks which are tracking the signal will be re-run and all components that read the signal will be re-rendered.

Furthermore, when a signal value is passed as a prop to a component, the optimizer will automatically forward the signal. This means that `return <div title={signal.value}>hi</div>` will update the `title` attribute when the signal changes without having to re-render the component.

```typescript
export interface Signal<T = any>
```

<table><thead><tr><th>

Property

</th><th>

Modifiers

</th><th>

Type

</th><th>

Description

</th></tr></thead>
<tbody><tr><td>

[value](#)

</td><td>

</td><td>

T

</td><td>

</td></tr>
</tbody></table>

[Edit this section](https://github.com/QwikDev/qwik/tree/main/packages/qwik/src/core/state/signal.ts)

## Size

```typescript
export type Size = number | string;
```

[Edit this section](https://github.com/QwikDev/qwik/tree/main/packages/qwik/src/core/render/jsx/types/jsx-generated.ts)

## SkipRender

```typescript
SkipRender: JSXNode;
```

[Edit this section](https://github.com/QwikDev/qwik/tree/main/packages/qwik/src/core/render/jsx/utils.public.ts)

## Slot

Allows to project the children of the current component. <Slot/> can only be used within the context of a component defined with `component$`.

```typescript
Slot: FunctionComponent<{
  name?: string;
  children?: JSXChildren;
}>;
```

[Edit this section](https://github.com/QwikDev/qwik/tree/main/packages/qwik/src/core/render/jsx/slot.public.ts)

## SlotHTMLAttributes

```typescript
export interface SlotHTMLAttributes<T extends Element> extends Attrs<'slot', T>
```

**Extends:** Attrs&lt;'slot', T&gt;

[Edit this section](https://github.com/QwikDev/qwik/tree/main/packages/qwik/src/core/render/jsx/types/jsx-generated.ts)

## SnapshotListener

```typescript
export interface SnapshotListener
```

<table><thead><tr><th>

Property

</th><th>

Modifiers

</th><th>

Type

</th><th>

Description

</th></tr></thead>
<tbody><tr><td>

[el](#)

</td><td>

</td><td>

Element

</td><td>

</td></tr>
<tr><td>

[key](#)

</td><td>

</td><td>

string

</td><td>

</td></tr>
<tr><td>

[qrl](#)

</td><td>

</td><td>

[QRL](#qrl)&lt;any&gt;

</td><td>

</td></tr>
</tbody></table>

[Edit this section](https://github.com/QwikDev/qwik/tree/main/packages/qwik/src/core/container/container.ts)

## SnapshotMeta

```typescript
export type SnapshotMeta = Record<string, SnapshotMetaValue>;
```

**References:** [SnapshotMetaValue](#snapshotmetavalue)

[Edit this section](https://github.com/QwikDev/qwik/tree/main/packages/qwik/src/core/container/container.ts)

## SnapshotMetaValue

```typescript
export interface SnapshotMetaValue
```

<table><thead><tr><th>

Property

</th><th>

Modifiers

</th><th>

Type

</th><th>

Description

</th></tr></thead>
<tbody><tr><td>

[c?](#)

</td><td>

</td><td>

string

</td><td>

_(Optional)_

</td></tr>
<tr><td>

[h?](#)

</td><td>

</td><td>

string

</td><td>

_(Optional)_

</td></tr>
<tr><td>

[s?](#)

</td><td>

</td><td>

string

</td><td>

_(Optional)_

</td></tr>
<tr><td>

[w?](#)

</td><td>

</td><td>

string

</td><td>

_(Optional)_

</td></tr>
</tbody></table>

[Edit this section](https://github.com/QwikDev/qwik/tree/main/packages/qwik/src/core/container/container.ts)

## SnapshotResult

```typescript
export interface SnapshotResult
```

<table><thead><tr><th>

Property

</th><th>

Modifiers

</th><th>

Type

</th><th>

Description

</th></tr></thead>
<tbody><tr><td>

[funcs](#)

</td><td>

</td><td>

string[]

</td><td>

</td></tr>
<tr><td>

[mode](#)

</td><td>

</td><td>

'render' \| 'listeners' \| 'static'

</td><td>

</td></tr>
<tr><td>

[objs?](#)

</td><td>

</td><td>

any[]

</td><td>

_(Optional)_

</td></tr>
<tr><td>

[qrls](#)

</td><td>

</td><td>

[QRL](#qrl)[]

</td><td>

</td></tr>
<tr><td>

[resources](#)

</td><td>

</td><td>

ResourceReturnInternal&lt;any&gt;[]

</td><td>

</td></tr>
<tr><td>

[state?](#)

</td><td>

</td><td>

[SnapshotState](#snapshotstate)

</td><td>

_(Optional)_

</td></tr>
</tbody></table>

[Edit this section](https://github.com/QwikDev/qwik/tree/main/packages/qwik/src/core/container/container.ts)

## SnapshotState

> Warning: This API is now obsolete.
>
> not longer used in v2

```typescript
export interface SnapshotState
```

<table><thead><tr><th>

Property

</th><th>

Modifiers

</th><th>

Type

</th><th>

Description

</th></tr></thead>
<tbody><tr><td>

[ctx](#)

</td><td>

</td><td>

[SnapshotMeta](#snapshotmeta)

</td><td>

</td></tr>
<tr><td>

[objs](#)

</td><td>

</td><td>

any[]

</td><td>

</td></tr>
<tr><td>

[refs](#)

</td><td>

</td><td>

Record&lt;string, string&gt;

</td><td>

</td></tr>
<tr><td>

[subs](#)

</td><td>

</td><td>

any[]

</td><td>

</td></tr>
</tbody></table>

[Edit this section](https://github.com/QwikDev/qwik/tree/main/packages/qwik/src/core/container/container.ts)

## SourceHTMLAttributes

```typescript
export interface SourceHTMLAttributes<T extends Element> extends Attrs<'source', T>
```

**Extends:** Attrs&lt;'source', T&gt;

[Edit this section](https://github.com/QwikDev/qwik/tree/main/packages/qwik/src/core/render/jsx/types/jsx-generated.ts)

## SSRComment

```typescript
SSRComment: FunctionComponent<{
  data: string;
}>;
```

[Edit this section](https://github.com/QwikDev/qwik/tree/main/packages/qwik/src/core/render/jsx/utils.public.ts)

## SSRHintProps

```typescript
export type SSRHintProps = {
  dynamic?: boolean;
};
```

[Edit this section](https://github.com/QwikDev/qwik/tree/main/packages/qwik/src/core/render/jsx/utils.public.ts)

## SSRRaw

```typescript
SSRRaw: FunctionComponent<{
  data: string;
}>;
```

[Edit this section](https://github.com/QwikDev/qwik/tree/main/packages/qwik/src/core/render/jsx/utils.public.ts)

## SSRStream

```typescript
SSRStream: FunctionComponent<SSRStreamProps>;
```

[Edit this section](https://github.com/QwikDev/qwik/tree/main/packages/qwik/src/core/render/jsx/utils.public.ts)

## SSRStreamBlock

```typescript
SSRStreamBlock: FunctionComponent<{
  children?: JSXOutput;
}>;
```

[Edit this section](https://github.com/QwikDev/qwik/tree/main/packages/qwik/src/core/render/jsx/utils.public.ts)

## SSRStreamChildren

```typescript
export type SSRStreamChildren =
  | AsyncGenerator<JSXChildren, void, any>
  | ((stream: StreamWriter) => Promise<void>)
  | (() => AsyncGenerator<JSXChildren, void, any>);
```

**References:** [JSXChildren](#jsxchildren), [StreamWriter](#streamwriter)

[Edit this section](https://github.com/QwikDev/qwik/tree/main/packages/qwik/src/core/render/jsx/utils.public.ts)

## SSRStreamProps

```typescript
export type SSRStreamProps = {
  children: SSRStreamChildren;
};
```

**References:** [SSRStreamChildren](#ssrstreamchildren)

[Edit this section](https://github.com/QwikDev/qwik/tree/main/packages/qwik/src/core/render/jsx/utils.public.ts)

## StreamWriter

```typescript
export type StreamWriter = {
  write: (chunk: string) => void;
};
```

[Edit this section](https://github.com/QwikDev/qwik/tree/main/packages/qwik/src/core/render/ssr/render-ssr.ts)

## StyleHTMLAttributes

```typescript
export interface StyleHTMLAttributes<T extends Element> extends Attrs<'style', T>
```

**Extends:** Attrs&lt;'style', T&gt;

[Edit this section](https://github.com/QwikDev/qwik/tree/main/packages/qwik/src/core/render/jsx/types/jsx-generated.ts)

## SVGAttributes

The TS types don't include the SVG attributes so we have to define them ourselves

NOTE: These props are probably not complete

```typescript
export interface SVGAttributes<T extends Element = Element> extends AriaAttributes
```

**Extends:** [AriaAttributes](#ariaattributes)

<table><thead><tr><th>

Property

</th><th>

Modifiers

</th><th>

Type

</th><th>

Description

</th></tr></thead>
<tbody><tr><td>

["accent-height"?](#)

</td><td>

</td><td>

number \| string \| undefined

</td><td>

_(Optional)_

</td></tr>
<tr><td>

["alignment-baseline"?](#)

</td><td>

</td><td>

'auto' \| 'baseline' \| 'before-edge' \| 'text-before-edge' \| 'middle' \| 'central' \| 'after-edge' \| 'text-after-edge' \| 'ideographic' \| 'alphabetic' \| 'hanging' \| 'mathematical' \| 'inherit' \| undefined

</td><td>

_(Optional)_

</td></tr>
<tr><td>

["arabic-form"?](#)

</td><td>

</td><td>

'initial' \| 'medial' \| 'terminal' \| 'isolated' \| undefined

</td><td>

_(Optional)_

</td></tr>
<tr><td>

["baseline-shift"?](#)

</td><td>

</td><td>

number \| string \| undefined

</td><td>

_(Optional)_

</td></tr>
<tr><td>

["cap-height"?](#)

</td><td>

</td><td>

number \| string \| undefined

</td><td>

_(Optional)_

</td></tr>
<tr><td>

["clip-path"?](#)

</td><td>

</td><td>

string \| undefined

</td><td>

_(Optional)_

</td></tr>
<tr><td>

["clip-rule"?](#)

</td><td>

</td><td>

number \| string \| undefined

</td><td>

_(Optional)_

</td></tr>
<tr><td>

["color-interpolation-filters"?](#)

</td><td>

</td><td>

'auto' \| 's-rGB' \| 'linear-rGB' \| 'inherit' \| undefined

</td><td>

_(Optional)_

</td></tr>
<tr><td>

["color-interpolation"?](#)

</td><td>

</td><td>

number \| string \| undefined

</td><td>

_(Optional)_

</td></tr>
<tr><td>

["color-profile"?](#)

</td><td>

</td><td>

number \| string \| undefined

</td><td>

_(Optional)_

</td></tr>
<tr><td>

["color-rendering"?](#)

</td><td>

</td><td>

number \| string \| undefined

</td><td>

_(Optional)_

</td></tr>
<tr><td>

["dominant-baseline"?](#)

</td><td>

</td><td>

number \| string \| undefined

</td><td>

_(Optional)_

</td></tr>
<tr><td>

["edge-mode"?](#)

</td><td>

</td><td>

number \| string \| undefined

</td><td>

_(Optional)_

</td></tr>
<tr><td>

["enable-background"?](#)

</td><td>

</td><td>

number \| string \| undefined

</td><td>

_(Optional)_

</td></tr>
<tr><td>

["fill-opacity"?](#)

</td><td>

</td><td>

number \| string \| undefined

</td><td>

_(Optional)_

</td></tr>
<tr><td>

["fill-rule"?](#)

</td><td>

</td><td>

'nonzero' \| 'evenodd' \| 'inherit' \| undefined

</td><td>

_(Optional)_

</td></tr>
<tr><td>

["flood-color"?](#)

</td><td>

</td><td>

number \| string \| undefined

</td><td>

_(Optional)_

</td></tr>
<tr><td>

["flood-opacity"?](#)

</td><td>

</td><td>

number \| string \| undefined

</td><td>

_(Optional)_

</td></tr>
<tr><td>

["font-family"?](#)

</td><td>

</td><td>

string \| undefined

</td><td>

_(Optional)_

</td></tr>
<tr><td>

["font-size-adjust"?](#)

</td><td>

</td><td>

number \| string \| undefined

</td><td>

_(Optional)_

</td></tr>
<tr><td>

["font-size"?](#)

</td><td>

</td><td>

number \| string \| undefined

</td><td>

_(Optional)_

</td></tr>
<tr><td>

["font-stretch"?](#)

</td><td>

</td><td>

number \| string \| undefined

</td><td>

_(Optional)_

</td></tr>
<tr><td>

["font-style"?](#)

</td><td>

</td><td>

number \| string \| undefined

</td><td>

_(Optional)_

</td></tr>
<tr><td>

["font-variant"?](#)

</td><td>

</td><td>

number \| string \| undefined

</td><td>

_(Optional)_

</td></tr>
<tr><td>

["font-weight"?](#)

</td><td>

</td><td>

number \| string \| undefined

</td><td>

_(Optional)_

</td></tr>
<tr><td>

["glyph-name"?](#)

</td><td>

</td><td>

number \| string \| undefined

</td><td>

_(Optional)_

</td></tr>
<tr><td>

["glyph-orientation-horizontal"?](#)

</td><td>

</td><td>

number \| string \| undefined

</td><td>

_(Optional)_

</td></tr>
<tr><td>

["glyph-orientation-vertical"?](#)

</td><td>

</td><td>

number \| string \| undefined

</td><td>

_(Optional)_

</td></tr>
<tr><td>

["horiz-adv-x"?](#)

</td><td>

</td><td>

number \| string \| undefined

</td><td>

_(Optional)_

</td></tr>
<tr><td>

["horiz-origin-x"?](#)

</td><td>

</td><td>

number \| string \| undefined

</td><td>

_(Optional)_

</td></tr>
<tr><td>

["image-rendering"?](#)

</td><td>

</td><td>

number \| string \| undefined

</td><td>

_(Optional)_

</td></tr>
<tr><td>

["letter-spacing"?](#)

</td><td>

</td><td>

number \| string \| undefined

</td><td>

_(Optional)_

</td></tr>
<tr><td>

["lighting-color"?](#)

</td><td>

</td><td>

number \| string \| undefined

</td><td>

_(Optional)_

</td></tr>
<tr><td>

["marker-end"?](#)

</td><td>

</td><td>

string \| undefined

</td><td>

_(Optional)_

</td></tr>
<tr><td>

["marker-mid"?](#)

</td><td>

</td><td>

string \| undefined

</td><td>

_(Optional)_

</td></tr>
<tr><td>

["marker-start"?](#)

</td><td>

</td><td>

string \| undefined

</td><td>

_(Optional)_

</td></tr>
<tr><td>

["overline-position"?](#)

</td><td>

</td><td>

number \| string \| undefined

</td><td>

_(Optional)_

</td></tr>
<tr><td>

["overline-thickness"?](#)

</td><td>

</td><td>

number \| string \| undefined

</td><td>

_(Optional)_

</td></tr>
<tr><td>

["paint-order"?](#)

</td><td>

</td><td>

number \| string \| undefined

</td><td>

_(Optional)_

</td></tr>
<tr><td>

["pointer-events"?](#)

</td><td>

</td><td>

number \| string \| undefined

</td><td>

_(Optional)_

</td></tr>
<tr><td>

["rendering-intent"?](#)

</td><td>

</td><td>

number \| string \| undefined

</td><td>

_(Optional)_

</td></tr>
<tr><td>

["shape-rendering"?](#)

</td><td>

</td><td>

number \| string \| undefined

</td><td>

_(Optional)_

</td></tr>
<tr><td>

["stop-color"?](#)

</td><td>

</td><td>

string \| undefined

</td><td>

_(Optional)_

</td></tr>
<tr><td>

["stop-opacity"?](#)

</td><td>

</td><td>

number \| string \| undefined

</td><td>

_(Optional)_

</td></tr>
<tr><td>

["strikethrough-position"?](#)

</td><td>

</td><td>

number \| string \| undefined

</td><td>

_(Optional)_

</td></tr>
<tr><td>

["strikethrough-thickness"?](#)

</td><td>

</td><td>

number \| string \| undefined

</td><td>

_(Optional)_

</td></tr>
<tr><td>

["stroke-dasharray"?](#)

</td><td>

</td><td>

string \| number \| undefined

</td><td>

_(Optional)_

</td></tr>
<tr><td>

["stroke-dashoffset"?](#)

</td><td>

</td><td>

string \| number \| undefined

</td><td>

_(Optional)_

</td></tr>
<tr><td>

["stroke-linecap"?](#)

</td><td>

</td><td>

'butt' \| 'round' \| 'square' \| 'inherit' \| undefined

</td><td>

_(Optional)_

</td></tr>
<tr><td>

["stroke-linejoin"?](#)

</td><td>

</td><td>

'miter' \| 'round' \| 'bevel' \| 'inherit' \| undefined

</td><td>

_(Optional)_

</td></tr>
<tr><td>

["stroke-miterlimit"?](#)

</td><td>

</td><td>

string \| undefined

</td><td>

_(Optional)_

</td></tr>
<tr><td>

["stroke-opacity"?](#)

</td><td>

</td><td>

number \| string \| undefined

</td><td>

_(Optional)_

</td></tr>
<tr><td>

["stroke-width"?](#)

</td><td>

</td><td>

number \| string \| undefined

</td><td>

_(Optional)_

</td></tr>
<tr><td>

["text-anchor"?](#)

</td><td>

</td><td>

string \| undefined

</td><td>

_(Optional)_

</td></tr>
<tr><td>

["text-decoration"?](#)

</td><td>

</td><td>

number \| string \| undefined

</td><td>

_(Optional)_

</td></tr>
<tr><td>

["text-rendering"?](#)

</td><td>

</td><td>

number \| string \| undefined

</td><td>

_(Optional)_

</td></tr>
<tr><td>

["underline-position"?](#)

</td><td>

</td><td>

number \| string \| undefined

</td><td>

_(Optional)_

</td></tr>
<tr><td>

["underline-thickness"?](#)

</td><td>

</td><td>

number \| string \| undefined

</td><td>

_(Optional)_

</td></tr>
<tr><td>

["unicode-bidi"?](#)

</td><td>

</td><td>

number \| string \| undefined

</td><td>

_(Optional)_

</td></tr>
<tr><td>

["unicode-range"?](#)

</td><td>

</td><td>

number \| string \| undefined

</td><td>

_(Optional)_

</td></tr>
<tr><td>

["units-per-em"?](#)

</td><td>

</td><td>

number \| string \| undefined

</td><td>

_(Optional)_

</td></tr>
<tr><td>

["v-alphabetic"?](#)

</td><td>

</td><td>

number \| string \| undefined

</td><td>

_(Optional)_

</td></tr>
<tr><td>

["v-hanging"?](#)

</td><td>

</td><td>

number \| string \| undefined

</td><td>

_(Optional)_

</td></tr>
<tr><td>

["v-ideographic"?](#)

</td><td>

</td><td>

number \| string \| undefined

</td><td>

_(Optional)_

</td></tr>
<tr><td>

["v-mathematical"?](#)

</td><td>

</td><td>

number \| string \| undefined

</td><td>

_(Optional)_

</td></tr>
<tr><td>

["vector-effect"?](#)

</td><td>

</td><td>

number \| string \| undefined

</td><td>

_(Optional)_

</td></tr>
<tr><td>

["vert-adv-y"?](#)

</td><td>

</td><td>

number \| string \| undefined

</td><td>

_(Optional)_

</td></tr>
<tr><td>

["vert-origin-x"?](#)

</td><td>

</td><td>

number \| string \| undefined

</td><td>

_(Optional)_

</td></tr>
<tr><td>

["vert-origin-y"?](#)

</td><td>

</td><td>

number \| string \| undefined

</td><td>

_(Optional)_

</td></tr>
<tr><td>

["word-spacing"?](#)

</td><td>

</td><td>

number \| string \| undefined

</td><td>

_(Optional)_

</td></tr>
<tr><td>

["writing-mode"?](#)

</td><td>

</td><td>

number \| string \| undefined

</td><td>

_(Optional)_

</td></tr>
<tr><td>

["x-channel-selector"?](#)

</td><td>

</td><td>

string \| undefined

</td><td>

_(Optional)_

</td></tr>
<tr><td>

["x-height"?](#)

</td><td>

</td><td>

number \| string \| undefined

</td><td>

_(Optional)_

</td></tr>
<tr><td>

["xlink:actuate"?](#svgattributes-_xlink_actuate_)

</td><td>

</td><td>

string \| undefined

</td><td>

_(Optional)_

</td></tr>
<tr><td>

["xlink:arcrole"?](#svgattributes-_xlink_arcrole_)

</td><td>

</td><td>

string \| undefined

</td><td>

_(Optional)_

</td></tr>
<tr><td>

["xlink:href"?](#svgattributes-_xlink_href_)

</td><td>

</td><td>

string \| undefined

</td><td>

_(Optional)_

</td></tr>
<tr><td>

["xlink:role"?](#svgattributes-_xlink_role_)

</td><td>

</td><td>

string \| undefined

</td><td>

_(Optional)_

</td></tr>
<tr><td>

["xlink:show"?](#svgattributes-_xlink_show_)

</td><td>

</td><td>

string \| undefined

</td><td>

_(Optional)_

</td></tr>
<tr><td>

["xlink:title"?](#svgattributes-_xlink_title_)

</td><td>

</td><td>

string \| undefined

</td><td>

_(Optional)_

</td></tr>
<tr><td>

["xlink:type"?](#svgattributes-_xlink_type_)

</td><td>

</td><td>

string \| undefined

</td><td>

_(Optional)_

</td></tr>
<tr><td>

["xml:base"?](#svgattributes-_xml_base_)

</td><td>

</td><td>

string \| undefined

</td><td>

_(Optional)_

</td></tr>
<tr><td>

["xml:lang"?](#svgattributes-_xml_lang_)

</td><td>

</td><td>

string \| undefined

</td><td>

_(Optional)_

</td></tr>
<tr><td>

["xml:space"?](#svgattributes-_xml_space_)

</td><td>

</td><td>

string \| undefined

</td><td>

_(Optional)_

</td></tr>
<tr><td>

["xmlns:xlink"?](#svgattributes-_xmlns_xlink_)

</td><td>

</td><td>

string \| undefined

</td><td>

_(Optional)_

</td></tr>
<tr><td>

[accumulate?](#)

</td><td>

</td><td>

'none' \| 'sum' \| undefined

</td><td>

_(Optional)_

</td></tr>
<tr><td>

[additive?](#)

</td><td>

</td><td>

'replace' \| 'sum' \| undefined

</td><td>

_(Optional)_

</td></tr>
<tr><td>

[allowReorder?](#)

</td><td>

</td><td>

'no' \| 'yes' \| undefined

</td><td>

_(Optional)_

</td></tr>
<tr><td>

[alphabetic?](#)

</td><td>

</td><td>

number \| string \| undefined

</td><td>

_(Optional)_

</td></tr>
<tr><td>

[amplitude?](#)

</td><td>

</td><td>

number \| string \| undefined

</td><td>

_(Optional)_

</td></tr>
<tr><td>

[ascent?](#)

</td><td>

</td><td>

number \| string \| undefined

</td><td>

_(Optional)_

</td></tr>
<tr><td>

[attributeName?](#)

</td><td>

</td><td>

string \| undefined

</td><td>

_(Optional)_

</td></tr>
<tr><td>

[attributeType?](#)

</td><td>

</td><td>

string \| undefined

</td><td>

_(Optional)_

</td></tr>
<tr><td>

[autoReverse?](#)

</td><td>

</td><td>

[Booleanish](#booleanish) \| undefined

</td><td>

_(Optional)_

</td></tr>
<tr><td>

[azimuth?](#)

</td><td>

</td><td>

number \| string \| undefined

</td><td>

_(Optional)_

</td></tr>
<tr><td>

[baseFrequency?](#)

</td><td>

</td><td>

number \| string \| undefined

</td><td>

_(Optional)_

</td></tr>
<tr><td>

[baseProfile?](#)

</td><td>

</td><td>

number \| string \| undefined

</td><td>

_(Optional)_

</td></tr>
<tr><td>

[bbox?](#)

</td><td>

</td><td>

number \| string \| undefined

</td><td>

_(Optional)_

</td></tr>
<tr><td>

[begin?](#)

</td><td>

</td><td>

number \| string \| undefined

</td><td>

_(Optional)_

</td></tr>
<tr><td>

[bias?](#)

</td><td>

</td><td>

number \| string \| undefined

</td><td>

_(Optional)_

</td></tr>
<tr><td>

[by?](#)

</td><td>

</td><td>

number \| string \| undefined

</td><td>

_(Optional)_

</td></tr>
<tr><td>

[calcMode?](#)

</td><td>

</td><td>

number \| string \| undefined

</td><td>

_(Optional)_

</td></tr>
<tr><td>

[clip?](#)

</td><td>

</td><td>

number \| string \| undefined

</td><td>

_(Optional)_

</td></tr>
<tr><td>

[clipPathUnits?](#)

</td><td>

</td><td>

number \| string \| undefined

</td><td>

_(Optional)_

</td></tr>
<tr><td>

[color?](#)

</td><td>

</td><td>

string \| undefined

</td><td>

_(Optional)_

</td></tr>
<tr><td>

[contentScriptType?](#)

</td><td>

</td><td>

number \| string \| undefined

</td><td>

_(Optional)_

</td></tr>
<tr><td>

[contentStyleType?](#)

</td><td>

</td><td>

number \| string \| undefined

</td><td>

_(Optional)_

</td></tr>
<tr><td>

[crossOrigin?](#)

</td><td>

</td><td>

[HTMLCrossOriginAttribute](#htmlcrossoriginattribute)

</td><td>

_(Optional)_

</td></tr>
<tr><td>

[cursor?](#)

</td><td>

</td><td>

number \| string

</td><td>

_(Optional)_

</td></tr>
<tr><td>

[cx?](#)

</td><td>

</td><td>

number \| string \| undefined

</td><td>

_(Optional)_

</td></tr>
<tr><td>

[cy?](#)

</td><td>

</td><td>

number \| string \| undefined

</td><td>

_(Optional)_

</td></tr>
<tr><td>

[d?](#)

</td><td>

</td><td>

string \| undefined

</td><td>

_(Optional)_

</td></tr>
<tr><td>

[decelerate?](#)

</td><td>

</td><td>

number \| string \| undefined

</td><td>

_(Optional)_

</td></tr>
<tr><td>

[descent?](#)

</td><td>

</td><td>

number \| string \| undefined

</td><td>

_(Optional)_

</td></tr>
<tr><td>

[diffuseConstant?](#)

</td><td>

</td><td>

number \| string \| undefined

</td><td>

_(Optional)_

</td></tr>
<tr><td>

[direction?](#)

</td><td>

</td><td>

number \| string \| undefined

</td><td>

_(Optional)_

</td></tr>
<tr><td>

[display?](#)

</td><td>

</td><td>

number \| string \| undefined

</td><td>

_(Optional)_

</td></tr>
<tr><td>

[divisor?](#)

</td><td>

</td><td>

number \| string \| undefined

</td><td>

_(Optional)_

</td></tr>
<tr><td>

[dur?](#)

</td><td>

</td><td>

number \| string \| undefined

</td><td>

_(Optional)_

</td></tr>
<tr><td>

[dx?](#)

</td><td>

</td><td>

number \| string \| undefined

</td><td>

_(Optional)_

</td></tr>
<tr><td>

[dy?](#)

</td><td>

</td><td>

number \| string \| undefined

</td><td>

_(Optional)_

</td></tr>
<tr><td>

[elevation?](#)

</td><td>

</td><td>

number \| string \| undefined

</td><td>

_(Optional)_

</td></tr>
<tr><td>

[end?](#)

</td><td>

</td><td>

number \| string \| undefined

</td><td>

_(Optional)_

</td></tr>
<tr><td>

[exponent?](#)

</td><td>

</td><td>

number \| string \| undefined

</td><td>

_(Optional)_

</td></tr>
<tr><td>

[externalResourcesRequired?](#)

</td><td>

</td><td>

number \| string \| undefined

</td><td>

_(Optional)_

</td></tr>
<tr><td>

[fill?](#)

</td><td>

</td><td>

string \| undefined

</td><td>

_(Optional)_

</td></tr>
<tr><td>

[filter?](#)

</td><td>

</td><td>

string \| undefined

</td><td>

_(Optional)_

</td></tr>
<tr><td>

[filterRes?](#)

</td><td>

</td><td>

number \| string \| undefined

</td><td>

_(Optional)_

</td></tr>
<tr><td>

[filterUnits?](#)

</td><td>

</td><td>

number \| string \| undefined

</td><td>

_(Optional)_

</td></tr>
<tr><td>

[focusable?](#)

</td><td>

</td><td>

number \| string \| undefined

</td><td>

_(Optional)_

</td></tr>
<tr><td>

[format?](#)

</td><td>

</td><td>

number \| string \| undefined

</td><td>

_(Optional)_

</td></tr>
<tr><td>

[fr?](#)

</td><td>

</td><td>

number \| string \| undefined

</td><td>

_(Optional)_

</td></tr>
<tr><td>

[from?](#)

</td><td>

</td><td>

number \| string \| undefined

</td><td>

_(Optional)_

</td></tr>
<tr><td>

[fx?](#)

</td><td>

</td><td>

number \| string \| undefined

</td><td>

_(Optional)_

</td></tr>
<tr><td>

[fy?](#)

</td><td>

</td><td>

number \| string \| undefined

</td><td>

_(Optional)_

</td></tr>
<tr><td>

[g1?](#)

</td><td>

</td><td>

number \| string \| undefined

</td><td>

_(Optional)_

</td></tr>
<tr><td>

[g2?](#)

</td><td>

</td><td>

number \| string \| undefined

</td><td>

_(Optional)_

</td></tr>
<tr><td>

[glyphRef?](#)

</td><td>

</td><td>

number \| string \| undefined

</td><td>

_(Optional)_

</td></tr>
<tr><td>

[gradientTransform?](#)

</td><td>

</td><td>

string \| undefined

</td><td>

_(Optional)_

</td></tr>
<tr><td>

[gradientUnits?](#)

</td><td>

</td><td>

string \| undefined

</td><td>

_(Optional)_

</td></tr>
<tr><td>

[hanging?](#)

</td><td>

</td><td>

number \| string \| undefined

</td><td>

_(Optional)_

</td></tr>
<tr><td>

[height?](#)

</td><td>

</td><td>

[Size](#size) \| undefined

</td><td>

_(Optional)_

</td></tr>
<tr><td>

[href?](#)

</td><td>

</td><td>

string \| undefined

</td><td>

_(Optional)_

</td></tr>
<tr><td>

[id?](#)

</td><td>

</td><td>

string \| undefined

</td><td>

_(Optional)_

</td></tr>
<tr><td>

[ideographic?](#)

</td><td>

</td><td>

number \| string \| undefined

</td><td>

_(Optional)_

</td></tr>
<tr><td>

[in?](#)

</td><td>

</td><td>

string \| undefined

</td><td>

_(Optional)_

</td></tr>
<tr><td>

[in2?](#)

</td><td>

</td><td>

number \| string \| undefined

</td><td>

_(Optional)_

</td></tr>
<tr><td>

[intercept?](#)

</td><td>

</td><td>

number \| string \| undefined

</td><td>

_(Optional)_

</td></tr>
<tr><td>

[k?](#)

</td><td>

</td><td>

number \| string \| undefined

</td><td>

_(Optional)_

</td></tr>
<tr><td>

[k1?](#)

</td><td>

</td><td>

number \| string \| undefined

</td><td>

_(Optional)_

</td></tr>
<tr><td>

[k2?](#)

</td><td>

</td><td>

number \| string \| undefined

</td><td>

_(Optional)_

</td></tr>
<tr><td>

[k3?](#)

</td><td>

</td><td>

number \| string \| undefined

</td><td>

_(Optional)_

</td></tr>
<tr><td>

[k4?](#)

</td><td>

</td><td>

number \| string \| undefined

</td><td>

_(Optional)_

</td></tr>
<tr><td>

[kernelMatrix?](#)

</td><td>

</td><td>

number \| string \| undefined

</td><td>

_(Optional)_

</td></tr>
<tr><td>

[kernelUnitLength?](#)

</td><td>

</td><td>

number \| string \| undefined

</td><td>

_(Optional)_

</td></tr>
<tr><td>

[kerning?](#)

</td><td>

</td><td>

number \| string \| undefined

</td><td>

_(Optional)_

</td></tr>
<tr><td>

[keyPoints?](#)

</td><td>

</td><td>

number \| string \| undefined

</td><td>

_(Optional)_

</td></tr>
<tr><td>

[keySplines?](#)

</td><td>

</td><td>

number \| string \| undefined

</td><td>

_(Optional)_

</td></tr>
<tr><td>

[keyTimes?](#)

</td><td>

</td><td>

number \| string \| undefined

</td><td>

_(Optional)_

</td></tr>
<tr><td>

[lang?](#)

</td><td>

</td><td>

string \| undefined

</td><td>

_(Optional)_

</td></tr>
<tr><td>

[lengthAdjust?](#)

</td><td>

</td><td>

number \| string \| undefined

</td><td>

_(Optional)_

</td></tr>
<tr><td>

[limitingConeAngle?](#)

</td><td>

</td><td>

number \| string \| undefined

</td><td>

_(Optional)_

</td></tr>
<tr><td>

[local?](#)

</td><td>

</td><td>

number \| string \| undefined

</td><td>

_(Optional)_

</td></tr>
<tr><td>

[markerHeight?](#)

</td><td>

</td><td>

number \| string \| undefined

</td><td>

_(Optional)_

</td></tr>
<tr><td>

[markerUnits?](#)

</td><td>

</td><td>

number \| string \| undefined

</td><td>

_(Optional)_

</td></tr>
<tr><td>

[markerWidth?](#)

</td><td>

</td><td>

number \| string \| undefined

</td><td>

_(Optional)_

</td></tr>
<tr><td>

[mask?](#)

</td><td>

</td><td>

string \| undefined

</td><td>

_(Optional)_

</td></tr>
<tr><td>

[maskContentUnits?](#)

</td><td>

</td><td>

number \| string \| undefined

</td><td>

_(Optional)_

</td></tr>
<tr><td>

[maskUnits?](#)

</td><td>

</td><td>

number \| string \| undefined

</td><td>

_(Optional)_

</td></tr>
<tr><td>

[mathematical?](#)

</td><td>

</td><td>

number \| string \| undefined

</td><td>

_(Optional)_

</td></tr>
<tr><td>

[max?](#)

</td><td>

</td><td>

number \| string \| undefined

</td><td>

_(Optional)_

</td></tr>
<tr><td>

[media?](#)

</td><td>

</td><td>

string \| undefined

</td><td>

_(Optional)_

</td></tr>
<tr><td>

[method?](#)

</td><td>

</td><td>

string \| undefined

</td><td>

_(Optional)_

</td></tr>
<tr><td>

[min?](#)

</td><td>

</td><td>

number \| string \| undefined

</td><td>

_(Optional)_

</td></tr>
<tr><td>

[mode?](#)

</td><td>

</td><td>

number \| string \| undefined

</td><td>

_(Optional)_

</td></tr>
<tr><td>

[name?](#)

</td><td>

</td><td>

string \| undefined

</td><td>

_(Optional)_

</td></tr>
<tr><td>

[numOctaves?](#)

</td><td>

</td><td>

number \| string \| undefined

</td><td>

_(Optional)_

</td></tr>
<tr><td>

[offset?](#)

</td><td>

</td><td>

number \| string \| undefined

</td><td>

_(Optional)_

</td></tr>
<tr><td>

[opacity?](#)

</td><td>

</td><td>

number \| string \| undefined

</td><td>

_(Optional)_

</td></tr>
<tr><td>

[operator?](#)

</td><td>

</td><td>

number \| string \| undefined

</td><td>

_(Optional)_

</td></tr>
<tr><td>

[order?](#)

</td><td>

</td><td>

number \| string \| undefined

</td><td>

_(Optional)_

</td></tr>
<tr><td>

[orient?](#)

</td><td>

</td><td>

number \| string \| undefined

</td><td>

_(Optional)_

</td></tr>
<tr><td>

[orientation?](#)

</td><td>

</td><td>

number \| string \| undefined

</td><td>

_(Optional)_

</td></tr>
<tr><td>

[origin?](#)

</td><td>

</td><td>

number \| string \| undefined

</td><td>

_(Optional)_

</td></tr>
<tr><td>

[overflow?](#)

</td><td>

</td><td>

number \| string \| undefined

</td><td>

_(Optional)_

</td></tr>
<tr><td>

[panose1?](#)

</td><td>

</td><td>

number \| string \| undefined

</td><td>

_(Optional)_

</td></tr>
<tr><td>

[path?](#)

</td><td>

</td><td>

string \| undefined

</td><td>

_(Optional)_

</td></tr>
<tr><td>

[pathLength?](#)

</td><td>

</td><td>

number \| string \| undefined

</td><td>

_(Optional)_

</td></tr>
<tr><td>

[patternContentUnits?](#)

</td><td>

</td><td>

string \| undefined

</td><td>

_(Optional)_

</td></tr>
<tr><td>

[patternTransform?](#)

</td><td>

</td><td>

number \| string \| undefined

</td><td>

_(Optional)_

</td></tr>
<tr><td>

[patternUnits?](#)

</td><td>

</td><td>

string \| undefined

</td><td>

_(Optional)_

</td></tr>
<tr><td>

[points?](#)

</td><td>

</td><td>

string \| undefined

</td><td>

_(Optional)_

</td></tr>
<tr><td>

[pointsAtX?](#)

</td><td>

</td><td>

number \| string \| undefined

</td><td>

_(Optional)_

</td></tr>
<tr><td>

[pointsAtY?](#)

</td><td>

</td><td>

number \| string \| undefined

</td><td>

_(Optional)_

</td></tr>
<tr><td>

[pointsAtZ?](#)

</td><td>

</td><td>

number \| string \| undefined

</td><td>

_(Optional)_

</td></tr>
<tr><td>

[preserveAlpha?](#)

</td><td>

</td><td>

number \| string \| undefined

</td><td>

_(Optional)_

</td></tr>
<tr><td>

[preserveAspectRatio?](#)

</td><td>

</td><td>

string \| undefined

</td><td>

_(Optional)_

</td></tr>
<tr><td>

[primitiveUnits?](#)

</td><td>

</td><td>

number \| string \| undefined

</td><td>

_(Optional)_

</td></tr>
<tr><td>

[r?](#)

</td><td>

</td><td>

number \| string \| undefined

</td><td>

_(Optional)_

</td></tr>
<tr><td>

[radius?](#)

</td><td>

</td><td>

number \| string \| undefined

</td><td>

_(Optional)_

</td></tr>
<tr><td>

[refX?](#)

</td><td>

</td><td>

number \| string \| undefined

</td><td>

_(Optional)_

</td></tr>
<tr><td>

[refY?](#)

</td><td>

</td><td>

number \| string \| undefined

</td><td>

_(Optional)_

</td></tr>
<tr><td>

[repeatCount?](#)

</td><td>

</td><td>

number \| string \| undefined

</td><td>

_(Optional)_

</td></tr>
<tr><td>

[repeatDur?](#)

</td><td>

</td><td>

number \| string \| undefined

</td><td>

_(Optional)_

</td></tr>
<tr><td>

[requiredextensions?](#)

</td><td>

</td><td>

number \| string \| undefined

</td><td>

_(Optional)_

</td></tr>
<tr><td>

[requiredFeatures?](#)

</td><td>

</td><td>

number \| string \| undefined

</td><td>

_(Optional)_

</td></tr>
<tr><td>

[restart?](#)

</td><td>

</td><td>

number \| string \| undefined

</td><td>

_(Optional)_

</td></tr>
<tr><td>

[result?](#)

</td><td>

</td><td>

string \| undefined

</td><td>

_(Optional)_

</td></tr>
<tr><td>

[role?](#)

</td><td>

</td><td>

string \| undefined

</td><td>

_(Optional)_

</td></tr>
<tr><td>

[rotate?](#)

</td><td>

</td><td>

number \| string \| undefined

</td><td>

_(Optional)_

</td></tr>
<tr><td>

[rx?](#)

</td><td>

</td><td>

number \| string \| undefined

</td><td>

_(Optional)_

</td></tr>
<tr><td>

[ry?](#)

</td><td>

</td><td>

number \| string \| undefined

</td><td>

_(Optional)_

</td></tr>
<tr><td>

[scale?](#)

</td><td>

</td><td>

number \| string \| undefined

</td><td>

_(Optional)_

</td></tr>
<tr><td>

[seed?](#)

</td><td>

</td><td>

number \| string \| undefined

</td><td>

_(Optional)_

</td></tr>
<tr><td>

[slope?](#)

</td><td>

</td><td>

number \| string \| undefined

</td><td>

_(Optional)_

</td></tr>
<tr><td>

[spacing?](#)

</td><td>

</td><td>

number \| string \| undefined

</td><td>

_(Optional)_

</td></tr>
<tr><td>

[specularConstant?](#)

</td><td>

</td><td>

number \| string \| undefined

</td><td>

_(Optional)_

</td></tr>
<tr><td>

[specularExponent?](#)

</td><td>

</td><td>

number \| string \| undefined

</td><td>

_(Optional)_

</td></tr>
<tr><td>

[speed?](#)

</td><td>

</td><td>

number \| string \| undefined

</td><td>

_(Optional)_

</td></tr>
<tr><td>

[spreadMethod?](#)

</td><td>

</td><td>

string \| undefined

</td><td>

_(Optional)_

</td></tr>
<tr><td>

[startOffset?](#)

</td><td>

</td><td>

number \| string \| undefined

</td><td>

_(Optional)_

</td></tr>
<tr><td>

[stdDeviation?](#)

</td><td>

</td><td>

number \| string \| undefined

</td><td>

_(Optional)_

</td></tr>
<tr><td>

[stemh?](#)

</td><td>

</td><td>

number \| string \| undefined

</td><td>

_(Optional)_

</td></tr>
<tr><td>

[stemv?](#)

</td><td>

</td><td>

number \| string \| undefined

</td><td>

_(Optional)_

</td></tr>
<tr><td>

[stitchTiles?](#)

</td><td>

</td><td>

number \| string \| undefined

</td><td>

_(Optional)_

</td></tr>
<tr><td>

[string?](#)

</td><td>

</td><td>

number \| string \| undefined

</td><td>

_(Optional)_

</td></tr>
<tr><td>

[stroke?](#)

</td><td>

</td><td>

string \| undefined

</td><td>

_(Optional)_

</td></tr>
<tr><td>

[style?](#)

</td><td>

</td><td>

[CSSProperties](#cssproperties) \| string \| undefined

</td><td>

_(Optional)_

</td></tr>
<tr><td>

[surfaceScale?](#)

</td><td>

</td><td>

number \| string \| undefined

</td><td>

_(Optional)_

</td></tr>
<tr><td>

[systemLanguage?](#)

</td><td>

</td><td>

number \| string \| undefined

</td><td>

_(Optional)_

</td></tr>
<tr><td>

[tabindex?](#)

</td><td>

</td><td>

number \| undefined

</td><td>

_(Optional)_

</td></tr>
<tr><td>

[tableValues?](#)

</td><td>

</td><td>

number \| string \| undefined

</td><td>

_(Optional)_

</td></tr>
<tr><td>

[target?](#)

</td><td>

</td><td>

string \| undefined

</td><td>

_(Optional)_

</td></tr>
<tr><td>

[targetX?](#)

</td><td>

</td><td>

number \| string \| undefined

</td><td>

_(Optional)_

</td></tr>
<tr><td>

[targetY?](#)

</td><td>

</td><td>

number \| string \| undefined

</td><td>

_(Optional)_

</td></tr>
<tr><td>

[textLength?](#)

</td><td>

</td><td>

number \| string \| undefined

</td><td>

_(Optional)_

</td></tr>
<tr><td>

[to?](#)

</td><td>

</td><td>

number \| string \| undefined

</td><td>

_(Optional)_

</td></tr>
<tr><td>

[transform?](#)

</td><td>

</td><td>

string \| undefined

</td><td>

_(Optional)_

</td></tr>
<tr><td>

[type?](#)

</td><td>

</td><td>

string \| undefined

</td><td>

_(Optional)_

</td></tr>
<tr><td>

[u1?](#)

</td><td>

</td><td>

number \| string \| undefined

</td><td>

_(Optional)_

</td></tr>
<tr><td>

[u2?](#)

</td><td>

</td><td>

number \| string \| undefined

</td><td>

_(Optional)_

</td></tr>
<tr><td>

[unicode?](#)

</td><td>

</td><td>

number \| string \| undefined

</td><td>

_(Optional)_

</td></tr>
<tr><td>

[values?](#)

</td><td>

</td><td>

string \| undefined

</td><td>

_(Optional)_

</td></tr>
<tr><td>

[version?](#)

</td><td>

</td><td>

string \| undefined

</td><td>

_(Optional)_

</td></tr>
<tr><td>

[viewBox?](#)

</td><td>

</td><td>

string \| undefined

</td><td>

_(Optional)_

</td></tr>
<tr><td>

[viewTarget?](#)

</td><td>

</td><td>

number \| string \| undefined

</td><td>

_(Optional)_

</td></tr>
<tr><td>

[visibility?](#)

</td><td>

</td><td>

number \| string \| undefined

</td><td>

_(Optional)_

</td></tr>
<tr><td>

[width?](#)

</td><td>

</td><td>

[Size](#size) \| undefined

</td><td>

_(Optional)_

</td></tr>
<tr><td>

[widths?](#)

</td><td>

</td><td>

number \| string \| undefined

</td><td>

_(Optional)_

</td></tr>
<tr><td>

[x?](#)

</td><td>

</td><td>

number \| string \| undefined

</td><td>

_(Optional)_

</td></tr>
<tr><td>

[x1?](#)

</td><td>

</td><td>

number \| string \| undefined

</td><td>

_(Optional)_

</td></tr>
<tr><td>

[x2?](#)

</td><td>

</td><td>

number \| string \| undefined

</td><td>

_(Optional)_

</td></tr>
<tr><td>

[xmlns?](#)

</td><td>

</td><td>

string \| undefined

</td><td>

_(Optional)_

</td></tr>
<tr><td>

[y?](#)

</td><td>

</td><td>

number \| string \| undefined

</td><td>

_(Optional)_

</td></tr>
<tr><td>

[y1?](#)

</td><td>

</td><td>

number \| string \| undefined

</td><td>

_(Optional)_

</td></tr>
<tr><td>

[y2?](#)

</td><td>

</td><td>

number \| string \| undefined

</td><td>

_(Optional)_

</td></tr>
<tr><td>

[yChannelSelector?](#)

</td><td>

</td><td>

string \| undefined

</td><td>

_(Optional)_

</td></tr>
<tr><td>

[z?](#)

</td><td>

</td><td>

number \| string \| undefined

</td><td>

_(Optional)_

</td></tr>
<tr><td>

[zoomAndPan?](#)

</td><td>

</td><td>

string \| undefined

</td><td>

_(Optional)_

</td></tr>
</tbody></table>

[Edit this section](https://github.com/QwikDev/qwik/tree/main/packages/qwik/src/core/render/jsx/types/jsx-generated.ts)

## SVGProps

```typescript
export interface SVGProps<T extends Element> extends SVGAttributes, QwikAttributes<T>
```

**Extends:** [SVGAttributes](#svgattributes), [QwikAttributes](#qwikattributes)&lt;T&gt;

[Edit this section](https://github.com/QwikDev/qwik/tree/main/packages/qwik/src/core/render/jsx/types/jsx-generated.ts)

## sync$

> This API is provided as an alpha preview for developers and may change based on feedback that we receive. Do not use this API in a production environment.

Extract function into a synchronously loadable QRL.

NOTE: Synchronous QRLs functions can't close over any variables, including exports.

```typescript
sync$: <T extends Function>(fn: T) => SyncQRL<T>;
```

<table><thead><tr><th>

Parameter

</th><th>

Type

</th><th>

Description

</th></tr></thead>
<tbody><tr><td>

fn

</td><td>

T

</td><td>

Function to extract.

</td></tr>
</tbody></table>
**Returns:**

[SyncQRL](#syncqrl)&lt;T&gt;

[Edit this section](https://github.com/QwikDev/qwik/tree/main/packages/qwik/src/core/qrl/qrl.public.ts)

## SyncQRL

> This API is provided as an alpha preview for developers and may change based on feedback that we receive. Do not use this API in a production environment.

```typescript
export interface SyncQRL<TYPE extends Function = any> extends QRL<TYPE>
```

**Extends:** [QRL](#qrl)&lt;TYPE&gt;

<table><thead><tr><th>

Property

</th><th>

Modifiers

</th><th>

Type

</th><th>

Description

</th></tr></thead>
<tbody><tr><td>

[\_\_brand\_\_SyncQRL\_\_](#)

</td><td>

</td><td>

TYPE

</td><td>

**_(ALPHA)_**

</td></tr>
<tr><td>

[dev](#)

</td><td>

</td><td>

QRLDev \| null

</td><td>

**_(ALPHA)_**

</td></tr>
<tr><td>

[resolved](#)

</td><td>

</td><td>

TYPE

</td><td>

**_(ALPHA)_**

</td></tr>
</tbody></table>

[Edit this section](https://github.com/QwikDev/qwik/tree/main/packages/qwik/src/core/qrl/qrl.public.ts)

## TableHTMLAttributes

```typescript
export interface TableHTMLAttributes<T extends Element> extends Attrs<'table', T>
```

**Extends:** Attrs&lt;'table', T&gt;

[Edit this section](https://github.com/QwikDev/qwik/tree/main/packages/qwik/src/core/render/jsx/types/jsx-generated.ts)

## TaskCtx

```typescript
export interface TaskCtx
```

<table><thead><tr><th>

Property

</th><th>

Modifiers

</th><th>

Type

</th><th>

Description

</th></tr></thead>
<tbody><tr><td>

[track](#)

</td><td>

</td><td>

[Tracker](#tracker)

</td><td>

</td></tr>
</tbody></table>

<table><thead><tr><th>

Method

</th><th>

Description

</th></tr></thead>
<tbody><tr><td>

[cleanup(callback)](#)

</td><td>

</td></tr>
</tbody></table>

[Edit this section](https://github.com/QwikDev/qwik/tree/main/packages/qwik/src/core/use/use-task.ts)

## TaskFn

```typescript
export type TaskFn = (ctx: TaskCtx) => ValueOrPromise<void | (() => void)>;
```

**References:** [TaskCtx](#taskctx), [ValueOrPromise](#valueorpromise)

[Edit this section](https://github.com/QwikDev/qwik/tree/main/packages/qwik/src/core/use/use-task.ts)

## TdHTMLAttributes

```typescript
export interface TdHTMLAttributes<T extends Element> extends Attrs<'td', T>
```

**Extends:** Attrs&lt;'td', T&gt;

[Edit this section](https://github.com/QwikDev/qwik/tree/main/packages/qwik/src/core/render/jsx/types/jsx-generated.ts)

## TextareaHTMLAttributes

```typescript
export interface TextareaHTMLAttributes<T extends Element> extends Attrs<'textarea', T>
```

**Extends:** Attrs&lt;'textarea', T&gt;

[Edit this section](https://github.com/QwikDev/qwik/tree/main/packages/qwik/src/core/render/jsx/types/jsx-generated.ts)

## ThHTMLAttributes

```typescript
export interface ThHTMLAttributes<T extends Element> extends Attrs<'tr', T>
```

**Extends:** Attrs&lt;'tr', T&gt;

[Edit this section](https://github.com/QwikDev/qwik/tree/main/packages/qwik/src/core/render/jsx/types/jsx-generated.ts)

## TimeHTMLAttributes

```typescript
export interface TimeHTMLAttributes<T extends Element> extends Attrs<'time', T>
```

**Extends:** Attrs&lt;'time', T&gt;

[Edit this section](https://github.com/QwikDev/qwik/tree/main/packages/qwik/src/core/render/jsx/types/jsx-generated.ts)

## TitleHTMLAttributes

```typescript
export interface TitleHTMLAttributes<T extends Element> extends Attrs<'title', T>
```

**Extends:** Attrs&lt;'title', T&gt;

[Edit this section](https://github.com/QwikDev/qwik/tree/main/packages/qwik/src/core/render/jsx/types/jsx-generated.ts)

## Tracker

Used to signal to Qwik which state should be watched for changes.

The `Tracker` is passed into the `taskFn` of `useTask`. It is intended to be used to wrap state objects in a read proxy which signals to Qwik which properties should be watched for changes. A change to any of the properties causes the `taskFn` to rerun.

### Example

The `obs` passed into the `taskFn` is used to mark `state.count` as a property of interest. Any changes to the `state.count` property will cause the `taskFn` to rerun.

```tsx
const Cmp = component$(() => {
  const store = useStore({ count: 0, doubleCount: 0 });
  const signal = useSignal(0);
  useTask$(({ track }) => {
    // Any signals or stores accessed inside the task will be tracked
    const count = track(() => store.count);
    // You can also pass a signal to track() directly
    const signalCount = track(signal);
    store.doubleCount = count + signalCount;
  });
  return (
    <div>
      <span>
        {store.count} / {store.doubleCount}
      </span>
      <button
        onClick$={() => {
          store.count++;
          signal.value++;
        }}
      >
        +
      </button>
    </div>
  );
});
```

```typescript
export interface Tracker
```

[Edit this section](https://github.com/QwikDev/qwik/tree/main/packages/qwik/src/core/use/use-task.ts)

## TrackHTMLAttributes

```typescript
export interface TrackHTMLAttributes<T extends Element> extends Attrs<'track', T>
```

**Extends:** Attrs&lt;'track', T&gt;

[Edit this section](https://github.com/QwikDev/qwik/tree/main/packages/qwik/src/core/render/jsx/types/jsx-generated.ts)

## untrack

Don't track listeners for this callback

```typescript
untrack: <T>(fn: () => T) => T;
```

<table><thead><tr><th>

Parameter

</th><th>

Type

</th><th>

Description

</th></tr></thead>
<tbody><tr><td>

fn

</td><td>

() =&gt; T

</td><td>

</td></tr>
</tbody></table>
**Returns:**

T

[Edit this section](https://github.com/QwikDev/qwik/tree/main/packages/qwik/src/core/use/use-core.ts)

## useComputed$

Hook that returns a read-only signal that updates when signals used in the `ComputedFn` change.

```typescript
useComputed$: <T>(qrl: ComputedFn<T>) => Signal<Awaited<T>>;
```

<table><thead><tr><th>

Parameter

</th><th>

Type

</th><th>

Description

</th></tr></thead>
<tbody><tr><td>

qrl

</td><td>

[ComputedFn](#computedfn)&lt;T&gt;

</td><td>

</td></tr>
</tbody></table>
**Returns:**

[Signal](#signal)&lt;Awaited&lt;T&gt;&gt;

[Edit this section](https://github.com/QwikDev/qwik/tree/main/packages/qwik/src/core/use/use-task.ts)

## useComputedQrl

```typescript
useComputedQrl: <T>(qrl: QRL<ComputedFn<T>>) => Signal<Awaited<T>>;
```

<table><thead><tr><th>

Parameter

</th><th>

Type

</th><th>

Description

</th></tr></thead>
<tbody><tr><td>

qrl

</td><td>

[QRL](#qrl)&lt;[ComputedFn](#computedfn)&lt;T&gt;&gt;

</td><td>

</td></tr>
</tbody></table>
**Returns:**

[Signal](#signal)&lt;Awaited&lt;T&gt;&gt;

[Edit this section](https://github.com/QwikDev/qwik/tree/main/packages/qwik/src/core/use/use-task.ts)

## useConstant

> Warning: This API is now obsolete.
>
> This is a technology preview

Stores a value which is retained for the lifetime of the component.

If the value is a function, the function is invoked to calculate the actual value.

```typescript
useConstant: <T>(value: (() => T) | T) => T;
```

<table><thead><tr><th>

Parameter

</th><th>

Type

</th><th>

Description

</th></tr></thead>
<tbody><tr><td>

value

</td><td>

(() =&gt; T) \| T

</td><td>

</td></tr>
</tbody></table>
**Returns:**

T

[Edit this section](https://github.com/QwikDev/qwik/tree/main/packages/qwik/src/core/use/use-signal.ts)

## useContext

Retrieve Context value.

Use `useContext()` to retrieve the value of context in a component. To retrieve a value a parent component needs to invoke `useContextProvider()` to assign a value.

### Example

```tsx
// Declare the Context type.
interface TodosStore {
  items: string[];
}
// Create a Context ID (no data is saved here.)
// You will use this ID to both create and retrieve the Context.
export const TodosContext = createContextId<TodosStore>("Todos");

// Example of providing context to child components.
export const App = component$(() => {
  useContextProvider(
    TodosContext,
    useStore<TodosStore>({
      items: ["Learn Qwik", "Build Qwik app", "Profit"],
    }),
  );

  return <Items />;
});

// Example of retrieving the context provided by a parent component.
export const Items = component$(() => {
  const todos = useContext(TodosContext);
  return (
    <ul>
      {todos.items.map((item) => (
        <li>{item}</li>
      ))}
    </ul>
  );
});
```

```typescript
useContext: UseContext;
```

[Edit this section](https://github.com/QwikDev/qwik/tree/main/packages/qwik/src/core/use/use-context.ts)

## useContextProvider

Assign a value to a Context.

Use `useContextProvider()` to assign a value to a context. The assignment happens in the component's function. Once assigned, use `useContext()` in any child component to retrieve the value.

Context is a way to pass stores to the child components without prop-drilling. Note that scalar values are allowed, but for reactivity you need signals or stores.

### Example

```tsx
// Declare the Context type.
interface TodosStore {
  items: string[];
}
// Create a Context ID (no data is saved here.)
// You will use this ID to both create and retrieve the Context.
export const TodosContext = createContextId<TodosStore>("Todos");

// Example of providing context to child components.
export const App = component$(() => {
  useContextProvider(
    TodosContext,
    useStore<TodosStore>({
      items: ["Learn Qwik", "Build Qwik app", "Profit"],
    }),
  );

  return <Items />;
});

// Example of retrieving the context provided by a parent component.
export const Items = component$(() => {
  const todos = useContext(TodosContext);
  return (
    <ul>
      {todos.items.map((item) => (
        <li>{item}</li>
      ))}
    </ul>
  );
});
```

```typescript
useContextProvider: <STATE>(context: ContextId<STATE>, newValue: STATE) => void
```

<table><thead><tr><th>

Parameter

</th><th>

Type

</th><th>

Description

</th></tr></thead>
<tbody><tr><td>

context

</td><td>

[ContextId](#contextid)&lt;STATE&gt;

</td><td>

The context to assign a value to.

</td></tr>
<tr><td>

newValue

</td><td>

STATE

</td><td>

</td></tr>
</tbody></table>
**Returns:**

void

[Edit this section](https://github.com/QwikDev/qwik/tree/main/packages/qwik/src/core/use/use-context.ts)

## useErrorBoundary

```typescript
useErrorBoundary: () => Readonly<ErrorBoundaryStore>;
```

**Returns:**

Readonly&lt;[ErrorBoundaryStore](#errorboundarystore)&gt;

[Edit this section](https://github.com/QwikDev/qwik/tree/main/packages/qwik/src/core/use/use-error-boundary.ts)

## useId

```typescript
useId: () => string;
```

**Returns:**

string

[Edit this section](https://github.com/QwikDev/qwik/tree/main/packages/qwik/src/core/use/use-id.ts)

## useOn

Register a listener on the current component's host element.

Used to programmatically add event listeners. Useful from custom `use*` methods, which do not have access to the JSX. Otherwise, it's adding a JSX listener in the `<div>` is a better idea.

```typescript
useOn: <T extends KnownEventNames>(event: T | T[], eventQrl: EventQRL<T>) => void
```

<table><thead><tr><th>

Parameter

</th><th>

Type

</th><th>

Description

</th></tr></thead>
<tbody><tr><td>

event

</td><td>

T \| T[]

</td><td>

</td></tr>
<tr><td>

eventQrl

</td><td>

EventQRL&lt;T&gt;

</td><td>

</td></tr>
</tbody></table>
**Returns:**

void

[Edit this section](https://github.com/QwikDev/qwik/tree/main/packages/qwik/src/core/use/use-on.ts)

## useOnDocument

Register a listener on `document`.

Used to programmatically add event listeners. Useful from custom `use*` methods, which do not have access to the JSX.

```typescript
useOnDocument: <T extends KnownEventNames>(event: T | T[], eventQrl: EventQRL<T>) => void
```

<table><thead><tr><th>

Parameter

</th><th>

Type

</th><th>

Description

</th></tr></thead>
<tbody><tr><td>

event

</td><td>

T \| T[]

</td><td>

</td></tr>
<tr><td>

eventQrl

</td><td>

EventQRL&lt;T&gt;

</td><td>

</td></tr>
</tbody></table>
**Returns:**

void

[Edit this section](https://github.com/QwikDev/qwik/tree/main/packages/qwik/src/core/use/use-on.ts)

## useOnWindow

Register a listener on `window`.

Used to programmatically add event listeners. Useful from custom `use*` methods, which do not have access to the JSX.

```typescript
useOnWindow: <T extends KnownEventNames>(event: T | T[], eventQrl: EventQRL<T>) => void
```

<table><thead><tr><th>

Parameter

</th><th>

Type

</th><th>

Description

</th></tr></thead>
<tbody><tr><td>

event

</td><td>

T \| T[]

</td><td>

</td></tr>
<tr><td>

eventQrl

</td><td>

EventQRL&lt;T&gt;

</td><td>

</td></tr>
</tbody></table>
**Returns:**

void

[Edit this section](https://github.com/QwikDev/qwik/tree/main/packages/qwik/src/core/use/use-on.ts)

## useResource$

This method works like an async memoized function that runs whenever some tracked value changes and returns some data.

`useResource` however returns immediate a `ResourceReturn` object that contains the data and a state that indicates if the data is available or not.

The status can be one of the following:

- 'pending' - the data is not yet available. - 'resolved' - the data is available. - 'rejected' - the data is not available due to an error or timeout.

### Example

Example showing how `useResource` to perform a fetch to request the weather, whenever the input city name changes.

```tsx
const Cmp = component$(() => {
  const cityS = useSignal("");

  const weatherResource = useResource$(async ({ track, cleanup }) => {
    const cityName = track(cityS);
    const abortController = new AbortController();
    cleanup(() => abortController.abort("cleanup"));
    const res = await fetch(`http://weatherdata.com?city=${cityName}`, {
      signal: abortController.signal,
    });
    const data = await res.json();
    return data as { temp: number };
  });

  return (
    <div>
      <input name="city" bind:value={cityS} />
      <Resource
        value={weatherResource}
        onResolved={(weather) => {
          return <div>Temperature: {weather.temp}</div>;
        }}
      />
    </div>
  );
});
```

```typescript
useResource$: <T>(generatorFn: ResourceFn<T>, opts?: ResourceOptions) =>
  ResourceReturn<T>;
```

<table><thead><tr><th>

Parameter

</th><th>

Type

</th><th>

Description

</th></tr></thead>
<tbody><tr><td>

generatorFn

</td><td>

[ResourceFn](#resourcefn)&lt;T&gt;

</td><td>

</td></tr>
<tr><td>

opts

</td><td>

[ResourceOptions](#resourceoptions)

</td><td>

_(Optional)_

</td></tr>
</tbody></table>
**Returns:**

[ResourceReturn](#resourcereturn)&lt;T&gt;

[Edit this section](https://github.com/QwikDev/qwik/tree/main/packages/qwik/src/core/use/use-resource.ts)

## useResourceQrl

This method works like an async memoized function that runs whenever some tracked value changes and returns some data.

`useResource` however returns immediate a `ResourceReturn` object that contains the data and a state that indicates if the data is available or not.

The status can be one of the following:

- `pending` - the data is not yet available. - `resolved` - the data is available. - `rejected` - the data is not available due to an error or timeout.

Avoid using a `try/catch` statement in `useResource$`. If you catch the error instead of passing it, the resource status will never be `rejected`.

### Example

Example showing how `useResource` to perform a fetch to request the weather, whenever the input city name changes.

```tsx
const Cmp = component$(() => {
  const cityS = useSignal("");

  const weatherResource = useResource$(async ({ track, cleanup }) => {
    const cityName = track(cityS);
    const abortController = new AbortController();
    cleanup(() => abortController.abort("cleanup"));
    const res = await fetch(`http://weatherdata.com?city=${cityName}`, {
      signal: abortController.signal,
    });
    const data = await res.json();
    return data as { temp: number };
  });

  return (
    <div>
      <input name="city" bind:value={cityS} />
      <Resource
        value={weatherResource}
        onResolved={(weather) => {
          return <div>Temperature: {weather.temp}</div>;
        }}
      />
    </div>
  );
});
```

```typescript
useResourceQrl: <T>(qrl: QRL<ResourceFn<T>>, opts?: ResourceOptions) =>
  ResourceReturn<T>;
```

<table><thead><tr><th>

Parameter

</th><th>

Type

</th><th>

Description

</th></tr></thead>
<tbody><tr><td>

qrl

</td><td>

[QRL](#qrl)&lt;[ResourceFn](#resourcefn)&lt;T&gt;&gt;

</td><td>

</td></tr>
<tr><td>

opts

</td><td>

[ResourceOptions](#resourceoptions)

</td><td>

_(Optional)_

</td></tr>
</tbody></table>
**Returns:**

[ResourceReturn](#resourcereturn)&lt;T&gt;

[Edit this section](https://github.com/QwikDev/qwik/tree/main/packages/qwik/src/core/use/use-resource.ts)

## useServerData

```typescript
export declare function useServerData<T>(key: string): T | undefined;
```

<table><thead><tr><th>

Parameter

</th><th>

Type

</th><th>

Description

</th></tr></thead>
<tbody><tr><td>

key

</td><td>

string

</td><td>

</td></tr>
</tbody></table>
**Returns:**

T \| undefined

[Edit this section](https://github.com/QwikDev/qwik/tree/main/packages/qwik/src/core/use/use-env-data.ts)

## useSignal

Hook that creates a signal that is retained for the lifetime of the component.

```typescript
useSignal: UseSignal;
```

[Edit this section](https://github.com/QwikDev/qwik/tree/main/packages/qwik/src/core/use/use-signal.ts)

## UseSignal

Hook that creates a signal that is retained for the lifetime of the component.

```typescript
useSignal: UseSignal;
```

[Edit this section](https://github.com/QwikDev/qwik/tree/main/packages/qwik/src/core/use/use-signal.ts)

## useStore

Creates an object that Qwik can track across serializations.

Use `useStore` to create a state for your application. The returned object is a proxy that has a unique ID. The ID of the object is used in the `QRL`s to refer to the store.

### Example

Example showing how `useStore` is used in Counter example to keep track of the count.

```tsx
const Stores = component$(() => {
  const counter = useCounter(1);

  // Reactivity happens even for nested objects and arrays
  const userData = useStore({
    name: "Manu",
    address: {
      address: "",
      city: "",
    },
    orgs: [],
  });

  // useStore() can also accept a function to calculate the initial value
  const state = useStore(() => {
    return {
      value: expensiveInitialValue(),
    };
  });

  return (
    <div>
      <div>Counter: {counter.value}</div>
      <Child userData={userData} state={state} />
    </div>
  );
});

function useCounter(step: number) {
  // Multiple stores can be created in custom hooks for convenience and composability
  const counterStore = useStore({
    value: 0,
  });
  useVisibleTask$(() => {
    // Only runs in the client
    const timer = setInterval(() => {
      counterStore.value += step;
    }, 500);
    return () => {
      clearInterval(timer);
    };
  });
  return counterStore;
}
```

```typescript
useStore: <STATE extends object>(
  initialState: STATE | (() => STATE),
  opts?: UseStoreOptions,
) => STATE;
```

<table><thead><tr><th>

Parameter

</th><th>

Type

</th><th>

Description

</th></tr></thead>
<tbody><tr><td>

initialState

</td><td>

STATE \| (() =&gt; STATE)

</td><td>

</td></tr>
<tr><td>

opts

</td><td>

[UseStoreOptions](#usestoreoptions)

</td><td>

_(Optional)_

</td></tr>
</tbody></table>
**Returns:**

STATE

[Edit this section](https://github.com/QwikDev/qwik/tree/main/packages/qwik/src/core/use/use-store.public.ts)

## UseStoreOptions

```typescript
export interface UseStoreOptions
```

<table><thead><tr><th>

Property

</th><th>

Modifiers

</th><th>

Type

</th><th>

Description

</th></tr></thead>
<tbody><tr><td>

[deep?](#)

</td><td>

</td><td>

boolean

</td><td>

_(Optional)_ If `true` then all nested objects and arrays will be tracked as well. Default is `true`.

</td></tr>
<tr><td>

[reactive?](#)

</td><td>

</td><td>

boolean

</td><td>

_(Optional)_ If `false` then the object will not be tracked for changes. Default is `true`.

</td></tr>
</tbody></table>

[Edit this section](https://github.com/QwikDev/qwik/tree/main/packages/qwik/src/core/use/use-store.public.ts)

## useStyles$

A lazy-loadable reference to a component's styles.

Component styles allow Qwik to lazy load the style information for the component only when needed. (And avoid double loading it in case of SSR hydration.)

```tsx
import styles from "./code-block.css?inline";

export const CmpStyles = component$(() => {
  useStyles$(styles);

  return <div>Some text</div>;
});
```

```typescript
<<<<<<< HEAD
useStyles$: (qrl: string) => UseStyles;
=======
useStyles$: (qrl: string) => void
>>>>>>> 1583bb56
```

<table><thead><tr><th>

Parameter

</th><th>

Type

</th><th>

Description

</th></tr></thead>
<tbody><tr><td>

qrl

</td><td>

string

</td><td>

</td></tr>
</tbody></table>
**Returns:**

UseStyles

[Edit this section](https://github.com/QwikDev/qwik/tree/main/packages/qwik/src/core/use/use-styles.ts)

## useStylesQrl

A lazy-loadable reference to a component's styles.

Component styles allow Qwik to lazy load the style information for the component only when needed. (And avoid double loading it in case of SSR hydration.)

```tsx
import styles from "./code-block.css?inline";

export const CmpStyles = component$(() => {
  useStyles$(styles);

  return <div>Some text</div>;
});
```

```typescript
useStylesQrl: (styles: QRL<string>) => UseStyles;
```

<table><thead><tr><th>

Parameter

</th><th>

Type

</th><th>

Description

</th></tr></thead>
<tbody><tr><td>

styles

</td><td>

[QRL](#qrl)&lt;string&gt;

</td><td>

</td></tr>
</tbody></table>
**Returns:**

UseStyles

[Edit this section](https://github.com/QwikDev/qwik/tree/main/packages/qwik/src/core/use/use-styles.ts)

## UseStylesScoped

```typescript
export interface UseStylesScoped
```

<table><thead><tr><th>

Property

</th><th>

Modifiers

</th><th>

Type

</th><th>

Description

</th></tr></thead>
<tbody><tr><td>

[scopeId](#)

</td><td>

</td><td>

string

</td><td>

</td></tr>
</tbody></table>

[Edit this section](https://github.com/QwikDev/qwik/tree/main/packages/qwik/src/core/use/use-styles.ts)

## useStylesScoped$

A lazy-loadable reference to a component's styles, that is scoped to the component.

Component styles allow Qwik to lazy load the style information for the component only when needed. (And avoid double loading it in case of SSR hydration.)

```tsx
import scoped from "./code-block.css?inline";

export const CmpScopedStyles = component$(() => {
  useStylesScoped$(scoped);

  return <div>Some text</div>;
});
```

```typescript
useStylesScoped$: (qrl: string) => UseStylesScoped;
```

<table><thead><tr><th>

Parameter

</th><th>

Type

</th><th>

Description

</th></tr></thead>
<tbody><tr><td>

qrl

</td><td>

string

</td><td>

</td></tr>
</tbody></table>
**Returns:**

[UseStylesScoped](#usestylesscoped)

[Edit this section](https://github.com/QwikDev/qwik/tree/main/packages/qwik/src/core/use/use-styles.ts)

## useStylesScopedQrl

A lazy-loadable reference to a component's styles, that is scoped to the component.

Component styles allow Qwik to lazy load the style information for the component only when needed. (And avoid double loading it in case of SSR hydration.)

```tsx
import scoped from "./code-block.css?inline";

export const CmpScopedStyles = component$(() => {
  useStylesScoped$(scoped);

  return <div>Some text</div>;
});
```

```typescript
useStylesScopedQrl: (styles: QRL<string>) => UseStylesScoped;
```

<table><thead><tr><th>

Parameter

</th><th>

Type

</th><th>

Description

</th></tr></thead>
<tbody><tr><td>

styles

</td><td>

[QRL](#qrl)&lt;string&gt;

</td><td>

</td></tr>
</tbody></table>
**Returns:**

[UseStylesScoped](#usestylesscoped)

[Edit this section](https://github.com/QwikDev/qwik/tree/main/packages/qwik/src/core/use/use-styles.ts)

## useTask$

Reruns the `taskFn` when the observed inputs change.

Use `useTask` to observe changes on a set of inputs, and then re-execute the `taskFn` when those inputs change.

The `taskFn` only executes if the observed inputs change. To observe the inputs, use the `obs` function to wrap property reads. This creates subscriptions that will trigger the `taskFn` to rerun.

```typescript
useTask$: (qrl: TaskFn, opts?: UseTaskOptions | undefined) => void
```

<table><thead><tr><th>

Parameter

</th><th>

Type

</th><th>

Description

</th></tr></thead>
<tbody><tr><td>

qrl

</td><td>

[TaskFn](#taskfn)

</td><td>

</td></tr>
<tr><td>

opts

</td><td>

[UseTaskOptions](#usetaskoptions) \| undefined

</td><td>

_(Optional)_

</td></tr>
</tbody></table>
**Returns:**

void

[Edit this section](https://github.com/QwikDev/qwik/tree/main/packages/qwik/src/core/use/use-task.ts)

## UseTaskOptions

```typescript
export interface UseTaskOptions
```

<table><thead><tr><th>

Property

</th><th>

Modifiers

</th><th>

Type

</th><th>

Description

</th></tr></thead>
<tbody><tr><td>

[eagerness?](#)

</td><td>

</td><td>

[EagernessOptions](#eagernessoptions)

</td><td>

_(Optional)_ - `visible`: run the effect when the element is visible. - `load`: eagerly run the effect when the application resumes.

</td></tr>
</tbody></table>

[Edit this section](https://github.com/QwikDev/qwik/tree/main/packages/qwik/src/core/use/use-task.ts)

## useTaskQrl

Reruns the `taskFn` when the observed inputs change.

Use `useTask` to observe changes on a set of inputs, and then re-execute the `taskFn` when those inputs change.

The `taskFn` only executes if the observed inputs change. To observe the inputs, use the `obs` function to wrap property reads. This creates subscriptions that will trigger the `taskFn` to rerun.

```typescript
useTaskQrl: (qrl: QRL<TaskFn>, opts?: UseTaskOptions) => void
```

<table><thead><tr><th>

Parameter

</th><th>

Type

</th><th>

Description

</th></tr></thead>
<tbody><tr><td>

qrl

</td><td>

[QRL](#qrl)&lt;[TaskFn](#taskfn)&gt;

</td><td>

</td></tr>
<tr><td>

opts

</td><td>

[UseTaskOptions](#usetaskoptions)

</td><td>

_(Optional)_

</td></tr>
</tbody></table>
**Returns:**

void

[Edit this section](https://github.com/QwikDev/qwik/tree/main/packages/qwik/src/core/use/use-task.ts)

## useVisibleTask$

```tsx
const Timer = component$(() => {
  const store = useStore({
    count: 0,
  });

  useVisibleTask$(() => {
    // Only runs in the client
    const timer = setInterval(() => {
      store.count++;
    }, 500);
    return () => {
      clearInterval(timer);
    };
  });

  return <div>{store.count}</div>;
});
```

```typescript
useVisibleTask$: (qrl: TaskFn, opts?: OnVisibleTaskOptions | undefined) => void
```

<table><thead><tr><th>

Parameter

</th><th>

Type

</th><th>

Description

</th></tr></thead>
<tbody><tr><td>

qrl

</td><td>

[TaskFn](#taskfn)

</td><td>

</td></tr>
<tr><td>

opts

</td><td>

[OnVisibleTaskOptions](#onvisibletaskoptions) \| undefined

</td><td>

_(Optional)_

</td></tr>
</tbody></table>
**Returns:**

void

[Edit this section](https://github.com/QwikDev/qwik/tree/main/packages/qwik/src/core/use/use-task.ts)

## useVisibleTaskQrl

```tsx
const Timer = component$(() => {
  const store = useStore({
    count: 0,
  });

  useVisibleTask$(() => {
    // Only runs in the client
    const timer = setInterval(() => {
      store.count++;
    }, 500);
    return () => {
      clearInterval(timer);
    };
  });

  return <div>{store.count}</div>;
});
```

```typescript
useVisibleTaskQrl: (qrl: QRL<TaskFn>, opts?: OnVisibleTaskOptions) => void
```

<table><thead><tr><th>

Parameter

</th><th>

Type

</th><th>

Description

</th></tr></thead>
<tbody><tr><td>

qrl

</td><td>

[QRL](#qrl)&lt;[TaskFn](#taskfn)&gt;

</td><td>

</td></tr>
<tr><td>

opts

</td><td>

[OnVisibleTaskOptions](#onvisibletaskoptions)

</td><td>

_(Optional)_

</td></tr>
</tbody></table>
**Returns:**

void

[Edit this section](https://github.com/QwikDev/qwik/tree/main/packages/qwik/src/core/use/use-task.ts)

## ValueOrPromise

Type representing a value which is either resolve or a promise.

```typescript
export type ValueOrPromise<T> = T | Promise<T>;
```

[Edit this section](https://github.com/QwikDev/qwik/tree/main/packages/qwik/src/core/util/types.ts)

## version

QWIK_VERSION

```typescript
version: string;
```

[Edit this section](https://github.com/QwikDev/qwik/tree/main/packages/qwik/src/core/version.ts)

## VideoHTMLAttributes

```typescript
export interface VideoHTMLAttributes<T extends Element> extends Attrs<'video', T>
```

**Extends:** Attrs&lt;'video', T&gt;

[Edit this section](https://github.com/QwikDev/qwik/tree/main/packages/qwik/src/core/render/jsx/types/jsx-generated.ts)

## VisibleTaskStrategy

```typescript
export type VisibleTaskStrategy =
  | "intersection-observer"
  | "document-ready"
  | "document-idle";
```

[Edit this section](https://github.com/QwikDev/qwik/tree/main/packages/qwik/src/core/use/use-task.ts)

## WebViewHTMLAttributes

> Warning: This API is now obsolete.
>
> This is the type for a React Native WebView. It doesn't belong in Qwik (yet?) but we're keeping it for backwards compatibility.

```typescript
export interface WebViewHTMLAttributes<T extends Element> extends HTMLAttributes<T>
```

**Extends:** [HTMLAttributes](#htmlattributes)&lt;T&gt;

<table><thead><tr><th>

Property

</th><th>

Modifiers

</th><th>

Type

</th><th>

Description

</th></tr></thead>
<tbody><tr><td>

[allowFullScreen?](#)

</td><td>

</td><td>

boolean \| undefined

</td><td>

_(Optional)_

</td></tr>
<tr><td>

[allowpopups?](#)

</td><td>

</td><td>

boolean \| undefined

</td><td>

_(Optional)_

</td></tr>
<tr><td>

[autoFocus?](#)

</td><td>

</td><td>

boolean \| undefined

</td><td>

_(Optional)_

</td></tr>
<tr><td>

[autosize?](#)

</td><td>

</td><td>

boolean \| undefined

</td><td>

_(Optional)_

</td></tr>
<tr><td>

[blinkfeatures?](#)

</td><td>

</td><td>

string \| undefined

</td><td>

_(Optional)_

</td></tr>
<tr><td>

[disableblinkfeatures?](#)

</td><td>

</td><td>

string \| undefined

</td><td>

_(Optional)_

</td></tr>
<tr><td>

[disableguestresize?](#)

</td><td>

</td><td>

boolean \| undefined

</td><td>

_(Optional)_

</td></tr>
<tr><td>

[disablewebsecurity?](#)

</td><td>

</td><td>

boolean \| undefined

</td><td>

_(Optional)_

</td></tr>
<tr><td>

[guestinstance?](#)

</td><td>

</td><td>

string \| undefined

</td><td>

_(Optional)_

</td></tr>
<tr><td>

[httpreferrer?](#)

</td><td>

</td><td>

string \| undefined

</td><td>

_(Optional)_

</td></tr>
<tr><td>

[nodeintegration?](#)

</td><td>

</td><td>

boolean \| undefined

</td><td>

_(Optional)_

</td></tr>
<tr><td>

[partition?](#)

</td><td>

</td><td>

string \| undefined

</td><td>

_(Optional)_

</td></tr>
<tr><td>

[plugins?](#)

</td><td>

</td><td>

boolean \| undefined

</td><td>

_(Optional)_

</td></tr>
<tr><td>

[preload?](#)

</td><td>

</td><td>

string \| undefined

</td><td>

_(Optional)_

</td></tr>
<tr><td>

[src?](#)

</td><td>

</td><td>

string \| undefined

</td><td>

_(Optional)_

</td></tr>
<tr><td>

[useragent?](#)

</td><td>

</td><td>

string \| undefined

</td><td>

_(Optional)_

</td></tr>
<tr><td>

[webpreferences?](#)

</td><td>

</td><td>

string \| undefined

</td><td>

_(Optional)_

</td></tr>
</tbody></table>

[Edit this section](https://github.com/QwikDev/qwik/tree/main/packages/qwik/src/core/render/jsx/types/jsx-generated.ts)<|MERGE_RESOLUTION|>--- conflicted
+++ resolved
@@ -1696,86 +1696,6 @@
 
 [Edit this section](https://github.com/QwikDev/qwik/tree/main/packages/qwik/src/core/render/jsx/types/jsx-qwik-attributes.ts)
 
-## createComputed$
-
-> Warning: This API is now obsolete.
->
-> This is a technology preview
-
-Returns read-only signal that updates when signals used in the `ComputedFn` change. Unlike useComputed$, this is not a hook and it always creates a new signal.
-
-```typescript
-createComputed$: <T>(qrl: ComputedFn<T>) => Signal<Awaited<T>>;
-```
-
-<table><thead><tr><th>
-
-Parameter
-
-</th><th>
-
-Type
-
-</th><th>
-
-Description
-
-</th></tr></thead>
-<tbody><tr><td>
-
-qrl
-
-</td><td>
-
-[ComputedFn](#computedfn)&lt;T&gt;
-
-</td><td>
-
-</td></tr>
-</tbody></table>
-**Returns:**
-
-[Signal](#signal)&lt;Awaited&lt;T&gt;&gt;
-
-[Edit this section](https://github.com/QwikDev/qwik/tree/main/packages/qwik/src/core/use/use-task.ts)
-
-## createComputedQrl
-
-```typescript
-createComputedQrl: <T>(qrl: QRL<ComputedFn<T>>) => Signal<Awaited<T>>;
-```
-
-<table><thead><tr><th>
-
-Parameter
-
-</th><th>
-
-Type
-
-</th><th>
-
-Description
-
-</th></tr></thead>
-<tbody><tr><td>
-
-qrl
-
-</td><td>
-
-[QRL](#qrl)&lt;[ComputedFn](#computedfn)&lt;T&gt;&gt;
-
-</td><td>
-
-</td></tr>
-</tbody></table>
-**Returns:**
-
-[Signal](#signal)&lt;Awaited&lt;T&gt;&gt;
-
-[Edit this section](https://github.com/QwikDev/qwik/tree/main/packages/qwik/src/core/use/use-task.ts)
-
 ## createContextId
 
 Create a context ID to be used in your application. The name should be written with no spaces.
@@ -3574,11 +3494,7 @@
   manifestHash?: string;
   manifestURL?: string;
   nonce?: string;
-<<<<<<< HEAD
 }) => JSXNode<string>;
-=======
-}) => JSXNode<"script">;
->>>>>>> 1583bb56
 ```
 
 <table><thead><tr><th>
@@ -3612,11 +3528,7 @@
 </tbody></table>
 **Returns:**
 
-<<<<<<< HEAD
 [JSXNode](#jsxnode)&lt;string&gt;
-=======
-[JSXNode](#jsxnode)&lt;"script"&gt;
->>>>>>> 1583bb56
 
 [Edit this section](https://github.com/QwikDev/qwik/tree/main/packages/qwik/src/core/components/prefetch.ts)
 
@@ -3664,11 +3576,7 @@
 
 Options for the prefetch service worker.
 
-<<<<<<< HEAD
 - `base` - Base URL for the service worker. Default is `import.meta.env.BASE_URL`, which is defined by Vite's `config.base` and defaults to `/`. - `scope` - Base URL for when the service-worker will activate. Default is `/` - `path` - Path to the service worker. Default is `qwik-prefetch-service-worker.js` unless you pass a path that starts with a `/` then the base is ignored. Default is `qwik-prefetch-service-worker.js` - `verbose` - Verbose logging for the service worker installation. Default is `false` - `nonce` - Optional nonce value for security purposes, defaults to `undefined`.
-=======
-- `base` - Base URL for the service worker `import.meta.env.BASE_URL` or `/`. Default is `import.meta.env.BASE_URL` - `scope` - Base URL for when the service-worker will activate. Default is `/` - `path` - Path to the service worker. Default is `qwik-prefetch-service-worker.js` unless you pass a path that starts with a `/` then the base is ignored. Default is `qwik-prefetch-service-worker.js` - `verbose` - Verbose logging for the service worker installation. Default is `false` - `nonce` - Optional nonce value for security purposes, defaults to `undefined`.
->>>>>>> 1583bb56
 
 </td></tr>
 </tbody></table>
@@ -10127,77 +10035,17 @@
 
 ## useComputed$
 
-Hook that returns a read-only signal that updates when signals used in the `ComputedFn` change.
-
-```typescript
-useComputed$: <T>(qrl: ComputedFn<T>) => Signal<Awaited<T>>;
-```
-
-<table><thead><tr><th>
-
-Parameter
-
-</th><th>
-
-Type
-
-</th><th>
-
-Description
-
-</th></tr></thead>
-<tbody><tr><td>
-
-qrl
-
-</td><td>
-
-[ComputedFn](#computedfn)&lt;T&gt;
-
-</td><td>
-
-</td></tr>
-</tbody></table>
-**Returns:**
-
-[Signal](#signal)&lt;Awaited&lt;T&gt;&gt;
+```typescript
+useComputed$: Computed;
+```
 
 [Edit this section](https://github.com/QwikDev/qwik/tree/main/packages/qwik/src/core/use/use-task.ts)
 
 ## useComputedQrl
 
 ```typescript
-useComputedQrl: <T>(qrl: QRL<ComputedFn<T>>) => Signal<Awaited<T>>;
-```
-
-<table><thead><tr><th>
-
-Parameter
-
-</th><th>
-
-Type
-
-</th><th>
-
-Description
-
-</th></tr></thead>
-<tbody><tr><td>
-
-qrl
-
-</td><td>
-
-[QRL](#qrl)&lt;[ComputedFn](#computedfn)&lt;T&gt;&gt;
-
-</td><td>
-
-</td></tr>
-</tbody></table>
-**Returns:**
-
-[Signal](#signal)&lt;Awaited&lt;T&gt;&gt;
+useComputedQrl: ComputedQRL;
+```
 
 [Edit this section](https://github.com/QwikDev/qwik/tree/main/packages/qwik/src/core/use/use-task.ts)
 
@@ -10991,11 +10839,7 @@
 ```
 
 ```typescript
-<<<<<<< HEAD
 useStyles$: (qrl: string) => UseStyles;
-=======
-useStyles$: (qrl: string) => void
->>>>>>> 1583bb56
 ```
 
 <table><thead><tr><th>
