---
title: \@qwik.dev/qwik API Reference
---

# [API](/api) &rsaquo; @qwik.dev/qwik

## "q:slot"

```typescript
'q:slot'?: string;
```

## "xlink:actuate"

```typescript
'xlink:actuate'?: string | undefined;
```

## "xlink:arcrole"

```typescript
'xlink:arcrole'?: string | undefined;
```

## "xlink:href"

```typescript
'xlink:href'?: string | undefined;
```

## "xlink:role"

```typescript
'xlink:role'?: string | undefined;
```

## "xlink:show"

```typescript
'xlink:show'?: string | undefined;
```

## "xlink:title"

```typescript
'xlink:title'?: string | undefined;
```

## "xlink:type"

```typescript
'xlink:type'?: string | undefined;
```

## "xml:base"

```typescript
'xml:base'?: string | undefined;
```

## "xml:lang"

```typescript
'xml:lang'?: string | undefined;
```

## "xml:space"

```typescript
'xml:space'?: string | undefined;
```

## "xmlns:xlink"

```typescript
'xmlns:xlink'?: string | undefined;
```

## $

Qwik Optimizer marker function.

Use `$(...)` to tell Qwik Optimizer to extract the expression in `$(...)` into a lazy-loadable resource referenced by `QRL`.

```typescript
$: <T>(expression: T) => QRL<T>;
```

<table><thead><tr><th>

Parameter

</th><th>

Type

</th><th>

Description

</th></tr></thead>
<tbody><tr><td>

expression

</td><td>

T

</td><td>

Expression which should be lazy loaded

</td></tr>
</tbody></table>
**Returns:**

[QRL](#qrl)&lt;T&gt;

[Edit this section](https://github.com/QwikDev/qwik/tree/main/packages/qwik/src/core/shared/qrl/qrl.public.ts)

## AnchorHTMLAttributes

```typescript
export interface AnchorHTMLAttributes<T extends Element> extends Attrs<'a', T>
```

**Extends:** Attrs&lt;'a', T&gt;

[Edit this section](https://github.com/QwikDev/qwik/tree/main/packages/qwik/src/core/shared/jsx/types/jsx-generated.ts)

## AreaHTMLAttributes

```typescript
export interface AreaHTMLAttributes<T extends Element> extends Attrs<'area', T>
```

**Extends:** Attrs&lt;'area', T&gt;

[Edit this section](https://github.com/QwikDev/qwik/tree/main/packages/qwik/src/core/shared/jsx/types/jsx-generated.ts)

## AriaAttributes

TS defines these with the React syntax which is not compatible with Qwik. E.g. `ariaAtomic` instead of `aria-atomic`.

```typescript
export interface AriaAttributes
```

<table><thead><tr><th>

Property

</th><th>

Modifiers

</th><th>

Type

</th><th>

Description

</th></tr></thead>
<tbody><tr><td>

["aria-activedescendant"?](#)

</td><td>

</td><td>

string \| undefined

</td><td>

_(Optional)_ Identifies the currently active element when DOM focus is on a composite widget, textbox, group, or application.

</td></tr>
<tr><td>

["aria-atomic"?](#)

</td><td>

</td><td>

[Booleanish](#booleanish) \| undefined

</td><td>

_(Optional)_ Indicates whether assistive technologies will present all, or only parts of, the changed region based on the change notifications defined by the aria-relevant attribute.

</td></tr>
<tr><td>

["aria-autocomplete"?](#)

</td><td>

</td><td>

'none' \| 'inline' \| 'list' \| 'both' \| undefined

</td><td>

_(Optional)_ Indicates whether inputting text could trigger display of one or more predictions of the user's intended value for an input and specifies how predictions would be presented if they are made.

</td></tr>
<tr><td>

["aria-busy"?](#)

</td><td>

</td><td>

[Booleanish](#booleanish) \| undefined

</td><td>

_(Optional)_ Indicates an element is being modified and that assistive technologies MAY want to wait until the modifications are complete before exposing them to the user.

</td></tr>
<tr><td>

["aria-checked"?](#)

</td><td>

</td><td>

boolean \| 'false' \| 'mixed' \| 'true' \| undefined

</td><td>

_(Optional)_ Indicates the current "checked" state of checkboxes, radio buttons, and other widgets.

</td></tr>
<tr><td>

["aria-colcount"?](#)

</td><td>

</td><td>

number \| undefined

</td><td>

_(Optional)_ Defines the total number of columns in a table, grid, or treegrid.

</td></tr>
<tr><td>

["aria-colindex"?](#)

</td><td>

</td><td>

number \| undefined

</td><td>

_(Optional)_ Defines an element's column index or position with respect to the total number of columns within a table, grid, or treegrid.

</td></tr>
<tr><td>

["aria-colspan"?](#)

</td><td>

</td><td>

number \| undefined

</td><td>

_(Optional)_ Defines the number of columns spanned by a cell or gridcell within a table, grid, or treegrid.

</td></tr>
<tr><td>

["aria-controls"?](#)

</td><td>

</td><td>

string \| undefined

</td><td>

_(Optional)_ Identifies the element (or elements) whose contents or presence are controlled by the current element.

</td></tr>
<tr><td>

["aria-current"?](#)

</td><td>

</td><td>

boolean \| 'false' \| 'true' \| 'page' \| 'step' \| 'location' \| 'date' \| 'time' \| undefined

</td><td>

_(Optional)_ Indicates the element that represents the current item within a container or set of related elements.

</td></tr>
<tr><td>

["aria-describedby"?](#)

</td><td>

</td><td>

string \| undefined

</td><td>

_(Optional)_ Identifies the element (or elements) that describes the object.

</td></tr>
<tr><td>

["aria-details"?](#)

</td><td>

</td><td>

string \| undefined

</td><td>

_(Optional)_ Identifies the element that provides a detailed, extended description for the object.

</td></tr>
<tr><td>

["aria-disabled"?](#)

</td><td>

</td><td>

[Booleanish](#booleanish) \| undefined

</td><td>

_(Optional)_ Indicates that the element is perceivable but disabled, so it is not editable or otherwise operable.

</td></tr>
<tr><td>

["aria-dropeffect"?](#)

</td><td>

</td><td>

'none' \| 'copy' \| 'execute' \| 'link' \| 'move' \| 'popup' \| undefined

</td><td>

_(Optional)_ Indicates what functions can be performed when a dragged object is released on the drop target.

</td></tr>
<tr><td>

["aria-errormessage"?](#)

</td><td>

</td><td>

string \| undefined

</td><td>

_(Optional)_ Identifies the element that provides an error message for the object.

</td></tr>
<tr><td>

["aria-expanded"?](#)

</td><td>

</td><td>

[Booleanish](#booleanish) \| undefined

</td><td>

_(Optional)_ Indicates whether the element, or another grouping element it controls, is currently expanded or collapsed.

</td></tr>
<tr><td>

["aria-flowto"?](#)

</td><td>

</td><td>

string \| undefined

</td><td>

_(Optional)_ Identifies the next element (or elements) in an alternate reading order of content which, at the user's discretion, allows assistive technology to override the general default of reading in document source order.

</td></tr>
<tr><td>

["aria-grabbed"?](#)

</td><td>

</td><td>

[Booleanish](#booleanish) \| undefined

</td><td>

_(Optional)_ Indicates an element's "grabbed" state in a drag-and-drop operation.

</td></tr>
<tr><td>

["aria-haspopup"?](#)

</td><td>

</td><td>

boolean \| 'false' \| 'true' \| 'menu' \| 'listbox' \| 'tree' \| 'grid' \| 'dialog' \| undefined

</td><td>

_(Optional)_ Indicates the availability and type of interactive popup element, such as menu or dialog, that can be triggered by an element.

</td></tr>
<tr><td>

["aria-hidden"?](#)

</td><td>

</td><td>

[Booleanish](#booleanish) \| undefined

</td><td>

_(Optional)_ Indicates whether the element is exposed to an accessibility API.

</td></tr>
<tr><td>

["aria-invalid"?](#)

</td><td>

</td><td>

boolean \| 'false' \| 'true' \| 'grammar' \| 'spelling' \| undefined

</td><td>

_(Optional)_ Indicates the entered value does not conform to the format expected by the application.

</td></tr>
<tr><td>

["aria-keyshortcuts"?](#)

</td><td>

</td><td>

string \| undefined

</td><td>

_(Optional)_ Indicates keyboard shortcuts that an author has implemented to activate or give focus to an element.

</td></tr>
<tr><td>

["aria-label"?](#)

</td><td>

</td><td>

string \| undefined

</td><td>

_(Optional)_ Defines a string value that labels the current element.

</td></tr>
<tr><td>

["aria-labelledby"?](#)

</td><td>

</td><td>

string \| undefined

</td><td>

_(Optional)_ Identifies the element (or elements) that labels the current element.

</td></tr>
<tr><td>

["aria-level"?](#)

</td><td>

</td><td>

number \| undefined

</td><td>

_(Optional)_ Defines the hierarchical level of an element within a structure.

</td></tr>
<tr><td>

["aria-live"?](#)

</td><td>

</td><td>

'off' \| 'assertive' \| 'polite' \| undefined

</td><td>

_(Optional)_ Indicates that an element will be updated, and describes the types of updates the user agents, assistive technologies, and user can expect from the live region.

</td></tr>
<tr><td>

["aria-modal"?](#)

</td><td>

</td><td>

[Booleanish](#booleanish) \| undefined

</td><td>

_(Optional)_ Indicates whether an element is modal when displayed.

</td></tr>
<tr><td>

["aria-multiline"?](#)

</td><td>

</td><td>

[Booleanish](#booleanish) \| undefined

</td><td>

_(Optional)_ Indicates whether a text box accepts multiple lines of input or only a single line.

</td></tr>
<tr><td>

["aria-multiselectable"?](#)

</td><td>

</td><td>

[Booleanish](#booleanish) \| undefined

</td><td>

_(Optional)_ Indicates that the user may select more than one item from the current selectable descendants.

</td></tr>
<tr><td>

["aria-orientation"?](#)

</td><td>

</td><td>

'horizontal' \| 'vertical' \| undefined

</td><td>

_(Optional)_ Indicates whether the element's orientation is horizontal, vertical, or unknown/ambiguous.

</td></tr>
<tr><td>

["aria-owns"?](#)

</td><td>

</td><td>

string \| undefined

</td><td>

_(Optional)_ Identifies an element (or elements) in order to define a visual, functional, or contextual parent/child relationship between DOM elements where the DOM hierarchy cannot be used to represent the relationship.

</td></tr>
<tr><td>

["aria-placeholder"?](#)

</td><td>

</td><td>

string \| undefined

</td><td>

_(Optional)_ Defines a short hint (a word or short phrase) intended to aid the user with data entry when the control has no value. A hint could be a sample value or a brief description of the expected format.

</td></tr>
<tr><td>

["aria-posinset"?](#)

</td><td>

</td><td>

number \| undefined

</td><td>

_(Optional)_ Defines an element's number or position in the current set of listitems or treeitems. Not required if all elements in the set are present in the DOM.

</td></tr>
<tr><td>

["aria-pressed"?](#)

</td><td>

</td><td>

boolean \| 'false' \| 'mixed' \| 'true' \| undefined

</td><td>

_(Optional)_ Indicates the current "pressed" state of toggle buttons.

</td></tr>
<tr><td>

["aria-readonly"?](#)

</td><td>

</td><td>

[Booleanish](#booleanish) \| undefined

</td><td>

_(Optional)_ Indicates that the element is not editable, but is otherwise operable.

</td></tr>
<tr><td>

["aria-relevant"?](#)

</td><td>

</td><td>

'additions' \| 'additions removals' \| 'additions text' \| 'all' \| 'removals' \| 'removals additions' \| 'removals text' \| 'text' \| 'text additions' \| 'text removals' \| undefined

</td><td>

_(Optional)_ Indicates what notifications the user agent will trigger when the accessibility tree within a live region is modified.

</td></tr>
<tr><td>

["aria-required"?](#)

</td><td>

</td><td>

[Booleanish](#booleanish) \| undefined

</td><td>

_(Optional)_ Indicates that user input is required on the element before a form may be submitted.

</td></tr>
<tr><td>

["aria-roledescription"?](#)

</td><td>

</td><td>

string \| undefined

</td><td>

_(Optional)_ Defines a human-readable, author-localized description for the role of an element.

</td></tr>
<tr><td>

["aria-rowcount"?](#)

</td><td>

</td><td>

number \| undefined

</td><td>

_(Optional)_ Defines the total number of rows in a table, grid, or treegrid.

</td></tr>
<tr><td>

["aria-rowindex"?](#)

</td><td>

</td><td>

number \| undefined

</td><td>

_(Optional)_ Defines an element's row index or position with respect to the total number of rows within a table, grid, or treegrid.

</td></tr>
<tr><td>

["aria-rowspan"?](#)

</td><td>

</td><td>

number \| undefined

</td><td>

_(Optional)_ Defines the number of rows spanned by a cell or gridcell within a table, grid, or treegrid.

</td></tr>
<tr><td>

["aria-selected"?](#)

</td><td>

</td><td>

[Booleanish](#booleanish) \| undefined

</td><td>

_(Optional)_ Indicates the current "selected" state of various widgets.

</td></tr>
<tr><td>

["aria-setsize"?](#)

</td><td>

</td><td>

number \| undefined

</td><td>

_(Optional)_ Defines the number of items in the current set of listitems or treeitems. Not required if all elements in the set are present in the DOM.

</td></tr>
<tr><td>

["aria-sort"?](#)

</td><td>

</td><td>

'none' \| 'ascending' \| 'descending' \| 'other' \| undefined

</td><td>

_(Optional)_ Indicates if items in a table or grid are sorted in ascending or descending order.

</td></tr>
<tr><td>

["aria-valuemax"?](#)

</td><td>

</td><td>

number \| undefined

</td><td>

_(Optional)_ Defines the maximum allowed value for a range widget.

</td></tr>
<tr><td>

["aria-valuemin"?](#)

</td><td>

</td><td>

number \| undefined

</td><td>

_(Optional)_ Defines the minimum allowed value for a range widget.

</td></tr>
<tr><td>

["aria-valuenow"?](#)

</td><td>

</td><td>

number \| undefined

</td><td>

_(Optional)_ Defines the current value for a range widget.

</td></tr>
<tr><td>

["aria-valuetext"?](#)

</td><td>

</td><td>

string \| undefined

</td><td>

_(Optional)_ Defines the human readable text alternative of aria-valuenow for a range widget.

</td></tr>
</tbody></table>

[Edit this section](https://github.com/QwikDev/qwik/tree/main/packages/qwik/src/core/shared/jsx/types/jsx-generated.ts)

## AriaRole

```typescript
export type AriaRole =
  | "alert"
  | "alertdialog"
  | "application"
  | "article"
  | "banner"
  | "button"
  | "cell"
  | "checkbox"
  | "columnheader"
  | "combobox"
  | "complementary"
  | "contentinfo"
  | "definition"
  | "dialog"
  | "directory"
  | "document"
  | "feed"
  | "figure"
  | "form"
  | "grid"
  | "gridcell"
  | "group"
  | "heading"
  | "img"
  | "link"
  | "list"
  | "listbox"
  | "listitem"
  | "log"
  | "main"
  | "marquee"
  | "math"
  | "menu"
  | "menubar"
  | "menuitem"
  | "menuitemcheckbox"
  | "menuitemradio"
  | "navigation"
  | "none"
  | "note"
  | "option"
  | "presentation"
  | "progressbar"
  | "radio"
  | "radiogroup"
  | "region"
  | "row"
  | "rowgroup"
  | "rowheader"
  | "scrollbar"
  | "search"
  | "searchbox"
  | "separator"
  | "slider"
  | "spinbutton"
  | "status"
  | "switch"
  | "tab"
  | "table"
  | "tablist"
  | "tabpanel"
  | "term"
  | "textbox"
  | "timer"
  | "toolbar"
  | "tooltip"
  | "tree"
  | "treegrid"
  | "treeitem"
  | (string & {});
```

[Edit this section](https://github.com/QwikDev/qwik/tree/main/packages/qwik/src/core/shared/jsx/types/jsx-generated.ts)

## AudioHTMLAttributes

```typescript
export interface AudioHTMLAttributes<T extends Element> extends Attrs<'audio', T>
```

**Extends:** Attrs&lt;'audio', T&gt;

[Edit this section](https://github.com/QwikDev/qwik/tree/main/packages/qwik/src/core/shared/jsx/types/jsx-generated.ts)

## BaseHTMLAttributes

```typescript
export interface BaseHTMLAttributes<T extends Element> extends Attrs<'base', T>
```

**Extends:** Attrs&lt;'base', T&gt;

[Edit this section](https://github.com/QwikDev/qwik/tree/main/packages/qwik/src/core/shared/jsx/types/jsx-generated.ts)

## BlockquoteHTMLAttributes

```typescript
export interface BlockquoteHTMLAttributes<T extends Element> extends Attrs<'blockquote', T>
```

**Extends:** Attrs&lt;'blockquote', T&gt;

[Edit this section](https://github.com/QwikDev/qwik/tree/main/packages/qwik/src/core/shared/jsx/types/jsx-generated.ts)

## Booleanish

```typescript
export type Booleanish = boolean | `${boolean}`;
```

[Edit this section](https://github.com/QwikDev/qwik/tree/main/packages/qwik/src/core/shared/jsx/types/jsx-generated.ts)

## ButtonHTMLAttributes

```typescript
export interface ButtonHTMLAttributes<T extends Element> extends Attrs<'button', T>
```

**Extends:** Attrs&lt;'button', T&gt;

[Edit this section](https://github.com/QwikDev/qwik/tree/main/packages/qwik/src/core/shared/jsx/types/jsx-generated.ts)

## cache

```typescript
cache(policyOrMilliseconds: number | 'immutable'): void;
```

<table><thead><tr><th>

Parameter

</th><th>

Type

</th><th>

Description

</th></tr></thead>
<tbody><tr><td>

policyOrMilliseconds

</td><td>

number \| 'immutable'

</td><td>

</td></tr>
</tbody></table>
**Returns:**

void

## CanvasHTMLAttributes

```typescript
export interface CanvasHTMLAttributes<T extends Element> extends Attrs<'canvas', T>
```

**Extends:** Attrs&lt;'canvas', T&gt;

[Edit this section](https://github.com/QwikDev/qwik/tree/main/packages/qwik/src/core/shared/jsx/types/jsx-generated.ts)

## ClassList

A class list can be a string, a boolean, an array, or an object.

If it's an array, each item is a class list and they are all added.

If it's an object, then the keys are class name strings, and the values are booleans that determine if the class name string should be added or not.

```typescript
export type ClassList =
  | string
  | undefined
  | null
  | false
  | Record<string, boolean | string | number | null | undefined>
  | ClassList[];
```

**References:** [ClassList](#classlist)

[Edit this section](https://github.com/QwikDev/qwik/tree/main/packages/qwik/src/core/shared/jsx/types/jsx-qwik-attributes.ts)

## cleanup

```typescript
cleanup(): void;
```

**Returns:**

void

## ColgroupHTMLAttributes

```typescript
export interface ColgroupHTMLAttributes<T extends Element> extends Attrs<'colgroup', T>
```

**Extends:** Attrs&lt;'colgroup', T&gt;

[Edit this section](https://github.com/QwikDev/qwik/tree/main/packages/qwik/src/core/shared/jsx/types/jsx-generated.ts)

## ColHTMLAttributes

```typescript
export interface ColHTMLAttributes<T extends Element> extends Attrs<'col', T>
```

**Extends:** Attrs&lt;'col', T&gt;

[Edit this section](https://github.com/QwikDev/qwik/tree/main/packages/qwik/src/core/shared/jsx/types/jsx-generated.ts)

## Component

Type representing the Qwik component.

`Component` is the type returned by invoking `component$`.

```tsx
interface MyComponentProps {
  someProp: string;
}
const MyComponent: Component<MyComponentProps> = component$(
  (props: MyComponentProps) => {
    return <span>{props.someProp}</span>;
  },
);
```

```typescript
export type Component<PROPS = unknown> = FunctionComponent<PublicProps<PROPS>>;
```

**References:** [FunctionComponent](#functioncomponent), [PublicProps](#publicprops)

[Edit this section](https://github.com/QwikDev/qwik/tree/main/packages/qwik/src/core/shared/component.public.ts)

## component$

Declare a Qwik component that can be used to create UI.

Use `component$` to declare a Qwik component. A Qwik component is a special kind of component that allows the Qwik framework to lazy load and execute the component independently of other Qwik components as well as lazy load the component's life-cycle hooks and event handlers.

Side note: You can also declare regular (standard JSX) components that will have standard synchronous behavior.

Qwik component is a facade that describes how the component should be used without forcing the implementation of the component to be eagerly loaded. A minimum Qwik definition consists of:

### Example

An example showing how to create a counter component:

```tsx
export interface CounterProps {
  initialValue?: number;
  step?: number;
}
export const Counter = component$((props: CounterProps) => {
  const state = useStore({ count: props.initialValue || 0 });
  return (
    <div>
      <span>{state.count}</span>
      <button onClick$={() => (state.count += props.step || 1)}>+</button>
    </div>
  );
});
```

- `component$` is how a component gets declared. - `{ value?: number; step?: number }` declares the public (props) interface of the component. - `{ count: number }` declares the private (state) interface of the component.

The above can then be used like so:

```tsx
export const OtherComponent = component$(() => {
  return <Counter initialValue={100} />;
});
```

See also: `component`, `useCleanup`, `onResume`, `onPause`, `useOn`, `useOnDocument`, `useOnWindow`, `useStyles`

```typescript
component$: <PROPS = unknown>(onMount: OnRenderFn<PROPS>) => Component<PROPS>;
```

<table><thead><tr><th>

Parameter

</th><th>

Type

</th><th>

Description

</th></tr></thead>
<tbody><tr><td>

onMount

</td><td>

[OnRenderFn](#onrenderfn)&lt;PROPS&gt;

</td><td>

</td></tr>
</tbody></table>
**Returns:**

[Component](#component)&lt;PROPS&gt;

[Edit this section](https://github.com/QwikDev/qwik/tree/main/packages/qwik/src/core/shared/component.public.ts)

## ComponentBaseProps

```typescript
export interface ComponentBaseProps
```

<table><thead><tr><th>

Property

</th><th>

Modifiers

</th><th>

Type

</th><th>

Description

</th></tr></thead>
<tbody><tr><td>

["q:slot"?](#componentbaseprops-_q_slot_)

</td><td>

</td><td>

string

</td><td>

_(Optional)_

</td></tr>
<tr><td>

[key?](#)

</td><td>

</td><td>

string \| number \| null \| undefined

</td><td>

_(Optional)_

</td></tr>
</tbody></table>

[Edit this section](https://github.com/QwikDev/qwik/tree/main/packages/qwik/src/core/shared/jsx/types/jsx-qwik-attributes.ts)

## ComputedFn

```typescript
export type ComputedFn<T> = () => T;
```

[Edit this section](https://github.com/QwikDev/qwik/tree/main/packages/qwik/src/core/use/use-computed.ts)

## ComputedSignal

A computed signal is a signal which is calculated from other signals. When the signals change, the computed signal is recalculated, and if the result changed, all tasks which are tracking the signal will be re-run and all components that read the signal will be re-rendered.

```typescript
export interface ComputedSignal<T> extends ReadonlySignal<T>
```

**Extends:** [ReadonlySignal](#readonlysignal)&lt;T&gt;

<table><thead><tr><th>

Method

</th><th>

Description

</th></tr></thead>
<tbody><tr><td>

[force()](#computedsignal-force)

</td><td>

Use this to force recalculation and running subscribers, for example when the calculated value mutates but remains the same object. Useful for third-party libraries.

</td></tr>
</tbody></table>

[Edit this section](https://github.com/QwikDev/qwik/tree/main/packages/qwik/src/core/signal/signal.public.ts)

## ContextId

ContextId is a typesafe ID for your context.

Context is a way to pass stores to the child components without prop-drilling.

Use `createContextId()` to create a `ContextId`. A `ContextId` is just a serializable identifier for the context. It is not the context value itself. See `useContextProvider()` and `useContext()` for the values. Qwik needs a serializable ID for the context so that the it can track context providers and consumers in a way that survives resumability.

### Example

```tsx
// Declare the Context type.
interface TodosStore {
  items: string[];
}
// Create a Context ID (no data is saved here.)
// You will use this ID to both create and retrieve the Context.
export const TodosContext = createContextId<TodosStore>("Todos");

// Example of providing context to child components.
export const App = component$(() => {
  useContextProvider(
    TodosContext,
    useStore<TodosStore>({
      items: ["Learn Qwik", "Build Qwik app", "Profit"],
    }),
  );

  return <Items />;
});

// Example of retrieving the context provided by a parent component.
export const Items = component$(() => {
  const todos = useContext(TodosContext);
  return (
    <ul>
      {todos.items.map((item) => (
        <li>{item}</li>
      ))}
    </ul>
  );
});
```

```typescript
export interface ContextId<STATE>
```

<table><thead><tr><th>

Property

</th><th>

Modifiers

</th><th>

Type

</th><th>

Description

</th></tr></thead>
<tbody><tr><td>

[\_\_brand_context_type\_\_](#)

</td><td>

`readonly`

</td><td>

STATE

</td><td>

Design-time property to store type information for the context.

</td></tr>
<tr><td>

[id](#)

</td><td>

`readonly`

</td><td>

string

</td><td>

A unique ID for the context.

</td></tr>
</tbody></table>

[Edit this section](https://github.com/QwikDev/qwik/tree/main/packages/qwik/src/core/use/use-context.ts)

## CorePlatform

Low-level API for platform abstraction.

Different platforms (browser, node, service workers) may have different ways of handling things such as `requestAnimationFrame` and imports. To make Qwik platform-independent Qwik uses the `CorePlatform` API to access the platform API.

`CorePlatform` also is responsible for importing symbols. The import map is different on the client (browser) then on the server. For this reason, the server has a manifest that is used to map symbols to javascript chunks. The manifest is encapsulated in `CorePlatform`, for this reason, the `CorePlatform` can't be global as there may be multiple applications running at server concurrently.

This is a low-level API and there should not be a need for you to access this.

```typescript
export interface CorePlatform
```

<table><thead><tr><th>

Property

</th><th>

Modifiers

</th><th>

Type

</th><th>

Description

</th></tr></thead>
<tbody><tr><td>

[chunkForSymbol](#)

</td><td>

</td><td>

(symbolName: string, chunk: string \| null, parent?: string) =&gt; readonly [symbol: string, chunk: string] \| undefined

</td><td>

Retrieve chunk name for the symbol.

When the application is running on the server the symbols may be imported from different files (as server build is typically a single javascript chunk.) For this reason, it is necessary to convert the chunks from server format to client (browser) format. This is done by looking up symbols (which are globally unique) in the manifest. (Manifest is the mapping of symbols to the client chunk names.)

</td></tr>
<tr><td>

[importSymbol](#)

</td><td>

</td><td>

(containerEl: Element \| undefined, url: string \| URL \| undefined \| null, symbol: string) =&gt; [ValueOrPromise](#valueorpromise)&lt;any&gt;

</td><td>

Retrieve a symbol value from QRL.

Qwik needs to lazy load data and closures. For this Qwik uses QRLs that are serializable references of resources that are needed. The QRLs contain all the information necessary to retrieve the reference using `importSymbol`.

Why not use `import()`? Because `import()` is relative to the current file, and the current file is always the Qwik framework. So QRLs have additional information that allows them to serialize imports relative to application base rather than the Qwik framework file.

</td></tr>
<tr><td>

[isServer](#)

</td><td>

</td><td>

boolean

</td><td>

True of running on the server platform.

</td></tr>
<tr><td>

[nextTick](#)

</td><td>

</td><td>

(fn: () =&gt; any) =&gt; Promise&lt;any&gt;

</td><td>

Perform operation on next tick.

</td></tr>
<tr><td>

[raf](#)

</td><td>

</td><td>

(fn: () =&gt; any) =&gt; Promise&lt;any&gt;

</td><td>

Perform operation on next request-animation-frame.

</td></tr>
</tbody></table>

[Edit this section](https://github.com/QwikDev/qwik/tree/main/packages/qwik/src/core/shared/platform/types.ts)

## CorrectedToggleEvent

This corrects the TS definition for ToggleEvent

```typescript
export interface CorrectedToggleEvent extends Event
```

**Extends:** Event

<table><thead><tr><th>

Property

</th><th>

Modifiers

</th><th>

Type

</th><th>

Description

</th></tr></thead>
<tbody><tr><td>

[newState](#)

</td><td>

`readonly`

</td><td>

'open' \| 'closed'

</td><td>

</td></tr>
<tr><td>

[prevState](#)

</td><td>

`readonly`

</td><td>

'open' \| 'closed'

</td><td>

</td></tr>
</tbody></table>

[Edit this section](https://github.com/QwikDev/qwik/tree/main/packages/qwik/src/core/shared/jsx/types/jsx-qwik-attributes.ts)

## createComputed$

Create a computed signal which is calculated from the given QRL. A computed signal is a signal which is calculated from other signals. When the signals change, the computed signal is recalculated.

The QRL must be a function which returns the value of the signal. The function must not have side effects, and it mus be synchronous.

If you need the function to be async, use `useSignal` and `useTask$` instead.

```typescript
createComputed$: <T>(qrl: () => T) => T extends Promise<any> ? never : ComputedSignal<T>
```

<table><thead><tr><th>

Parameter

</th><th>

Type

</th><th>

Description

</th></tr></thead>
<tbody><tr><td>

qrl

</td><td>

() =&gt; T

</td><td>

</td></tr>
</tbody></table>
**Returns:**

T extends Promise&lt;any&gt; ? never : [ComputedSignal](#computedsignal)&lt;T&gt;

[Edit this section](https://github.com/QwikDev/qwik/tree/main/packages/qwik/src/core/signal/signal.public.ts)

## createContextId

Create a context ID to be used in your application. The name should be written with no spaces.

Context is a way to pass stores to the child components without prop-drilling.

Use `createContextId()` to create a `ContextId`. A `ContextId` is just a serializable identifier for the context. It is not the context value itself. See `useContextProvider()` and `useContext()` for the values. Qwik needs a serializable ID for the context so that the it can track context providers and consumers in a way that survives resumability.

### Example

```tsx
// Declare the Context type.
interface TodosStore {
  items: string[];
}
// Create a Context ID (no data is saved here.)
// You will use this ID to both create and retrieve the Context.
export const TodosContext = createContextId<TodosStore>("Todos");

// Example of providing context to child components.
export const App = component$(() => {
  useContextProvider(
    TodosContext,
    useStore<TodosStore>({
      items: ["Learn Qwik", "Build Qwik app", "Profit"],
    }),
  );

  return <Items />;
});

// Example of retrieving the context provided by a parent component.
export const Items = component$(() => {
  const todos = useContext(TodosContext);
  return (
    <ul>
      {todos.items.map((item) => (
        <li>{item}</li>
      ))}
    </ul>
  );
});
```

```typescript
createContextId: <STATE = unknown>(name: string) => ContextId<STATE>;
```

<table><thead><tr><th>

Parameter

</th><th>

Type

</th><th>

Description

</th></tr></thead>
<tbody><tr><td>

name

</td><td>

string

</td><td>

The name of the context.

</td></tr>
</tbody></table>
**Returns:**

[ContextId](#contextid)&lt;STATE&gt;

[Edit this section](https://github.com/QwikDev/qwik/tree/main/packages/qwik/src/core/use/use-context.ts)

## createSignal

Creates a Signal with the given value. If no value is given, the signal is created with `undefined`.

```typescript
createSignal: {
    <T>(): Signal<T | undefined>;
    <T>(value: T): Signal<T>;
}
```

[Edit this section](https://github.com/QwikDev/qwik/tree/main/packages/qwik/src/core/signal/signal.public.ts)

## CSSProperties

```typescript
export interface CSSProperties extends CSS.Properties<string | number>, CSS.PropertiesHyphen<string | number>
```

**Extends:** CSS.Properties&lt;string \| number&gt;, CSS.PropertiesHyphen&lt;string \| number&gt;

[Edit this section](https://github.com/QwikDev/qwik/tree/main/packages/qwik/src/core/shared/jsx/types/jsx-generated.ts)

## DataHTMLAttributes

```typescript
export interface DataHTMLAttributes<T extends Element> extends Attrs<'data', T>
```

**Extends:** Attrs&lt;'data', T&gt;

[Edit this section](https://github.com/QwikDev/qwik/tree/main/packages/qwik/src/core/shared/jsx/types/jsx-generated.ts)

## DelHTMLAttributes

```typescript
export interface DelHTMLAttributes<T extends Element> extends Attrs<'del', T>
```

**Extends:** Attrs&lt;'del', T&gt;

[Edit this section](https://github.com/QwikDev/qwik/tree/main/packages/qwik/src/core/shared/jsx/types/jsx-generated.ts)

## DetailsHTMLAttributes

```typescript
export interface DetailsHTMLAttributes<T extends Element> extends Attrs<'details', T>
```

**Extends:** Attrs&lt;'details', T&gt;

[Edit this section](https://github.com/QwikDev/qwik/tree/main/packages/qwik/src/core/shared/jsx/types/jsx-generated.ts)

## DevJSX

```typescript
export interface DevJSX
```

<table><thead><tr><th>

Property

</th><th>

Modifiers

</th><th>

Type

</th><th>

Description

</th></tr></thead>
<tbody><tr><td>

[columnNumber](#)

</td><td>

</td><td>

number

</td><td>

</td></tr>
<tr><td>

[fileName](#)

</td><td>

</td><td>

string

</td><td>

</td></tr>
<tr><td>

[lineNumber](#)

</td><td>

</td><td>

number

</td><td>

</td></tr>
<tr><td>

[stack?](#)

</td><td>

</td><td>

string

</td><td>

_(Optional)_

</td></tr>
</tbody></table>

[Edit this section](https://github.com/QwikDev/qwik/tree/main/packages/qwik/src/core/shared/jsx/types/jsx-node.ts)

## DialogHTMLAttributes

```typescript
export interface DialogHTMLAttributes<T extends Element> extends Attrs<'dialog', T>
```

**Extends:** Attrs&lt;'dialog', T&gt;

[Edit this section](https://github.com/QwikDev/qwik/tree/main/packages/qwik/src/core/shared/jsx/types/jsx-generated.ts)

## DOMAttributes

The Qwik-specific attributes that DOM elements accept

```typescript
export interface DOMAttributes<EL extends Element> extends DOMAttributesBase<EL>, QwikEvents<EL>
```

**Extends:** DOMAttributesBase&lt;EL&gt;, QwikEvents&lt;EL&gt;

<table><thead><tr><th>

Property

</th><th>

Modifiers

</th><th>

Type

</th><th>

Description

</th></tr></thead>
<tbody><tr><td>

[class?](#)

</td><td>

</td><td>

[ClassList](#classlist) \| [Signal](#signal)&lt;[ClassList](#classlist)&gt; \| undefined

</td><td>

_(Optional)_

</td></tr>
</tbody></table>

[Edit this section](https://github.com/QwikDev/qwik/tree/main/packages/qwik/src/core/shared/jsx/types/jsx-qwik-attributes.ts)

## EagernessOptions

```typescript
export type EagernessOptions = "visible" | "load" | "idle";
```

[Edit this section](https://github.com/QwikDev/qwik/tree/main/packages/qwik/src/core/use/use-task.ts)

## Element

```typescript
type Element = JSXOutput;
```

**References:** [JSXOutput](#jsxoutput)

## ElementChildrenAttribute

```typescript
interface ElementChildrenAttribute
```

<table><thead><tr><th>

Property

</th><th>

Modifiers

</th><th>

Type

</th><th>

Description

</th></tr></thead>
<tbody><tr><td>

[children](#)

</td><td>

</td><td>

[JSXChildren](#jsxchildren)

</td><td>

</td></tr>
</tbody></table>

## ElementType

```typescript
type ElementType = string | FunctionComponent<Record<any, any>>;
```

**References:** [FunctionComponent](#functioncomponent)

## EmbedHTMLAttributes

```typescript
export interface EmbedHTMLAttributes<T extends Element> extends Attrs<'embed', T>
```

**Extends:** Attrs&lt;'embed', T&gt;

[Edit this section](https://github.com/QwikDev/qwik/tree/main/packages/qwik/src/core/shared/jsx/types/jsx-generated.ts)

## ErrorBoundaryStore

```typescript
export interface ErrorBoundaryStore
```

<table><thead><tr><th>

Property

</th><th>

Modifiers

</th><th>

Type

</th><th>

Description

</th></tr></thead>
<tbody><tr><td>

[error](#)

</td><td>

</td><td>

any \| undefined

</td><td>

</td></tr>
</tbody></table>

[Edit this section](https://github.com/QwikDev/qwik/tree/main/packages/qwik/src/core/shared/error/error-handling.ts)

## event$

```typescript
event$: <T>(qrl: T) => import("./qrl.public").QRL<T>;
```

<table><thead><tr><th>

Parameter

</th><th>

Type

</th><th>

Description

</th></tr></thead>
<tbody><tr><td>

qrl

</td><td>

T

</td><td>

</td></tr>
</tbody></table>
**Returns:**

import("./qrl.public").[QRL](#qrl)&lt;T&gt;

[Edit this section](https://github.com/QwikDev/qwik/tree/main/packages/qwik/src/core/shared/qrl/qrl.public.dollar.ts)

## EventHandler

A DOM event handler

```typescript
export type EventHandler<EV = Event, EL = Element> = {
  bivarianceHack(event: EV, element: EL): any;
}["bivarianceHack"];
```

[Edit this section](https://github.com/QwikDev/qwik/tree/main/packages/qwik/src/core/shared/jsx/types/jsx-qwik-attributes.ts)

## FieldsetHTMLAttributes

```typescript
export interface FieldsetHTMLAttributes<T extends Element> extends Attrs<'fieldset', T>
```

**Extends:** Attrs&lt;'fieldset', T&gt;

[Edit this section](https://github.com/QwikDev/qwik/tree/main/packages/qwik/src/core/shared/jsx/types/jsx-generated.ts)

## force

Use this to force recalculation and running subscribers, for example when the calculated value mutates but remains the same object. Useful for third-party libraries.

```typescript
force(): void;
```

**Returns:**

void

## FormHTMLAttributes

```typescript
export interface FormHTMLAttributes<T extends Element> extends Attrs<'form', T>
```

**Extends:** Attrs&lt;'form', T&gt;

[Edit this section](https://github.com/QwikDev/qwik/tree/main/packages/qwik/src/core/shared/jsx/types/jsx-generated.ts)

## Fragment

```typescript
Fragment: FunctionComponent<{
  children?: any;
  key?: string | number | null;
}>;
```

[Edit this section](https://github.com/QwikDev/qwik/tree/main/packages/qwik/src/core/shared/jsx/jsx-runtime.ts)

## FunctionComponent

Any function taking a props object that returns JSXOutput.

The `key`, `flags` and `dev` parameters are for internal use.

```typescript
export type FunctionComponent<P = unknown> = {
  renderFn(
    props: P,
    key: string | null,
    flags: number,
    dev?: DevJSX,
  ): JSXOutput;
}["renderFn"];
```

**References:** [DevJSX](#devjsx), [JSXOutput](#jsxoutput)

[Edit this section](https://github.com/QwikDev/qwik/tree/main/packages/qwik/src/core/shared/jsx/types/jsx-node.ts)

## getDomContainer

```typescript
export declare function getDomContainer(
  element: Element | VNode,
): IClientContainer;
```

<table><thead><tr><th>

Parameter

</th><th>

Type

</th><th>

Description

</th></tr></thead>
<tbody><tr><td>

element

</td><td>

Element \| VNode

</td><td>

</td></tr>
</tbody></table>
**Returns:**

IClientContainer

[Edit this section](https://github.com/QwikDev/qwik/tree/main/packages/qwik/src/core/client/dom-container.ts)

## getLocale

Retrieve the current locale.

If no current locale and there is no `defaultLocale` the function throws an error.

```typescript
export declare function getLocale(defaultLocale?: string): string;
```

<table><thead><tr><th>

Parameter

</th><th>

Type

</th><th>

Description

</th></tr></thead>
<tbody><tr><td>

defaultLocale

</td><td>

string

</td><td>

_(Optional)_

</td></tr>
</tbody></table>
**Returns:**

string

The locale.

[Edit this section](https://github.com/QwikDev/qwik/tree/main/packages/qwik/src/core/use/use-locale.ts)

## getPlatform

Retrieve the `CorePlatform`.

The `CorePlatform` is also responsible for retrieving the Manifest, that contains mappings from symbols to javascript import chunks. For this reason, `CorePlatform` can't be global, but is specific to the application currently running. On server it is possible that many different applications are running in a single server instance, and for this reason the `CorePlatform` is associated with the application document.

```typescript
getPlatform: () => CorePlatform;
```

**Returns:**

[CorePlatform](#coreplatform)

[Edit this section](https://github.com/QwikDev/qwik/tree/main/packages/qwik/src/core/shared/platform/platform.ts)

## h

The legacy transform, used in special cases like `<div {...props} key="key" />`. Note that the children are spread arguments, instead of a prop like in jsx() calls.

Also note that this disables optimizations.

```typescript
export declare function h<
  TYPE extends string | FunctionComponent<PROPS>,
  PROPS extends {} = {},
>(type: TYPE, props?: PROPS | null, ...children: any[]): JSXNode<TYPE>;
```

<table><thead><tr><th>

Parameter

</th><th>

Type

</th><th>

Description

</th></tr></thead>
<tbody><tr><td>

type

</td><td>

TYPE

</td><td>

</td></tr>
<tr><td>

props

</td><td>

PROPS \| null

</td><td>

_(Optional)_

</td></tr>
<tr><td>

children

</td><td>

any[]

</td><td>

</td></tr>
</tbody></table>
**Returns:**

[JSXNode](#jsxnode)&lt;TYPE&gt;

[Edit this section](https://github.com/QwikDev/qwik/tree/main/packages/qwik/src/core/shared/jsx/jsx-runtime.ts)

## HrHTMLAttributes

```typescript
export interface HrHTMLAttributes<T extends Element> extends Attrs<'hr', T>
```

**Extends:** Attrs&lt;'hr', T&gt;

[Edit this section](https://github.com/QwikDev/qwik/tree/main/packages/qwik/src/core/shared/jsx/types/jsx-generated.ts)

## HTMLAttributeAnchorTarget

```typescript
export type HTMLAttributeAnchorTarget =
  | "_self"
  | "_blank"
  | "_parent"
  | "_top"
  | (string & {});
```

[Edit this section](https://github.com/QwikDev/qwik/tree/main/packages/qwik/src/core/shared/jsx/types/jsx-generated.ts)

## HTMLAttributeReferrerPolicy

```typescript
export type HTMLAttributeReferrerPolicy = ReferrerPolicy;
```

[Edit this section](https://github.com/QwikDev/qwik/tree/main/packages/qwik/src/core/shared/jsx/types/jsx-generated.ts)

## HTMLAttributes

```typescript
export interface HTMLAttributes<E extends Element> extends HTMLElementAttrs, DOMAttributes<E>
```

**Extends:** [HTMLElementAttrs](#htmlelementattrs), [DOMAttributes](#domattributes)&lt;E&gt;

[Edit this section](https://github.com/QwikDev/qwik/tree/main/packages/qwik/src/core/shared/jsx/types/jsx-generated.ts)

## HTMLCrossOriginAttribute

```typescript
export type HTMLCrossOriginAttribute =
  | "anonymous"
  | "use-credentials"
  | ""
  | undefined;
```

[Edit this section](https://github.com/QwikDev/qwik/tree/main/packages/qwik/src/core/shared/jsx/types/jsx-generated.ts)

## HTMLElementAttrs

```typescript
export interface HTMLElementAttrs extends HTMLAttributesBase, FilterBase<HTMLElement>
```

**Extends:** HTMLAttributesBase, FilterBase&lt;HTMLElement&gt;

[Edit this section](https://github.com/QwikDev/qwik/tree/main/packages/qwik/src/core/shared/jsx/types/jsx-generated.ts)

## HtmlHTMLAttributes

```typescript
export interface HtmlHTMLAttributes<T extends Element> extends Attrs<'html', T>
```

**Extends:** Attrs&lt;'html', T&gt;

[Edit this section](https://github.com/QwikDev/qwik/tree/main/packages/qwik/src/core/shared/jsx/types/jsx-generated.ts)

## HTMLInputAutocompleteAttribute

```typescript
export type HTMLInputAutocompleteAttribute =
  | "on"
  | "off"
  | "billing"
  | "shipping"
  | "name"
  | "honorific-prefix"
  | "given-name"
  | "additional-name"
  | "family-name"
  | "honorific-suffix"
  | "nickname"
  | "username"
  | "new-password"
  | "current-password"
  | "one-time-code"
  | "organization-title"
  | "organization"
  | "street-address"
  | "address-line1"
  | "address-line2"
  | "address-line3"
  | "address-level4"
  | "address-level3"
  | "address-level2"
  | "address-level1"
  | "country"
  | "country-name"
  | "postal-code"
  | "cc-name"
  | "cc-given-name"
  | "cc-additional-name"
  | "cc-family-name"
  | "cc-number"
  | "cc-exp"
  | "cc-exp-month"
  | "cc-exp-year"
  | "cc-csc"
  | "cc-type"
  | "transaction-currency"
  | "transaction-amount"
  | "language"
  | "bday"
  | "bday-day"
  | "bday-month"
  | "bday-year"
  | "sex"
  | "url"
  | "photo";
```

[Edit this section](https://github.com/QwikDev/qwik/tree/main/packages/qwik/src/core/shared/jsx/types/jsx-generated.ts)

## HTMLInputTypeAttribute

```typescript
export type HTMLInputTypeAttribute =
  | "button"
  | "checkbox"
  | "color"
  | "date"
  | "datetime-local"
  | "email"
  | "file"
  | "hidden"
  | "image"
  | "month"
  | "number"
  | "password"
  | "radio"
  | "range"
  | "reset"
  | "search"
  | "submit"
  | "tel"
  | "text"
  | "time"
  | "url"
  | "week"
  | (string & {});
```

[Edit this section](https://github.com/QwikDev/qwik/tree/main/packages/qwik/src/core/shared/jsx/types/jsx-generated.ts)

## IframeHTMLAttributes

```typescript
export interface IframeHTMLAttributes<T extends Element> extends Attrs<'iframe', T>
```

**Extends:** Attrs&lt;'iframe', T&gt;

[Edit this section](https://github.com/QwikDev/qwik/tree/main/packages/qwik/src/core/shared/jsx/types/jsx-generated.ts)

## ImgHTMLAttributes

```typescript
export interface ImgHTMLAttributes<T extends Element> extends Attrs<'img', T>
```

**Extends:** Attrs&lt;'img', T&gt;

[Edit this section](https://github.com/QwikDev/qwik/tree/main/packages/qwik/src/core/shared/jsx/types/jsx-generated.ts)

## implicit$FirstArg

Create a `____$(...)` convenience method from `___(...)`.

It is very common for functions to take a lazy-loadable resource as a first argument. For this reason, the Qwik Optimizer automatically extracts the first argument from any function which ends in `$`.

This means that `foo$(arg0)` and `foo($(arg0))` are equivalent with respect to Qwik Optimizer. The former is just a shorthand for the latter.

For example, these function calls are equivalent:

- `component$(() => {...})` is same as `component($(() => {...}))`

```tsx
export function myApi(callback: QRL<() => void>): void {
  // ...
}

export const myApi$ = implicit$FirstArg(myApi);
// type of myApi$: (callback: () => void): void

// can be used as:
myApi$(() => console.log("callback"));

// will be transpiled to:
// FILE: <current file>
myApi(qrl("./chunk-abc.js", "callback"));

// FILE: chunk-abc.js
export const callback = () => console.log("callback");
```

```typescript
implicit$FirstArg: <FIRST, REST extends any[], RET>(
    fn: (qrl: QRL<FIRST>, ...rest: REST) => RET,
  ) =>
  (qrl: FIRST, ...rest: REST) =>
    RET;
```

<table><thead><tr><th>

Parameter

</th><th>

Type

</th><th>

Description

</th></tr></thead>
<tbody><tr><td>

fn

</td><td>

(qrl: [QRL](#qrl)&lt;FIRST&gt;, ...rest: REST) =&gt; RET

</td><td>

A function that should have its first argument automatically `$`.

</td></tr>
</tbody></table>
**Returns:**

((qrl: FIRST, ...rest: REST) =&gt; RET)

[Edit this section](https://github.com/QwikDev/qwik/tree/main/packages/qwik/src/core/shared/qrl/implicit_dollar.ts)

## InputHTMLAttributes

```typescript
export type InputHTMLAttributes<T extends Element> = Attrs<
  "input",
  T,
  HTMLInputElement
>;
```

[Edit this section](https://github.com/QwikDev/qwik/tree/main/packages/qwik/src/core/shared/jsx/types/jsx-generated.ts)

## InsHTMLAttributes

```typescript
export interface InsHTMLAttributes<T extends Element> extends Attrs<'ins', T>
```

**Extends:** Attrs&lt;'ins', T&gt;

[Edit this section](https://github.com/QwikDev/qwik/tree/main/packages/qwik/src/core/shared/jsx/types/jsx-generated.ts)

## IntrinsicAttributes

```typescript
interface IntrinsicAttributes extends QwikIntrinsicAttributes
```

**Extends:** QwikIntrinsicAttributes

## IntrinsicElements

```typescript
export interface IntrinsicElements extends IntrinsicHTMLElements, IntrinsicSVGElements
```

**Extends:** [IntrinsicHTMLElements](#intrinsichtmlelements), [IntrinsicSVGElements](#intrinsicsvgelements)

[Edit this section](https://github.com/QwikDev/qwik/tree/main/packages/qwik/src/core/shared/jsx/types/jsx-generated.ts)

## IntrinsicHTMLElements

These are the HTML tags with handlers allowing plain callbacks, to be used for the JSX interface

```typescript
export type IntrinsicHTMLElements = {
  [key in keyof HTMLElementTagNameMap]: Augmented<
    HTMLElementTagNameMap[key],
    SpecialAttrs[key]
  > &
    HTMLAttributes<HTMLElementTagNameMap[key]>;
} & {
  [unknownTag: string]: {
    [prop: string]: any;
  } & HTMLElementAttrs &
    HTMLAttributes<any>;
};
```

**References:** [HTMLAttributes](#htmlattributes), [HTMLElementAttrs](#htmlelementattrs)

[Edit this section](https://github.com/QwikDev/qwik/tree/main/packages/qwik/src/core/shared/jsx/types/jsx-generated.ts)

## IntrinsicSVGElements

These are the SVG tags with handlers allowing plain callbacks, to be used for the JSX interface

```typescript
export type IntrinsicSVGElements = {
  [K in keyof Omit<
    SVGElementTagNameMap,
    keyof HTMLElementTagNameMap
  >]: LenientSVGProps<SVGElementTagNameMap[K]>;
};
```

**References:** [LenientSVGProps](#lenientsvgprops)

[Edit this section](https://github.com/QwikDev/qwik/tree/main/packages/qwik/src/core/shared/jsx/types/jsx-generated.ts)

## isSignal

```typescript
isSignal: (value: any) => value is ISignal<unknown>
```

<table><thead><tr><th>

Parameter

</th><th>

Type

</th><th>

Description

</th></tr></thead>
<tbody><tr><td>

value

</td><td>

any

</td><td>

</td></tr>
</tbody></table>
**Returns:**

value is [ISignal](#signal)&lt;unknown&gt;

[Edit this section](https://github.com/QwikDev/qwik/tree/main/packages/qwik/src/core/signal/signal.ts)

## jsx

Used by the JSX transpilers to create a JSXNode. Note that the optimizer will not use this, instead using \_jsxSplit and \_jsxSorted directly.

```typescript
jsx: <T extends string | FunctionComponent<any>>(
  type: T,
  props: T extends FunctionComponent<infer PROPS> ? PROPS : Props,
  key?: string | number | null,
) => JSXNode<T>;
```

<table><thead><tr><th>

Parameter

</th><th>

Type

</th><th>

Description

</th></tr></thead>
<tbody><tr><td>

type

</td><td>

T

</td><td>

</td></tr>
<tr><td>

props

</td><td>

T extends [FunctionComponent](#functioncomponent)&lt;infer PROPS&gt; ? PROPS : Props

</td><td>

</td></tr>
<tr><td>

key

</td><td>

string \| number \| null

</td><td>

_(Optional)_

</td></tr>
</tbody></table>
**Returns:**

[JSXNode](#jsxnode)&lt;T&gt;

[Edit this section](https://github.com/QwikDev/qwik/tree/main/packages/qwik/src/core/shared/jsx/jsx-runtime.ts)

## JSXChildren

```typescript
export type JSXChildren =
  | string
  | number
  | boolean
  | null
  | undefined
  | Function
  | RegExp
  | JSXChildren[]
  | Promise<JSXChildren>
  | Signal<JSXChildren>
  | JSXNode;
```

**References:** [JSXChildren](#jsxchildren), [Signal](#signal), [JSXNode](#jsxnode)

[Edit this section](https://github.com/QwikDev/qwik/tree/main/packages/qwik/src/core/shared/jsx/types/jsx-qwik-attributes.ts)

## jsxDEV

```typescript
jsxDEV: <T extends string | FunctionComponent<Props>>(
  type: T,
  props: T extends FunctionComponent<infer PROPS> ? PROPS : Props,
  key: string | number | null | undefined,
  _isStatic: boolean,
  opts: JsxDevOpts,
  _ctx: unknown,
) => JSXNode<T>;
```

<table><thead><tr><th>

Parameter

</th><th>

Type

</th><th>

Description

</th></tr></thead>
<tbody><tr><td>

type

</td><td>

T

</td><td>

</td></tr>
<tr><td>

props

</td><td>

T extends [FunctionComponent](#functioncomponent)&lt;infer PROPS&gt; ? PROPS : Props

</td><td>

</td></tr>
<tr><td>

key

</td><td>

string \| number \| null \| undefined

</td><td>

</td></tr>
<tr><td>

\_isStatic

</td><td>

boolean

</td><td>

</td></tr>
<tr><td>

opts

</td><td>

JsxDevOpts

</td><td>

</td></tr>
<tr><td>

\_ctx

</td><td>

unknown

</td><td>

</td></tr>
</tbody></table>
**Returns:**

[JSXNode](#jsxnode)&lt;T&gt;

[Edit this section](https://github.com/QwikDev/qwik/tree/main/packages/qwik/src/core/shared/jsx/jsx-runtime.ts)

## JSXNode

A JSX Node, an internal structure. You probably want to use `JSXOutput` instead.

```typescript
export interface JSXNode<T extends string | FunctionComponent | unknown = unknown>
```

<table><thead><tr><th>

Property

</th><th>

Modifiers

</th><th>

Type

</th><th>

Description

</th></tr></thead>
<tbody><tr><td>

[children](#)

</td><td>

</td><td>

[JSXChildren](#jsxchildren) \| null

</td><td>

</td></tr>
<tr><td>

[constProps](#)

</td><td>

</td><td>

Record&lt;any, unknown&gt; \| null

</td><td>

</td></tr>
<tr><td>

[dev?](#)

</td><td>

</td><td>

[DevJSX](#devjsx)

</td><td>

_(Optional)_

</td></tr>
<tr><td>

[flags](#)

</td><td>

</td><td>

number

</td><td>

</td></tr>
<tr><td>

[key](#)

</td><td>

</td><td>

string \| null

</td><td>

</td></tr>
<tr><td>

[props](#)

</td><td>

</td><td>

T extends [FunctionComponent](#functioncomponent)&lt;infer P&gt; ? P : Record&lt;any, unknown&gt;

</td><td>

</td></tr>
<tr><td>

[type](#)

</td><td>

</td><td>

T

</td><td>

</td></tr>
<tr><td>

[varProps](#)

</td><td>

</td><td>

Record&lt;any, unknown&gt;

</td><td>

</td></tr>
</tbody></table>

[Edit this section](https://github.com/QwikDev/qwik/tree/main/packages/qwik/src/core/shared/jsx/types/jsx-node.ts)

## JSXOutput

Any valid output for a component

```typescript
export type JSXOutput =
  | JSXNode
  | string
  | number
  | boolean
  | null
  | undefined
  | JSXOutput[];
```

**References:** [JSXNode](#jsxnode), [JSXOutput](#jsxoutput)

[Edit this section](https://github.com/QwikDev/qwik/tree/main/packages/qwik/src/core/shared/jsx/types/jsx-node.ts)

## JSXTagName

```typescript
export type JSXTagName =
  | keyof HTMLElementTagNameMap
  | Omit<string, keyof HTMLElementTagNameMap>;
```

[Edit this section](https://github.com/QwikDev/qwik/tree/main/packages/qwik/src/core/shared/jsx/types/jsx-qwik-attributes.ts)

## KeygenHTMLAttributes

> Warning: This API is now obsolete.
>
> in html5

```typescript
export interface KeygenHTMLAttributes<T extends Element> extends Attrs<'base', T>
```

**Extends:** Attrs&lt;'base', T&gt;

[Edit this section](https://github.com/QwikDev/qwik/tree/main/packages/qwik/src/core/shared/jsx/types/jsx-generated.ts)

## KnownEventNames

The names of events that Qwik knows about. They are all lowercase, but on the JSX side, they are PascalCase for nicer DX. (`onAuxClick$` vs `onauxclick$`)

```typescript
export type KnownEventNames = LiteralUnion<AllEventKeys, string>;
```

[Edit this section](https://github.com/QwikDev/qwik/tree/main/packages/qwik/src/core/shared/jsx/types/jsx-qwik-events.ts)

## LabelHTMLAttributes

```typescript
export interface LabelHTMLAttributes<T extends Element> extends Attrs<'label', T>
```

**Extends:** Attrs&lt;'label', T&gt;

[Edit this section](https://github.com/QwikDev/qwik/tree/main/packages/qwik/src/core/shared/jsx/types/jsx-generated.ts)

## LenientSVGProps

```typescript
export interface LenientSVGProps<T extends Element> extends SVGAttributes, DOMAttributes<T>
```

**Extends:** [SVGAttributes](#svgattributes), [DOMAttributes](#domattributes)&lt;T&gt;

[Edit this section](https://github.com/QwikDev/qwik/tree/main/packages/qwik/src/core/shared/jsx/types/jsx-generated.ts)

## LiHTMLAttributes

```typescript
export interface LiHTMLAttributes<T extends Element> extends Attrs<'li', T>
```

**Extends:** Attrs&lt;'li', T&gt;

[Edit this section](https://github.com/QwikDev/qwik/tree/main/packages/qwik/src/core/shared/jsx/types/jsx-generated.ts)

## LinkHTMLAttributes

```typescript
export interface LinkHTMLAttributes<T extends Element> extends Attrs<'link', T>
```

**Extends:** Attrs&lt;'link', T&gt;

[Edit this section](https://github.com/QwikDev/qwik/tree/main/packages/qwik/src/core/shared/jsx/types/jsx-generated.ts)

## MapHTMLAttributes

```typescript
export interface MapHTMLAttributes<T extends Element> extends Attrs<'map', T>
```

**Extends:** Attrs&lt;'map', T&gt;

[Edit this section](https://github.com/QwikDev/qwik/tree/main/packages/qwik/src/core/shared/jsx/types/jsx-generated.ts)

## MediaHTMLAttributes

```typescript
export interface MediaHTMLAttributes<T extends Element> extends HTMLAttributes<T>, Augmented<HTMLMediaElement, {
    crossOrigin?: HTMLCrossOriginAttribute;
}>
```

**Extends:** [HTMLAttributes](#htmlattributes)&lt;T&gt;, Augmented&lt;HTMLMediaElement, { crossOrigin?: [HTMLCrossOriginAttribute](#htmlcrossoriginattribute); }&gt;

<table><thead><tr><th>

Property

</th><th>

Modifiers

</th><th>

Type

</th><th>

Description

</th></tr></thead>
<tbody><tr><td>

[crossOrigin?](#)

</td><td>

</td><td>

[HTMLCrossOriginAttribute](#htmlcrossoriginattribute)

</td><td>

_(Optional)_

</td></tr>
</tbody></table>

[Edit this section](https://github.com/QwikDev/qwik/tree/main/packages/qwik/src/core/shared/jsx/types/jsx-generated.ts)

## MenuHTMLAttributes

```typescript
export interface MenuHTMLAttributes<T extends Element> extends Attrs<'menu', T>
```

**Extends:** Attrs&lt;'menu', T&gt;

[Edit this section](https://github.com/QwikDev/qwik/tree/main/packages/qwik/src/core/shared/jsx/types/jsx-generated.ts)

## MetaHTMLAttributes

```typescript
export interface MetaHTMLAttributes<T extends Element> extends Attrs<'meta', T>
```

**Extends:** Attrs&lt;'meta', T&gt;

[Edit this section](https://github.com/QwikDev/qwik/tree/main/packages/qwik/src/core/shared/jsx/types/jsx-generated.ts)

## MeterHTMLAttributes

```typescript
export interface MeterHTMLAttributes<T extends Element> extends Attrs<'meter', T>
```

**Extends:** Attrs&lt;'meter', T&gt;

[Edit this section](https://github.com/QwikDev/qwik/tree/main/packages/qwik/src/core/shared/jsx/types/jsx-generated.ts)

## NativeAnimationEvent

> Warning: This API is now obsolete.
>
> Use `AnimationEvent` and use the second argument to the handler function for the current event target

```typescript
export type NativeAnimationEvent = AnimationEvent;
```

[Edit this section](https://github.com/QwikDev/qwik/tree/main/packages/qwik/src/core/shared/jsx/types/jsx-qwik-events.ts)

## NativeClipboardEvent

> Warning: This API is now obsolete.
>
> Use `ClipboardEvent` and use the second argument to the handler function for the current event target

```typescript
export type NativeClipboardEvent = ClipboardEvent;
```

[Edit this section](https://github.com/QwikDev/qwik/tree/main/packages/qwik/src/core/shared/jsx/types/jsx-qwik-events.ts)

## NativeCompositionEvent

> Warning: This API is now obsolete.
>
> Use `CompositionEvent` and use the second argument to the handler function for the current event target

```typescript
export type NativeCompositionEvent = CompositionEvent;
```

[Edit this section](https://github.com/QwikDev/qwik/tree/main/packages/qwik/src/core/shared/jsx/types/jsx-qwik-events.ts)

## NativeDragEvent

> Warning: This API is now obsolete.
>
> Use `DragEvent` and use the second argument to the handler function for the current event target

```typescript
export type NativeDragEvent = DragEvent;
```

[Edit this section](https://github.com/QwikDev/qwik/tree/main/packages/qwik/src/core/shared/jsx/types/jsx-qwik-events.ts)

## NativeFocusEvent

> Warning: This API is now obsolete.
>
> Use `FocusEvent` and use the second argument to the handler function for the current event target

```typescript
export type NativeFocusEvent = FocusEvent;
```

[Edit this section](https://github.com/QwikDev/qwik/tree/main/packages/qwik/src/core/shared/jsx/types/jsx-qwik-events.ts)

## NativeKeyboardEvent

> Warning: This API is now obsolete.
>
> Use `KeyboardEvent` and use the second argument to the handler function for the current event target

```typescript
export type NativeKeyboardEvent = KeyboardEvent;
```

[Edit this section](https://github.com/QwikDev/qwik/tree/main/packages/qwik/src/core/shared/jsx/types/jsx-qwik-events.ts)

## NativeMouseEvent

> Warning: This API is now obsolete.
>
> Use `MouseEvent` and use the second argument to the handler function for the current event target

```typescript
export type NativeMouseEvent = MouseEvent;
```

[Edit this section](https://github.com/QwikDev/qwik/tree/main/packages/qwik/src/core/shared/jsx/types/jsx-qwik-events.ts)

## NativePointerEvent

> Warning: This API is now obsolete.
>
> Use `PointerEvent` and use the second argument to the handler function for the current event target

```typescript
export type NativePointerEvent = PointerEvent;
```

[Edit this section](https://github.com/QwikDev/qwik/tree/main/packages/qwik/src/core/shared/jsx/types/jsx-qwik-events.ts)

## NativeTouchEvent

> Warning: This API is now obsolete.
>
> Use `TouchEvent` and use the second argument to the handler function for the current event target

```typescript
export type NativeTouchEvent = TouchEvent;
```

[Edit this section](https://github.com/QwikDev/qwik/tree/main/packages/qwik/src/core/shared/jsx/types/jsx-qwik-events.ts)

## NativeTransitionEvent

> Warning: This API is now obsolete.
>
> Use `TransitionEvent` and use the second argument to the handler function for the current event target

```typescript
export type NativeTransitionEvent = TransitionEvent;
```

[Edit this section](https://github.com/QwikDev/qwik/tree/main/packages/qwik/src/core/shared/jsx/types/jsx-qwik-events.ts)

## NativeUIEvent

> Warning: This API is now obsolete.
>
> Use `UIEvent` and use the second argument to the handler function for the current event target

```typescript
export type NativeUIEvent = UIEvent;
```

[Edit this section](https://github.com/QwikDev/qwik/tree/main/packages/qwik/src/core/shared/jsx/types/jsx-qwik-events.ts)

## NativeWheelEvent

> Warning: This API is now obsolete.
>
> Use `WheelEvent` and use the second argument to the handler function for the current event target

```typescript
export type NativeWheelEvent = WheelEvent;
```

[Edit this section](https://github.com/QwikDev/qwik/tree/main/packages/qwik/src/core/shared/jsx/types/jsx-qwik-events.ts)

## noSerialize

Returned type of the `noSerialize()` function. It will be TYPE or undefined.

```typescript
export type NoSerialize<T> =
  | (T & {
      __no_serialize__: true;
    })
  | undefined;
```

[Edit this section](https://github.com/QwikDev/qwik/tree/main/packages/qwik/src/core/shared/utils/serialize-utils.ts)

## NoSerialize

Returned type of the `noSerialize()` function. It will be TYPE or undefined.

```typescript
export type NoSerialize<T> =
  | (T & {
      __no_serialize__: true;
    })
  | undefined;
```

[Edit this section](https://github.com/QwikDev/qwik/tree/main/packages/qwik/src/core/shared/utils/serialize-utils.ts)

## Numberish

```typescript
export type Numberish = number | `${number}`;
```

[Edit this section](https://github.com/QwikDev/qwik/tree/main/packages/qwik/src/core/shared/jsx/types/jsx-generated.ts)

## ObjectHTMLAttributes

```typescript
export interface ObjectHTMLAttributes<T extends Element> extends Attrs<'object', T>
```

**Extends:** Attrs&lt;'object', T&gt;

[Edit this section](https://github.com/QwikDev/qwik/tree/main/packages/qwik/src/core/shared/jsx/types/jsx-generated.ts)

## OlHTMLAttributes

```typescript
export interface OlHTMLAttributes<T extends Element> extends Attrs<'ol', T>
```

**Extends:** Attrs&lt;'ol', T&gt;

[Edit this section](https://github.com/QwikDev/qwik/tree/main/packages/qwik/src/core/shared/jsx/types/jsx-generated.ts)

## OnRenderFn

```typescript
export type OnRenderFn<PROPS> = (props: PROPS) => JSXOutput;
```

**References:** [JSXOutput](#jsxoutput)

[Edit this section](https://github.com/QwikDev/qwik/tree/main/packages/qwik/src/core/shared/component.public.ts)

## OnVisibleTaskOptions

```typescript
export interface OnVisibleTaskOptions
```

<table><thead><tr><th>

Property

</th><th>

Modifiers

</th><th>

Type

</th><th>

Description

</th></tr></thead>
<tbody><tr><td>

[strategy?](#)

</td><td>

</td><td>

[VisibleTaskStrategy](#visibletaskstrategy)

</td><td>

_(Optional)_ The strategy to use to determine when the "VisibleTask" should first execute.

- `intersection-observer`: the task will first execute when the element is visible in the viewport, under the hood it uses the IntersectionObserver API. - `document-ready`: the task will first execute when the document is ready, under the hood it uses the document `load` event. - `document-idle`: the task will first execute when the document is idle, under the hood it uses the requestIdleCallback API.

</td></tr>
</tbody></table>

[Edit this section](https://github.com/QwikDev/qwik/tree/main/packages/qwik/src/core/use/use-visible-task.ts)

## OptgroupHTMLAttributes

```typescript
export interface OptgroupHTMLAttributes<T extends Element> extends Attrs<'optgroup', T>
```

**Extends:** Attrs&lt;'optgroup', T&gt;

[Edit this section](https://github.com/QwikDev/qwik/tree/main/packages/qwik/src/core/shared/jsx/types/jsx-generated.ts)

## OptionHTMLAttributes

```typescript
export interface OptionHTMLAttributes<T extends Element> extends Attrs<'option', T>
```

**Extends:** Attrs&lt;'option', T&gt;

[Edit this section](https://github.com/QwikDev/qwik/tree/main/packages/qwik/src/core/shared/jsx/types/jsx-generated.ts)

## OutputHTMLAttributes

```typescript
export interface OutputHTMLAttributes<T extends Element> extends Attrs<'output', T>
```

**Extends:** Attrs&lt;'output', T&gt;

[Edit this section](https://github.com/QwikDev/qwik/tree/main/packages/qwik/src/core/shared/jsx/types/jsx-generated.ts)

## ParamHTMLAttributes

> Warning: This API is now obsolete.
>
> Old DOM API

```typescript
export interface ParamHTMLAttributes<T extends Element> extends Attrs<'base', T, HTMLParamElement>
```

**Extends:** Attrs&lt;'base', T, HTMLParamElement&gt;

[Edit this section](https://github.com/QwikDev/qwik/tree/main/packages/qwik/src/core/shared/jsx/types/jsx-generated.ts)

## PrefetchGraph

> This API is provided as a beta preview for developers and may change based on feedback that we receive. Do not use this API in a production environment.

Load the prefetch graph for the container.

Each Qwik container needs to include its own prefetch graph.

```typescript
PrefetchGraph: (opts?: {
  base?: string;
  manifestHash?: string;
  manifestURL?: string;
  nonce?: string;
}) => JSXNode<string>;
```

<table><thead><tr><th>

Parameter

</th><th>

Type

</th><th>

Description

</th></tr></thead>
<tbody><tr><td>

opts

</td><td>

{ base?: string; manifestHash?: string; manifestURL?: string; nonce?: string; }

</td><td>

_(Optional)_ Options for the loading prefetch graph.

- `base` - Base of the graph. For a default installation this will default to the q:base value `/build/`. But if more than one MFE is installed on the page, then each MFE needs to have its own base. - `manifestHash` - Hash of the manifest file to load. If not provided the hash will be extracted from the container attribute `q:manifest-hash` and assume the default build file `${base}/q-bundle-graph-${manifestHash}.json`. - `manifestURL` - URL of the manifest file to load if non-standard bundle graph location name.

</td></tr>
</tbody></table>
**Returns:**

<<<<<<< HEAD
[JSXNode](#jsxnode)&lt;string&gt;
=======
JSXNode&lt;"script"&gt;
>>>>>>> dea36bed

[Edit this section](https://github.com/QwikDev/qwik/tree/main/packages/qwik/src/core/shared/prefetch-service-worker/prefetch.ts)

## PrefetchServiceWorker

> This API is provided as a beta preview for developers and may change based on feedback that we receive. Do not use this API in a production environment.

Install a service worker which will prefetch the bundles.

There can only be one service worker per page. Because there can be many separate Qwik Containers on the page each container needs to load its prefetch graph using `PrefetchGraph` component.

```typescript
PrefetchServiceWorker: (opts: {
  base?: string;
  scope?: string;
  path?: string;
  verbose?: boolean;
  fetchBundleGraph?: boolean;
  nonce?: string;
}) => JSXNode<"script">;
```

<table><thead><tr><th>

Parameter

</th><th>

Type

</th><th>

Description

</th></tr></thead>
<tbody><tr><td>

opts

</td><td>

{ base?: string; scope?: string; path?: string; verbose?: boolean; fetchBundleGraph?: boolean; nonce?: string; }

</td><td>

Options for the prefetch service worker.

- `base` - Base URL for the service worker. Default is `import.meta.env.BASE_URL`, which is defined by Vite's `config.base` and defaults to `/`. - `scope` - Base URL for when the service-worker will activate. Default is `/` - `path` - Path to the service worker. Default is `qwik-prefetch-service-worker.js` unless you pass a path that starts with a `/` then the base is ignored. Default is `qwik-prefetch-service-worker.js` - `verbose` - Verbose logging for the service worker installation. Default is `false` - `nonce` - Optional nonce value for security purposes, defaults to `undefined`.

</td></tr>
</tbody></table>
**Returns:**

JSXNode&lt;'script'&gt;

[Edit this section](https://github.com/QwikDev/qwik/tree/main/packages/qwik/src/core/shared/prefetch-service-worker/prefetch.ts)

## ProgressHTMLAttributes

```typescript
export interface ProgressHTMLAttributes<T extends Element> extends Attrs<'progress', T>
```

**Extends:** Attrs&lt;'progress', T&gt;

[Edit this section](https://github.com/QwikDev/qwik/tree/main/packages/qwik/src/core/shared/jsx/types/jsx-generated.ts)

## PropFunction

Alias for `QRL<T>`. Of historic relevance only.

```typescript
export type PropFunction<T> = QRL<T>;
```

**References:** [QRL](#qrl)

[Edit this section](https://github.com/QwikDev/qwik/tree/main/packages/qwik/src/core/shared/qrl/qrl.public.ts)

## PropsOf

Infers `Props` from the component or tag.

```typescript
export type PropsOf<COMP> = COMP extends string
  ? COMP extends keyof QwikIntrinsicElements
    ? QwikIntrinsicElements[COMP]
    : QwikIntrinsicElements["span"]
  : NonNullable<COMP> extends never
    ? never
    : COMP extends FunctionComponent<infer PROPS>
      ? PROPS extends Record<any, infer V>
        ? IsAny<V> extends true
          ? never
          : ObjectProps<PROPS>
        : COMP extends Component<infer OrigProps>
          ? ObjectProps<OrigProps>
          : PROPS
      : never;
```

**References:** [QwikIntrinsicElements](#qwikintrinsicelements), [FunctionComponent](#functioncomponent), [Component](#component)

```tsx
const Desc = component$(
  ({ desc, ...props }: { desc: string } & PropsOf<"div">) => {
    return <div {...props}>{desc}</div>;
  },
);

const TitleBox = component$(
  ({ title, ...props }: { title: string } & PropsOf<Box>) => {
    return (
      <Box {...props}>
        <h1>{title}</h1>
      </Box>
    );
  },
);
```

[Edit this section](https://github.com/QwikDev/qwik/tree/main/packages/qwik/src/core/shared/component.public.ts)

## PublicProps

Extends the defined component PROPS, adding the default ones (children and q:slot) and allowing plain functions to QRL arguments.

```typescript
export type PublicProps<PROPS> = (PROPS extends Record<any, any>
  ? Omit<PROPS, `${string}$`> & _Only$<PROPS>
  : unknown extends PROPS
    ? {}
    : PROPS) &
  ComponentBaseProps &
  ComponentChildren<PROPS>;
```

**References:** [ComponentBaseProps](#componentbaseprops)

[Edit this section](https://github.com/QwikDev/qwik/tree/main/packages/qwik/src/core/shared/component.public.ts)

## qrl

The `QRL` type represents a lazy-loadable AND serializable resource.

QRL stands for Qwik URL.

Use `QRL` when you want to refer to a lazy-loaded resource. `QRL`s are most often used for code (functions) but can also be used for other resources such as `string`s in the case of styles.

`QRL` is an opaque token that is generated by the Qwik Optimizer. (Do not rely on any properties in `QRL` as it may change between versions.)

\#\# Creating `QRL` references

Creating `QRL` is done using `$(...)` function. `$(...)` is a special marker for the Qwik Optimizer that marks that the code should be extracted into a lazy-loaded symbol.

```tsx
useOnDocument(
  "mousemove",
  $((event) => console.log("mousemove", event)),
);
```

In the above code, the Qwik Optimizer detects `$(...)` and transforms the code as shown below:

```tsx
// FILE: <current file>
useOnDocument("mousemove", qrl("./chunk-abc.js", "onMousemove"));

// FILE: chunk-abc.js
export const onMousemove = () => console.log("mousemove");
```

NOTE: `qrl(...)` is a result of Qwik Optimizer transformation. You should never have to invoke this function directly in your application. The `qrl(...)` function should be invoked only after the Qwik Optimizer transformation.

\#\# Using `QRL`s

Use `QRL` type in your application when you want to get a lazy-loadable reference to a resource (most likely a function).

```tsx
// Example of declaring a custom functions which takes callback as QRL.
export function useMyFunction(callback: QRL<() => void>) {
  doExtraStuff();
  // The callback passed to `onDocument` requires `QRL`.
  useOnDocument("mousemove", callback);
}
```

In the above example, the way to think about the code is that you are not asking for a callback function but rather a reference to a lazy-loadable callback function. Specifically, the function loading should be delayed until it is actually needed. In the above example, the function would not load until after a `mousemove` event on `document` fires.

\#\# Resolving `QRL` references

At times it may be necessary to resolve a `QRL` reference to the actual value. This can be performed using `QRL.resolve(..)` function.

```tsx
// Assume you have QRL reference to a greet function
const lazyGreet: QRL<() => void> = $(() => console.log("Hello World!"));

// Use `qrlImport` to load / resolve the reference.
const greet: () => void = await lazyGreet.resolve();

//  Invoke it
greet();
```

NOTE: `element` is needed because `QRL`s are relative and need a base location to resolve against. The base location is encoded in the HTML in the form of `<div q:base="/url">`.

\#\# `QRL.resolved`

Once `QRL.resolve()` returns, the value is stored under `QRL.resolved`. This allows the value to be used without having to await `QRL.resolve()` again.

\#\# Question: Why not just use `import()`?

At first glance, `QRL` serves the same purpose as `import()`. However, there are three subtle differences that need to be taken into account.

1. `QRL`s must be serializable into HTML. 2. `QRL`s must be resolved by framework relative to `q:base`. 3. `QRL`s must be able to capture lexically scoped variables. 4. `QRL`s encapsulate the difference between running with and without Qwik Optimizer. 5. `QRL`s allow expressing lazy-loaded boundaries without thinking about chunk and symbol names.

Let's assume that you intend to write code such as this:

```tsx
return <button onClick={() => (await import('./chunk-abc.js')).onClick}>
```

The above code needs to be serialized into DOM such as:

```
<div q:base="/build/">
  <button on:click="./chunk-abc.js#onClick">...</button>
</div>
```

1. Notice there is no easy way to extract chunk (`./chunk-abc.js`) and symbol (`onClick`) into HTML. 2. Notice that even if you could extract it, the `import('./chunk-abc.js')` would become relative to where the `import()` file is declared. Because it is our framework doing the load, the `./chunk-abc.js` would become relative to the framework file. This is not correct, as it should be relative to the original file generated by the bundler. 3. Next, the framework needs to resolve the `./chunk-abc.js` and needs a base location that is encoded in the HTML. 4. The QRL needs to be able to capture lexically scoped variables. (`import()` only allows loading top-level symbols which don't capture variables.) 5. As a developer, you don't want to think about `import` and naming the chunks and symbols. You just want to say: "this should be lazy."

These are the main reasons why Qwik introduces its own concept of `QRL`.

```typescript
export type QRL<TYPE = unknown> = {
  __qwik_serializable__?: any;
  __brand__QRL__: TYPE;
  resolve(): Promise<TYPE>;
  resolved: undefined | TYPE;
  getCaptured(): unknown[] | null;
  getSymbol(): string;
  getHash(): string;
  dev: QRLDev | null;
} & BivariantQrlFn<QrlArgs<TYPE>, QrlReturn<TYPE>>;
```

[Edit this section](https://github.com/QwikDev/qwik/tree/main/packages/qwik/src/core/shared/qrl/qrl.ts)

## QRL

The `QRL` type represents a lazy-loadable AND serializable resource.

QRL stands for Qwik URL.

Use `QRL` when you want to refer to a lazy-loaded resource. `QRL`s are most often used for code (functions) but can also be used for other resources such as `string`s in the case of styles.

`QRL` is an opaque token that is generated by the Qwik Optimizer. (Do not rely on any properties in `QRL` as it may change between versions.)

\#\# Creating `QRL` references

Creating `QRL` is done using `$(...)` function. `$(...)` is a special marker for the Qwik Optimizer that marks that the code should be extracted into a lazy-loaded symbol.

```tsx
useOnDocument(
  "mousemove",
  $((event) => console.log("mousemove", event)),
);
```

In the above code, the Qwik Optimizer detects `$(...)` and transforms the code as shown below:

```tsx
// FILE: <current file>
useOnDocument("mousemove", qrl("./chunk-abc.js", "onMousemove"));

// FILE: chunk-abc.js
export const onMousemove = () => console.log("mousemove");
```

NOTE: `qrl(...)` is a result of Qwik Optimizer transformation. You should never have to invoke this function directly in your application. The `qrl(...)` function should be invoked only after the Qwik Optimizer transformation.

\#\# Using `QRL`s

Use `QRL` type in your application when you want to get a lazy-loadable reference to a resource (most likely a function).

```tsx
// Example of declaring a custom functions which takes callback as QRL.
export function useMyFunction(callback: QRL<() => void>) {
  doExtraStuff();
  // The callback passed to `onDocument` requires `QRL`.
  useOnDocument("mousemove", callback);
}
```

In the above example, the way to think about the code is that you are not asking for a callback function but rather a reference to a lazy-loadable callback function. Specifically, the function loading should be delayed until it is actually needed. In the above example, the function would not load until after a `mousemove` event on `document` fires.

\#\# Resolving `QRL` references

At times it may be necessary to resolve a `QRL` reference to the actual value. This can be performed using `QRL.resolve(..)` function.

```tsx
// Assume you have QRL reference to a greet function
const lazyGreet: QRL<() => void> = $(() => console.log("Hello World!"));

// Use `qrlImport` to load / resolve the reference.
const greet: () => void = await lazyGreet.resolve();

//  Invoke it
greet();
```

NOTE: `element` is needed because `QRL`s are relative and need a base location to resolve against. The base location is encoded in the HTML in the form of `<div q:base="/url">`.

\#\# `QRL.resolved`

Once `QRL.resolve()` returns, the value is stored under `QRL.resolved`. This allows the value to be used without having to await `QRL.resolve()` again.

\#\# Question: Why not just use `import()`?

At first glance, `QRL` serves the same purpose as `import()`. However, there are three subtle differences that need to be taken into account.

1. `QRL`s must be serializable into HTML. 2. `QRL`s must be resolved by framework relative to `q:base`. 3. `QRL`s must be able to capture lexically scoped variables. 4. `QRL`s encapsulate the difference between running with and without Qwik Optimizer. 5. `QRL`s allow expressing lazy-loaded boundaries without thinking about chunk and symbol names.

Let's assume that you intend to write code such as this:

```tsx
return <button onClick={() => (await import('./chunk-abc.js')).onClick}>
```

The above code needs to be serialized into DOM such as:

```
<div q:base="/build/">
  <button on:click="./chunk-abc.js#onClick">...</button>
</div>
```

1. Notice there is no easy way to extract chunk (`./chunk-abc.js`) and symbol (`onClick`) into HTML. 2. Notice that even if you could extract it, the `import('./chunk-abc.js')` would become relative to where the `import()` file is declared. Because it is our framework doing the load, the `./chunk-abc.js` would become relative to the framework file. This is not correct, as it should be relative to the original file generated by the bundler. 3. Next, the framework needs to resolve the `./chunk-abc.js` and needs a base location that is encoded in the HTML. 4. The QRL needs to be able to capture lexically scoped variables. (`import()` only allows loading top-level symbols which don't capture variables.) 5. As a developer, you don't want to think about `import` and naming the chunks and symbols. You just want to say: "this should be lazy."

These are the main reasons why Qwik introduces its own concept of `QRL`.

```typescript
export type QRL<TYPE = unknown> = {
  __qwik_serializable__?: any;
  __brand__QRL__: TYPE;
  resolve(): Promise<TYPE>;
  resolved: undefined | TYPE;
  getCaptured(): unknown[] | null;
  getSymbol(): string;
  getHash(): string;
  dev: QRLDev | null;
} & BivariantQrlFn<QrlArgs<TYPE>, QrlReturn<TYPE>>;
```

[Edit this section](https://github.com/QwikDev/qwik/tree/main/packages/qwik/src/core/shared/qrl/qrl.public.ts)

## QRLEventHandlerMulti

An event handler for Qwik events, can be a handler QRL or an array of handler QRLs.

```typescript
export type QRLEventHandlerMulti<EV extends Event, EL> =
  | QRL<EventHandler<EV, EL>>
  | undefined
  | null
  | QRLEventHandlerMulti<EV, EL>[]
  | EventHandler<EV, EL>;
```

**References:** [QRL](#qrl), [EventHandler](#eventhandler), [QRLEventHandlerMulti](#qrleventhandlermulti)

[Edit this section](https://github.com/QwikDev/qwik/tree/main/packages/qwik/src/core/shared/jsx/types/jsx-qwik-attributes.ts)

## QuoteHTMLAttributes

```typescript
export interface QuoteHTMLAttributes<T extends Element> extends Attrs<'q', T>
```

**Extends:** Attrs&lt;'q', T&gt;

[Edit this section](https://github.com/QwikDev/qwik/tree/main/packages/qwik/src/core/shared/jsx/types/jsx-generated.ts)

## QwikAnimationEvent

> Warning: This API is now obsolete.
>
> Use `AnimationEvent` and use the second argument to the handler function for the current event target

```typescript
export type QwikAnimationEvent<T = Element> = NativeAnimationEvent;
```

**References:** [NativeAnimationEvent](#nativeanimationevent)

[Edit this section](https://github.com/QwikDev/qwik/tree/main/packages/qwik/src/core/shared/jsx/types/jsx-qwik-events.ts)

## QwikAttributes

The Qwik DOM attributes without plain handlers, for use as function parameters

```typescript
export interface QwikAttributes<EL extends Element> extends DOMAttributesBase<EL>, QwikEvents<EL, false>
```

**Extends:** DOMAttributesBase&lt;EL&gt;, QwikEvents&lt;EL, false&gt;

<table><thead><tr><th>

Property

</th><th>

Modifiers

</th><th>

Type

</th><th>

Description

</th></tr></thead>
<tbody><tr><td>

[class?](#)

</td><td>

</td><td>

[ClassList](#classlist) \| undefined

</td><td>

_(Optional)_

</td></tr>
</tbody></table>

[Edit this section](https://github.com/QwikDev/qwik/tree/main/packages/qwik/src/core/shared/jsx/types/jsx-qwik-attributes.ts)

## QwikChangeEvent

> Warning: This API is now obsolete.
>
> Use `Event` and use the second argument to the handler function for the current event target. Also note that in Qwik, onInput$ with the InputEvent is the event that behaves like onChange in React.

```typescript
export type QwikChangeEvent<T = Element> = Event;
```

[Edit this section](https://github.com/QwikDev/qwik/tree/main/packages/qwik/src/core/shared/jsx/types/jsx-qwik-events.ts)

## QwikClipboardEvent

> Warning: This API is now obsolete.
>
> Use `ClipboardEvent` and use the second argument to the handler function for the current event target

```typescript
export type QwikClipboardEvent<T = Element> = NativeClipboardEvent;
```

**References:** [NativeClipboardEvent](#nativeclipboardevent)

[Edit this section](https://github.com/QwikDev/qwik/tree/main/packages/qwik/src/core/shared/jsx/types/jsx-qwik-events.ts)

## QwikCompositionEvent

> Warning: This API is now obsolete.
>
> Use `CompositionEvent` and use the second argument to the handler function for the current event target

```typescript
export type QwikCompositionEvent<T = Element> = NativeCompositionEvent;
```

**References:** [NativeCompositionEvent](#nativecompositionevent)

[Edit this section](https://github.com/QwikDev/qwik/tree/main/packages/qwik/src/core/shared/jsx/types/jsx-qwik-events.ts)

## QwikDOMAttributes

```typescript
export interface QwikDOMAttributes extends DOMAttributes<Element>
```

**Extends:** [DOMAttributes](#domattributes)&lt;Element&gt;

[Edit this section](https://github.com/QwikDev/qwik/tree/main/packages/qwik/src/core/shared/jsx/types/jsx-qwik.ts)

## QwikDragEvent

> Warning: This API is now obsolete.
>
> Use `DragEvent` and use the second argument to the handler function for the current event target

```typescript
export type QwikDragEvent<T = Element> = NativeDragEvent;
```

**References:** [NativeDragEvent](#nativedragevent)

[Edit this section](https://github.com/QwikDev/qwik/tree/main/packages/qwik/src/core/shared/jsx/types/jsx-qwik-events.ts)

## QwikFocusEvent

> Warning: This API is now obsolete.
>
> Use `FocusEvent` and use the second argument to the handler function for the current event target

```typescript
export type QwikFocusEvent<T = Element> = NativeFocusEvent;
```

**References:** [NativeFocusEvent](#nativefocusevent)

[Edit this section](https://github.com/QwikDev/qwik/tree/main/packages/qwik/src/core/shared/jsx/types/jsx-qwik-events.ts)

## QwikHTMLElements

The DOM props without plain handlers, for use inside functions

```typescript
export type QwikHTMLElements = {
  [tag in keyof HTMLElementTagNameMap]: Augmented<
    HTMLElementTagNameMap[tag],
    SpecialAttrs[tag]
  > &
    HTMLElementAttrs &
    QwikAttributes<HTMLElementTagNameMap[tag]>;
};
```

**References:** [HTMLElementAttrs](#htmlelementattrs), [QwikAttributes](#qwikattributes)

[Edit this section](https://github.com/QwikDev/qwik/tree/main/packages/qwik/src/core/shared/jsx/types/jsx-generated.ts)

## QwikIdleEvent

Emitted by qwik-loader on document when the document first becomes idle

```typescript
export type QwikIdleEvent = CustomEvent<{}>;
```

[Edit this section](https://github.com/QwikDev/qwik/tree/main/packages/qwik/src/core/shared/jsx/types/jsx-qwik-events.ts)

## QwikInitEvent

Emitted by qwik-loader on document when the document first becomes interactive

```typescript
export type QwikInitEvent = CustomEvent<{}>;
```

[Edit this section](https://github.com/QwikDev/qwik/tree/main/packages/qwik/src/core/shared/jsx/types/jsx-qwik-events.ts)

## QwikIntrinsicElements

The interface holds available attributes of both native DOM elements and custom Qwik elements. An example showing how to define a customizable wrapper component:

```tsx
import { component$, Slot, type QwikIntrinsicElements } from "@qwik.dev/core";

type WrapperProps = {
  attributes?: QwikIntrinsicElements["div"];
};

export default component$<WrapperProps>(({ attributes }) => {
  return (
    <div {...attributes} class="p-2">
      <Slot />
    </div>
  );
});
```

Note: It is shorter to use `PropsOf<'div'>`

```typescript
export interface QwikIntrinsicElements extends QwikHTMLElements, QwikSVGElements
```

**Extends:** [QwikHTMLElements](#qwikhtmlelements), [QwikSVGElements](#qwiksvgelements)

[Edit this section](https://github.com/QwikDev/qwik/tree/main/packages/qwik/src/core/shared/jsx/types/jsx-qwik-elements.ts)

## QwikInvalidEvent

> Warning: This API is now obsolete.
>
> Use `Event` and use the second argument to the handler function for the current event target

```typescript
export type QwikInvalidEvent<T = Element> = Event;
```

[Edit this section](https://github.com/QwikDev/qwik/tree/main/packages/qwik/src/core/shared/jsx/types/jsx-qwik-events.ts)

## QwikJSX

```typescript
export declare namespace QwikJSX
```

<table><thead><tr><th>

Interface

</th><th>

Description

</th></tr></thead>
<tbody><tr><td>

[ElementChildrenAttribute](#qwikjsx-elementchildrenattribute)

</td><td>

</td></tr>
<tr><td>

[IntrinsicAttributes](#qwikjsx-intrinsicattributes)

</td><td>

</td></tr>
<tr><td>

[IntrinsicElements](#)

</td><td>

</td></tr>
</tbody></table>

<table><thead><tr><th>

Type Alias

</th><th>

Description

</th></tr></thead>
<tbody><tr><td>

[Element](#qwikjsx-element)

</td><td>

</td></tr>
<tr><td>

[ElementType](#qwikjsx-elementtype)

</td><td>

</td></tr>
</tbody></table>

[Edit this section](https://github.com/QwikDev/qwik/tree/main/packages/qwik/src/core/shared/jsx/types/jsx-qwik.ts)

## QwikKeyboardEvent

> Warning: This API is now obsolete.
>
> Use `KeyboardEvent` and use the second argument to the handler function for the current event target

```typescript
export type QwikKeyboardEvent<T = Element> = NativeKeyboardEvent;
```

**References:** [NativeKeyboardEvent](#nativekeyboardevent)

[Edit this section](https://github.com/QwikDev/qwik/tree/main/packages/qwik/src/core/shared/jsx/types/jsx-qwik-events.ts)

## QwikMouseEvent

> Warning: This API is now obsolete.
>
> Use `MouseEvent` and use the second argument to the handler function for the current event target

```typescript
export type QwikMouseEvent<T = Element, E = NativeMouseEvent> = E;
```

**References:** [NativeMouseEvent](#nativemouseevent)

[Edit this section](https://github.com/QwikDev/qwik/tree/main/packages/qwik/src/core/shared/jsx/types/jsx-qwik-events.ts)

## QwikPointerEvent

> Warning: This API is now obsolete.
>
> Use `PointerEvent` and use the second argument to the handler function for the current event target

```typescript
export type QwikPointerEvent<T = Element> = NativePointerEvent;
```

**References:** [NativePointerEvent](#nativepointerevent)

[Edit this section](https://github.com/QwikDev/qwik/tree/main/packages/qwik/src/core/shared/jsx/types/jsx-qwik-events.ts)

## QwikSubmitEvent

> Warning: This API is now obsolete.
>
> Use `SubmitEvent` and use the second argument to the handler function for the current event target

```typescript
export type QwikSubmitEvent<T = Element> = SubmitEvent;
```

[Edit this section](https://github.com/QwikDev/qwik/tree/main/packages/qwik/src/core/shared/jsx/types/jsx-qwik-events.ts)

## QwikSVGElements

The SVG props without plain handlers, for use inside functions

```typescript
export type QwikSVGElements = {
  [K in keyof Omit<
    SVGElementTagNameMap,
    keyof HTMLElementTagNameMap
  >]: SVGProps<SVGElementTagNameMap[K]>;
};
```

**References:** [SVGProps](#svgprops)

[Edit this section](https://github.com/QwikDev/qwik/tree/main/packages/qwik/src/core/shared/jsx/types/jsx-generated.ts)

## QwikSymbolEvent

Emitted by qwik-loader when a module was lazily loaded

```typescript
export type QwikSymbolEvent = CustomEvent<{
  qBase: string;
  qManifest: string;
  qVersion: string;
  href: string;
  symbol: string;
  element: Element;
  reqTime: number;
}>;
```

[Edit this section](https://github.com/QwikDev/qwik/tree/main/packages/qwik/src/core/shared/jsx/types/jsx-qwik-events.ts)

## QwikTouchEvent

> Warning: This API is now obsolete.
>
> Use `TouchEvent` and use the second argument to the handler function for the current event target

```typescript
export type QwikTouchEvent<T = Element> = NativeTouchEvent;
```

**References:** [NativeTouchEvent](#nativetouchevent)

[Edit this section](https://github.com/QwikDev/qwik/tree/main/packages/qwik/src/core/shared/jsx/types/jsx-qwik-events.ts)

## QwikTransitionEvent

> Warning: This API is now obsolete.
>
> Use `TransitionEvent` and use the second argument to the handler function for the current event target

```typescript
export type QwikTransitionEvent<T = Element> = NativeTransitionEvent;
```

**References:** [NativeTransitionEvent](#nativetransitionevent)

[Edit this section](https://github.com/QwikDev/qwik/tree/main/packages/qwik/src/core/shared/jsx/types/jsx-qwik-events.ts)

## QwikUIEvent

> Warning: This API is now obsolete.
>
> Use `UIEvent` and use the second argument to the handler function for the current event target

```typescript
export type QwikUIEvent<T = Element> = NativeUIEvent;
```

**References:** [NativeUIEvent](#nativeuievent)

[Edit this section](https://github.com/QwikDev/qwik/tree/main/packages/qwik/src/core/shared/jsx/types/jsx-qwik-events.ts)

## QwikVisibleEvent

Emitted by qwik-loader when an element becomes visible. Used by `useVisibleTask$`

```typescript
export type QwikVisibleEvent = CustomEvent<IntersectionObserverEntry>;
```

[Edit this section](https://github.com/QwikDev/qwik/tree/main/packages/qwik/src/core/shared/jsx/types/jsx-qwik-events.ts)

## QwikWheelEvent

> Warning: This API is now obsolete.
>
> Use `WheelEvent` and use the second argument to the handler function for the current event target

```typescript
export type QwikWheelEvent<T = Element> = NativeWheelEvent;
```

**References:** [NativeWheelEvent](#nativewheelevent)

[Edit this section](https://github.com/QwikDev/qwik/tree/main/packages/qwik/src/core/shared/jsx/types/jsx-qwik-events.ts)

## ReadonlySignal

```typescript
export interface ReadonlySignal<T = unknown>
```

<table><thead><tr><th>

Property

</th><th>

Modifiers

</th><th>

Type

</th><th>

Description

</th></tr></thead>
<tbody><tr><td>

[value](#)

</td><td>

`readonly`

</td><td>

T

</td><td>

</td></tr>
</tbody></table>

[Edit this section](https://github.com/QwikDev/qwik/tree/main/packages/qwik/src/core/signal/signal.public.ts)

## render

Render JSX.

Use this method to render JSX. This function does reconciling which means it always tries to reuse what is already in the DOM (rather then destroy and recreate content.) It returns a cleanup function you could use for cleaning up subscriptions.

```typescript
render: (
  parent: Element | Document,
  jsxNode: JSXOutput | FunctionComponent<any>,
  opts?: RenderOptions,
) => Promise<RenderResult>;
```

<table><thead><tr><th>

Parameter

</th><th>

Type

</th><th>

Description

</th></tr></thead>
<tbody><tr><td>

parent

</td><td>

Element \| Document

</td><td>

Element which will act as a parent to `jsxNode`. When possible the rendering will try to reuse existing nodes.

</td></tr>
<tr><td>

jsxNode

</td><td>

[JSXOutput](#jsxoutput) \| [FunctionComponent](#functioncomponent)&lt;any&gt;

</td><td>

JSX to render

</td></tr>
<tr><td>

opts

</td><td>

[RenderOptions](#renderoptions)

</td><td>

_(Optional)_

</td></tr>
</tbody></table>
**Returns:**

Promise&lt;[RenderResult](#renderresult)&gt;

An object containing a cleanup function.

[Edit this section](https://github.com/QwikDev/qwik/tree/main/packages/qwik/src/core/client/dom-render.ts)

## RenderOnce

```typescript
RenderOnce: FunctionComponent<{
  children?: unknown;
  key?: string | number | null | undefined;
}>;
```

[Edit this section](https://github.com/QwikDev/qwik/tree/main/packages/qwik/src/core/shared/jsx/jsx-runtime.ts)

## RenderOptions

```typescript
export interface RenderOptions
```

<table><thead><tr><th>

Property

</th><th>

Modifiers

</th><th>

Type

</th><th>

Description

</th></tr></thead>
<tbody><tr><td>

[serverData?](#)

</td><td>

</td><td>

Record&lt;string, any&gt;

</td><td>

_(Optional)_

</td></tr>
</tbody></table>

[Edit this section](https://github.com/QwikDev/qwik/tree/main/packages/qwik/src/core/client/types.ts)

## RenderResult

```typescript
export interface RenderResult
```

<table><thead><tr><th>

Method

</th><th>

Description

</th></tr></thead>
<tbody><tr><td>

[cleanup()](#renderresult-cleanup)

</td><td>

</td></tr>
</tbody></table>

[Edit this section](https://github.com/QwikDev/qwik/tree/main/packages/qwik/src/core/client/types.ts)

## RenderSSROptions

```typescript
export interface RenderSSROptions
```

<table><thead><tr><th>

Property

</th><th>

Modifiers

</th><th>

Type

</th><th>

Description

</th></tr></thead>
<tbody><tr><td>

[base?](#)

</td><td>

</td><td>

string

</td><td>

_(Optional)_

</td></tr>
<tr><td>

[containerAttributes](#)

</td><td>

</td><td>

Record&lt;string, string&gt;

</td><td>

</td></tr>
<tr><td>

[containerTagName](#)

</td><td>

</td><td>

string

</td><td>

</td></tr>
<tr><td>

[manifestHash](#)

</td><td>

</td><td>

string

</td><td>

</td></tr>
<tr><td>

[serverData?](#)

</td><td>

</td><td>

Record&lt;string, any&gt;

</td><td>

_(Optional)_

</td></tr>
<tr><td>

[stream](#)

</td><td>

</td><td>

StreamWriter

</td><td>

</td></tr>
</tbody></table>

[Edit this section](https://github.com/QwikDev/qwik/tree/main/packages/qwik/src/core/ssr/ssr-types.ts)

## Resource

This method works like an async memoized function that runs whenever some tracked value changes and returns some data.

`useResource` however returns immediate a `ResourceReturn` object that contains the data and a state that indicates if the data is available or not.

The status can be one of the following:

- `pending` - the data is not yet available. - `resolved` - the data is available. - `rejected` - the data is not available due to an error or timeout.

Be careful when using a `try/catch` statement in `useResource$`. If you catch the error and don't re-throw it (or a new Error), the resource status will never be `rejected`.

### Example

Example showing how `useResource` to perform a fetch to request the weather, whenever the input city name changes.

```tsx
const Cmp = component$(() => {
  const cityS = useSignal("");

  const weatherResource = useResource$(async ({ track, cleanup }) => {
    const cityName = track(cityS);
    const abortController = new AbortController();
    cleanup(() => abortController.abort("cleanup"));
    const res = await fetch(`http://weatherdata.com?city=${cityName}`, {
      signal: abortController.signal,
    });
    const data = await res.json();
    return data as { temp: number };
  });

  return (
    <div>
      <input name="city" bind:value={cityS} />
      <Resource
        value={weatherResource}
        onResolved={(weather) => {
          return <div>Temperature: {weather.temp}</div>;
        }}
      />
    </div>
  );
});
```

```typescript
Resource: <T>(props: ResourceProps<T>) => JSXOutput;
```

<table><thead><tr><th>

Parameter

</th><th>

Type

</th><th>

Description

</th></tr></thead>
<tbody><tr><td>

props

</td><td>

[ResourceProps](#resourceprops)&lt;T&gt;

</td><td>

</td></tr>
</tbody></table>
**Returns:**

[JSXOutput](#jsxoutput)

[Edit this section](https://github.com/QwikDev/qwik/tree/main/packages/qwik/src/core/use/use-resource.ts)

## ResourceCtx

```typescript
export interface ResourceCtx<T>
```

<table><thead><tr><th>

Property

</th><th>

Modifiers

</th><th>

Type

</th><th>

Description

</th></tr></thead>
<tbody><tr><td>

[previous](#)

</td><td>

`readonly`

</td><td>

T \| undefined

</td><td>

</td></tr>
<tr><td>

[track](#)

</td><td>

`readonly`

</td><td>

[Tracker](#tracker)

</td><td>

</td></tr>
</tbody></table>

<table><thead><tr><th>

Method

</th><th>

Description

</th></tr></thead>
<tbody><tr><td>

[cache(policyOrMilliseconds)](#resourcectx-cache)

</td><td>

</td></tr>
<tr><td>

[cleanup(callback)](#)

</td><td>

</td></tr>
</tbody></table>

[Edit this section](https://github.com/QwikDev/qwik/tree/main/packages/qwik/src/core/use/use-resource.ts)

## ResourceFn

```typescript
export type ResourceFn<T> = (ctx: ResourceCtx<unknown>) => ValueOrPromise<T>;
```

**References:** [ResourceCtx](#resourcectx), [ValueOrPromise](#valueorpromise)

[Edit this section](https://github.com/QwikDev/qwik/tree/main/packages/qwik/src/core/use/use-resource.ts)

## ResourceOptions

Options to pass to `useResource$()`

```typescript
export interface ResourceOptions
```

<table><thead><tr><th>

Property

</th><th>

Modifiers

</th><th>

Type

</th><th>

Description

</th></tr></thead>
<tbody><tr><td>

[timeout?](#)

</td><td>

</td><td>

number

</td><td>

_(Optional)_ Timeout in milliseconds. If the resource takes more than the specified millisecond, it will timeout. Resulting on a rejected resource.

</td></tr>
</tbody></table>

[Edit this section](https://github.com/QwikDev/qwik/tree/main/packages/qwik/src/core/use/use-resource.ts)

## ResourcePending

```typescript
export interface ResourcePending<T>
```

<table><thead><tr><th>

Property

</th><th>

Modifiers

</th><th>

Type

</th><th>

Description

</th></tr></thead>
<tbody><tr><td>

[loading](#)

</td><td>

`readonly`

</td><td>

boolean

</td><td>

</td></tr>
<tr><td>

[value](#)

</td><td>

`readonly`

</td><td>

Promise&lt;T&gt;

</td><td>

</td></tr>
</tbody></table>

[Edit this section](https://github.com/QwikDev/qwik/tree/main/packages/qwik/src/core/use/use-resource.ts)

## ResourceProps

```typescript
export interface ResourceProps<T>
```

<table><thead><tr><th>

Property

</th><th>

Modifiers

</th><th>

Type

</th><th>

Description

</th></tr></thead>
<tbody><tr><td>

[onPending?](#)

</td><td>

</td><td>

() =&gt; [JSXOutput](#jsxoutput)

</td><td>

_(Optional)_

</td></tr>
<tr><td>

[onRejected?](#)

</td><td>

</td><td>

(reason: Error) =&gt; [JSXOutput](#jsxoutput)

</td><td>

_(Optional)_

</td></tr>
<tr><td>

[onResolved](#)

</td><td>

</td><td>

(value: T) =&gt; [JSXOutput](#jsxoutput)

</td><td>

</td></tr>
<tr><td>

[value](#)

</td><td>

`readonly`

</td><td>

[ResourceReturn](#resourcereturn)&lt;T&gt; \| [Signal](#signal)&lt;Promise&lt;T&gt; \| T&gt; \| Promise&lt;T&gt;

</td><td>

</td></tr>
</tbody></table>

[Edit this section](https://github.com/QwikDev/qwik/tree/main/packages/qwik/src/core/use/use-resource.ts)

## ResourceRejected

```typescript
export interface ResourceRejected<T>
```

<table><thead><tr><th>

Property

</th><th>

Modifiers

</th><th>

Type

</th><th>

Description

</th></tr></thead>
<tbody><tr><td>

[loading](#)

</td><td>

`readonly`

</td><td>

boolean

</td><td>

</td></tr>
<tr><td>

[value](#)

</td><td>

`readonly`

</td><td>

Promise&lt;T&gt;

</td><td>

</td></tr>
</tbody></table>

[Edit this section](https://github.com/QwikDev/qwik/tree/main/packages/qwik/src/core/use/use-resource.ts)

## ResourceResolved

```typescript
export interface ResourceResolved<T>
```

<table><thead><tr><th>

Property

</th><th>

Modifiers

</th><th>

Type

</th><th>

Description

</th></tr></thead>
<tbody><tr><td>

[loading](#)

</td><td>

`readonly`

</td><td>

boolean

</td><td>

</td></tr>
<tr><td>

[value](#)

</td><td>

`readonly`

</td><td>

Promise&lt;T&gt;

</td><td>

</td></tr>
</tbody></table>

[Edit this section](https://github.com/QwikDev/qwik/tree/main/packages/qwik/src/core/use/use-resource.ts)

## ResourceReturn

```typescript
export type ResourceReturn<T> =
  | ResourcePending<T>
  | ResourceResolved<T>
  | ResourceRejected<T>;
```

**References:** [ResourcePending](#resourcepending), [ResourceResolved](#resourceresolved), [ResourceRejected](#resourcerejected)

[Edit this section](https://github.com/QwikDev/qwik/tree/main/packages/qwik/src/core/use/use-resource.ts)

## ScriptHTMLAttributes

```typescript
export interface ScriptHTMLAttributes<T extends Element> extends Attrs<'script', T>
```

**Extends:** Attrs&lt;'script', T&gt;

[Edit this section](https://github.com/QwikDev/qwik/tree/main/packages/qwik/src/core/shared/jsx/types/jsx-generated.ts)

## SelectHTMLAttributes

```typescript
export interface SelectHTMLAttributes<T extends Element> extends Attrs<'select', T>
```

**Extends:** Attrs&lt;'select', T&gt;

[Edit this section](https://github.com/QwikDev/qwik/tree/main/packages/qwik/src/core/shared/jsx/types/jsx-generated.ts)

## setPlatform

Sets the `CorePlatform`.

This is useful to override the platform in tests to change the behavior of, `requestAnimationFrame`, and import resolution.

```typescript
setPlatform: (plt: CorePlatform) => CorePlatform;
```

<table><thead><tr><th>

Parameter

</th><th>

Type

</th><th>

Description

</th></tr></thead>
<tbody><tr><td>

plt

</td><td>

[CorePlatform](#coreplatform)

</td><td>

</td></tr>
</tbody></table>
**Returns:**

[CorePlatform](#coreplatform)

[Edit this section](https://github.com/QwikDev/qwik/tree/main/packages/qwik/src/core/shared/platform/platform.ts)

## Signal

A signal is a reactive value which can be read and written. When the signal is written, all tasks which are tracking the signal will be re-run and all components that read the signal will be re-rendered.

Furthermore, when a signal value is passed as a prop to a component, the optimizer will automatically forward the signal. This means that `return <div title={signal.value}>hi</div>` will update the `title` attribute when the signal changes without having to re-render the component.

```typescript
export interface Signal<T = any> extends ReadonlySignal<T>
```

**Extends:** [ReadonlySignal](#readonlysignal)&lt;T&gt;

<table><thead><tr><th>

Property

</th><th>

Modifiers

</th><th>

Type

</th><th>

Description

</th></tr></thead>
<tbody><tr><td>

[value](#)

</td><td>

</td><td>

T

</td><td>

</td></tr>
</tbody></table>

[Edit this section](https://github.com/QwikDev/qwik/tree/main/packages/qwik/src/core/signal/signal.public.ts)

## Size

```typescript
export type Size = number | string;
```

[Edit this section](https://github.com/QwikDev/qwik/tree/main/packages/qwik/src/core/shared/jsx/types/jsx-generated.ts)

## SkipRender

```typescript
SkipRender: JSXNode;
```

[Edit this section](https://github.com/QwikDev/qwik/tree/main/packages/qwik/src/core/shared/jsx/utils.public.ts)

## Slot

Allows to project the children of the current component. <Slot/> can only be used within the context of a component defined with `component$`.

```typescript
Slot: FunctionComponent<{
  name?: string;
  children?: JSXChildren;
}>;
```

[Edit this section](https://github.com/QwikDev/qwik/tree/main/packages/qwik/src/core/shared/jsx/slot.public.ts)

## SlotHTMLAttributes

```typescript
export interface SlotHTMLAttributes<T extends Element> extends Attrs<'slot', T>
```

**Extends:** Attrs&lt;'slot', T&gt;

[Edit this section](https://github.com/QwikDev/qwik/tree/main/packages/qwik/src/core/shared/jsx/types/jsx-generated.ts)

## SnapshotListener

```typescript
export interface SnapshotListener
```

<table><thead><tr><th>

Property

</th><th>

Modifiers

</th><th>

Type

</th><th>

Description

</th></tr></thead>
<tbody><tr><td>

[el](#)

</td><td>

</td><td>

Element

</td><td>

</td></tr>
<tr><td>

[key](#)

</td><td>

</td><td>

string

</td><td>

</td></tr>
<tr><td>

[qrl](#)

</td><td>

</td><td>

[QRL](#qrl)&lt;any&gt;

</td><td>

</td></tr>
</tbody></table>

[Edit this section](https://github.com/QwikDev/qwik/tree/main/packages/qwik/src/core/ssr/ssr-types.ts)

## SnapshotMeta

```typescript
export type SnapshotMeta = Record<string, SnapshotMetaValue>;
```

**References:** [SnapshotMetaValue](#snapshotmetavalue)

[Edit this section](https://github.com/QwikDev/qwik/tree/main/packages/qwik/src/core/ssr/ssr-types.ts)

## SnapshotMetaValue

```typescript
export interface SnapshotMetaValue
```

<table><thead><tr><th>

Property

</th><th>

Modifiers

</th><th>

Type

</th><th>

Description

</th></tr></thead>
<tbody><tr><td>

[c?](#)

</td><td>

</td><td>

string

</td><td>

_(Optional)_

</td></tr>
<tr><td>

[h?](#)

</td><td>

</td><td>

string

</td><td>

_(Optional)_

</td></tr>
<tr><td>

[s?](#)

</td><td>

</td><td>

string

</td><td>

_(Optional)_

</td></tr>
<tr><td>

[w?](#)

</td><td>

</td><td>

string

</td><td>

_(Optional)_

</td></tr>
</tbody></table>

[Edit this section](https://github.com/QwikDev/qwik/tree/main/packages/qwik/src/core/ssr/ssr-types.ts)

## SnapshotResult

```typescript
export interface SnapshotResult
```

<table><thead><tr><th>

Property

</th><th>

Modifiers

</th><th>

Type

</th><th>

Description

</th></tr></thead>
<tbody><tr><td>

[funcs](#)

</td><td>

</td><td>

string[]

</td><td>

</td></tr>
<tr><td>

[mode](#)

</td><td>

</td><td>

'render' \| 'listeners' \| 'static'

</td><td>

</td></tr>
<tr><td>

[objs?](#)

</td><td>

</td><td>

any[]

</td><td>

_(Optional)_

</td></tr>
<tr><td>

[qrls](#)

</td><td>

</td><td>

[QRL](#qrl)[]

</td><td>

</td></tr>
<tr><td>

[resources](#)

</td><td>

</td><td>

ResourceReturnInternal&lt;any&gt;[]

</td><td>

</td></tr>
<tr><td>

[state?](#)

</td><td>

</td><td>

[SnapshotState](#snapshotstate)

</td><td>

_(Optional)_

</td></tr>
</tbody></table>

[Edit this section](https://github.com/QwikDev/qwik/tree/main/packages/qwik/src/core/ssr/ssr-types.ts)

## SnapshotState

> Warning: This API is now obsolete.
>
> not longer used in v2

```typescript
export interface SnapshotState
```

<table><thead><tr><th>

Property

</th><th>

Modifiers

</th><th>

Type

</th><th>

Description

</th></tr></thead>
<tbody><tr><td>

[ctx](#)

</td><td>

</td><td>

[SnapshotMeta](#snapshotmeta)

</td><td>

</td></tr>
<tr><td>

[objs](#)

</td><td>

</td><td>

any[]

</td><td>

</td></tr>
<tr><td>

[refs](#)

</td><td>

</td><td>

Record&lt;string, string&gt;

</td><td>

</td></tr>
<tr><td>

[subs](#)

</td><td>

</td><td>

any[]

</td><td>

</td></tr>
</tbody></table>

[Edit this section](https://github.com/QwikDev/qwik/tree/main/packages/qwik/src/core/ssr/ssr-types.ts)

## SourceHTMLAttributes

```typescript
export interface SourceHTMLAttributes<T extends Element> extends Attrs<'source', T>
```

**Extends:** Attrs&lt;'source', T&gt;

[Edit this section](https://github.com/QwikDev/qwik/tree/main/packages/qwik/src/core/shared/jsx/types/jsx-generated.ts)

## SSRComment

```typescript
SSRComment: FunctionComponent<{
  data: string;
}>;
```

[Edit this section](https://github.com/QwikDev/qwik/tree/main/packages/qwik/src/core/shared/jsx/utils.public.ts)

## SSRHintProps

```typescript
export type SSRHintProps = {
  dynamic?: boolean;
};
```

[Edit this section](https://github.com/QwikDev/qwik/tree/main/packages/qwik/src/core/shared/jsx/utils.public.ts)

## SSRRaw

```typescript
SSRRaw: FunctionComponent<{
  data: string;
}>;
```

[Edit this section](https://github.com/QwikDev/qwik/tree/main/packages/qwik/src/core/shared/jsx/utils.public.ts)

## SSRStream

```typescript
SSRStream: FunctionComponent<SSRStreamProps>;
```

[Edit this section](https://github.com/QwikDev/qwik/tree/main/packages/qwik/src/core/shared/jsx/utils.public.ts)

## SSRStreamBlock

```typescript
SSRStreamBlock: FunctionComponent<{
  children?: JSXOutput;
}>;
```

[Edit this section](https://github.com/QwikDev/qwik/tree/main/packages/qwik/src/core/shared/jsx/utils.public.ts)

## SSRStreamChildren

```typescript
export type SSRStreamChildren =
  | AsyncGenerator<JSXChildren, void, any>
  | ((stream: StreamWriter) => Promise<void>)
  | (() => AsyncGenerator<JSXChildren, void, any>);
```

**References:** [JSXChildren](#jsxchildren)

[Edit this section](https://github.com/QwikDev/qwik/tree/main/packages/qwik/src/core/shared/jsx/utils.public.ts)

## SSRStreamProps

```typescript
export type SSRStreamProps = {
  children: SSRStreamChildren;
};
```

**References:** [SSRStreamChildren](#ssrstreamchildren)

[Edit this section](https://github.com/QwikDev/qwik/tree/main/packages/qwik/src/core/shared/jsx/utils.public.ts)

## StyleHTMLAttributes

```typescript
export interface StyleHTMLAttributes<T extends Element> extends Attrs<'style', T>
```

**Extends:** Attrs&lt;'style', T&gt;

[Edit this section](https://github.com/QwikDev/qwik/tree/main/packages/qwik/src/core/shared/jsx/types/jsx-generated.ts)

## SVGAttributes

The TS types don't include the SVG attributes so we have to define them ourselves

NOTE: These props are probably not complete

```typescript
export interface SVGAttributes<T extends Element = Element> extends AriaAttributes
```

**Extends:** [AriaAttributes](#ariaattributes)

<table><thead><tr><th>

Property

</th><th>

Modifiers

</th><th>

Type

</th><th>

Description

</th></tr></thead>
<tbody><tr><td>

["accent-height"?](#)

</td><td>

</td><td>

number \| string \| undefined

</td><td>

_(Optional)_

</td></tr>
<tr><td>

["alignment-baseline"?](#)

</td><td>

</td><td>

'auto' \| 'baseline' \| 'before-edge' \| 'text-before-edge' \| 'middle' \| 'central' \| 'after-edge' \| 'text-after-edge' \| 'ideographic' \| 'alphabetic' \| 'hanging' \| 'mathematical' \| 'inherit' \| undefined

</td><td>

_(Optional)_

</td></tr>
<tr><td>

["arabic-form"?](#)

</td><td>

</td><td>

'initial' \| 'medial' \| 'terminal' \| 'isolated' \| undefined

</td><td>

_(Optional)_

</td></tr>
<tr><td>

["baseline-shift"?](#)

</td><td>

</td><td>

number \| string \| undefined

</td><td>

_(Optional)_

</td></tr>
<tr><td>

["cap-height"?](#)

</td><td>

</td><td>

number \| string \| undefined

</td><td>

_(Optional)_

</td></tr>
<tr><td>

["clip-path"?](#)

</td><td>

</td><td>

string \| undefined

</td><td>

_(Optional)_

</td></tr>
<tr><td>

["clip-rule"?](#)

</td><td>

</td><td>

number \| string \| undefined

</td><td>

_(Optional)_

</td></tr>
<tr><td>

["color-interpolation-filters"?](#)

</td><td>

</td><td>

'auto' \| 's-rGB' \| 'linear-rGB' \| 'inherit' \| undefined

</td><td>

_(Optional)_

</td></tr>
<tr><td>

["color-interpolation"?](#)

</td><td>

</td><td>

number \| string \| undefined

</td><td>

_(Optional)_

</td></tr>
<tr><td>

["color-profile"?](#)

</td><td>

</td><td>

number \| string \| undefined

</td><td>

_(Optional)_

</td></tr>
<tr><td>

["color-rendering"?](#)

</td><td>

</td><td>

number \| string \| undefined

</td><td>

_(Optional)_

</td></tr>
<tr><td>

["dominant-baseline"?](#)

</td><td>

</td><td>

number \| string \| undefined

</td><td>

_(Optional)_

</td></tr>
<tr><td>

["edge-mode"?](#)

</td><td>

</td><td>

number \| string \| undefined

</td><td>

_(Optional)_

</td></tr>
<tr><td>

["enable-background"?](#)

</td><td>

</td><td>

number \| string \| undefined

</td><td>

_(Optional)_

</td></tr>
<tr><td>

["fill-opacity"?](#)

</td><td>

</td><td>

number \| string \| undefined

</td><td>

_(Optional)_

</td></tr>
<tr><td>

["fill-rule"?](#)

</td><td>

</td><td>

'nonzero' \| 'evenodd' \| 'inherit' \| undefined

</td><td>

_(Optional)_

</td></tr>
<tr><td>

["flood-color"?](#)

</td><td>

</td><td>

number \| string \| undefined

</td><td>

_(Optional)_

</td></tr>
<tr><td>

["flood-opacity"?](#)

</td><td>

</td><td>

number \| string \| undefined

</td><td>

_(Optional)_

</td></tr>
<tr><td>

["font-family"?](#)

</td><td>

</td><td>

string \| undefined

</td><td>

_(Optional)_

</td></tr>
<tr><td>

["font-size-adjust"?](#)

</td><td>

</td><td>

number \| string \| undefined

</td><td>

_(Optional)_

</td></tr>
<tr><td>

["font-size"?](#)

</td><td>

</td><td>

number \| string \| undefined

</td><td>

_(Optional)_

</td></tr>
<tr><td>

["font-stretch"?](#)

</td><td>

</td><td>

number \| string \| undefined

</td><td>

_(Optional)_

</td></tr>
<tr><td>

["font-style"?](#)

</td><td>

</td><td>

number \| string \| undefined

</td><td>

_(Optional)_

</td></tr>
<tr><td>

["font-variant"?](#)

</td><td>

</td><td>

number \| string \| undefined

</td><td>

_(Optional)_

</td></tr>
<tr><td>

["font-weight"?](#)

</td><td>

</td><td>

number \| string \| undefined

</td><td>

_(Optional)_

</td></tr>
<tr><td>

["glyph-name"?](#)

</td><td>

</td><td>

number \| string \| undefined

</td><td>

_(Optional)_

</td></tr>
<tr><td>

["glyph-orientation-horizontal"?](#)

</td><td>

</td><td>

number \| string \| undefined

</td><td>

_(Optional)_

</td></tr>
<tr><td>

["glyph-orientation-vertical"?](#)

</td><td>

</td><td>

number \| string \| undefined

</td><td>

_(Optional)_

</td></tr>
<tr><td>

["horiz-adv-x"?](#)

</td><td>

</td><td>

number \| string \| undefined

</td><td>

_(Optional)_

</td></tr>
<tr><td>

["horiz-origin-x"?](#)

</td><td>

</td><td>

number \| string \| undefined

</td><td>

_(Optional)_

</td></tr>
<tr><td>

["image-rendering"?](#)

</td><td>

</td><td>

number \| string \| undefined

</td><td>

_(Optional)_

</td></tr>
<tr><td>

["letter-spacing"?](#)

</td><td>

</td><td>

number \| string \| undefined

</td><td>

_(Optional)_

</td></tr>
<tr><td>

["lighting-color"?](#)

</td><td>

</td><td>

number \| string \| undefined

</td><td>

_(Optional)_

</td></tr>
<tr><td>

["marker-end"?](#)

</td><td>

</td><td>

string \| undefined

</td><td>

_(Optional)_

</td></tr>
<tr><td>

["marker-mid"?](#)

</td><td>

</td><td>

string \| undefined

</td><td>

_(Optional)_

</td></tr>
<tr><td>

["marker-start"?](#)

</td><td>

</td><td>

string \| undefined

</td><td>

_(Optional)_

</td></tr>
<tr><td>

["overline-position"?](#)

</td><td>

</td><td>

number \| string \| undefined

</td><td>

_(Optional)_

</td></tr>
<tr><td>

["overline-thickness"?](#)

</td><td>

</td><td>

number \| string \| undefined

</td><td>

_(Optional)_

</td></tr>
<tr><td>

["paint-order"?](#)

</td><td>

</td><td>

number \| string \| undefined

</td><td>

_(Optional)_

</td></tr>
<tr><td>

["pointer-events"?](#)

</td><td>

</td><td>

number \| string \| undefined

</td><td>

_(Optional)_

</td></tr>
<tr><td>

["rendering-intent"?](#)

</td><td>

</td><td>

number \| string \| undefined

</td><td>

_(Optional)_

</td></tr>
<tr><td>

["shape-rendering"?](#)

</td><td>

</td><td>

number \| string \| undefined

</td><td>

_(Optional)_

</td></tr>
<tr><td>

["stop-color"?](#)

</td><td>

</td><td>

string \| undefined

</td><td>

_(Optional)_

</td></tr>
<tr><td>

["stop-opacity"?](#)

</td><td>

</td><td>

number \| string \| undefined

</td><td>

_(Optional)_

</td></tr>
<tr><td>

["strikethrough-position"?](#)

</td><td>

</td><td>

number \| string \| undefined

</td><td>

_(Optional)_

</td></tr>
<tr><td>

["strikethrough-thickness"?](#)

</td><td>

</td><td>

number \| string \| undefined

</td><td>

_(Optional)_

</td></tr>
<tr><td>

["stroke-dasharray"?](#)

</td><td>

</td><td>

string \| number \| undefined

</td><td>

_(Optional)_

</td></tr>
<tr><td>

["stroke-dashoffset"?](#)

</td><td>

</td><td>

string \| number \| undefined

</td><td>

_(Optional)_

</td></tr>
<tr><td>

["stroke-linecap"?](#)

</td><td>

</td><td>

'butt' \| 'round' \| 'square' \| 'inherit' \| undefined

</td><td>

_(Optional)_

</td></tr>
<tr><td>

["stroke-linejoin"?](#)

</td><td>

</td><td>

'miter' \| 'round' \| 'bevel' \| 'inherit' \| undefined

</td><td>

_(Optional)_

</td></tr>
<tr><td>

["stroke-miterlimit"?](#)

</td><td>

</td><td>

string \| undefined

</td><td>

_(Optional)_

</td></tr>
<tr><td>

["stroke-opacity"?](#)

</td><td>

</td><td>

number \| string \| undefined

</td><td>

_(Optional)_

</td></tr>
<tr><td>

["stroke-width"?](#)

</td><td>

</td><td>

number \| string \| undefined

</td><td>

_(Optional)_

</td></tr>
<tr><td>

["text-anchor"?](#)

</td><td>

</td><td>

string \| undefined

</td><td>

_(Optional)_

</td></tr>
<tr><td>

["text-decoration"?](#)

</td><td>

</td><td>

number \| string \| undefined

</td><td>

_(Optional)_

</td></tr>
<tr><td>

["text-rendering"?](#)

</td><td>

</td><td>

number \| string \| undefined

</td><td>

_(Optional)_

</td></tr>
<tr><td>

["underline-position"?](#)

</td><td>

</td><td>

number \| string \| undefined

</td><td>

_(Optional)_

</td></tr>
<tr><td>

["underline-thickness"?](#)

</td><td>

</td><td>

number \| string \| undefined

</td><td>

_(Optional)_

</td></tr>
<tr><td>

["unicode-bidi"?](#)

</td><td>

</td><td>

number \| string \| undefined

</td><td>

_(Optional)_

</td></tr>
<tr><td>

["unicode-range"?](#)

</td><td>

</td><td>

number \| string \| undefined

</td><td>

_(Optional)_

</td></tr>
<tr><td>

["units-per-em"?](#)

</td><td>

</td><td>

number \| string \| undefined

</td><td>

_(Optional)_

</td></tr>
<tr><td>

["v-alphabetic"?](#)

</td><td>

</td><td>

number \| string \| undefined

</td><td>

_(Optional)_

</td></tr>
<tr><td>

["v-hanging"?](#)

</td><td>

</td><td>

number \| string \| undefined

</td><td>

_(Optional)_

</td></tr>
<tr><td>

["v-ideographic"?](#)

</td><td>

</td><td>

number \| string \| undefined

</td><td>

_(Optional)_

</td></tr>
<tr><td>

["v-mathematical"?](#)

</td><td>

</td><td>

number \| string \| undefined

</td><td>

_(Optional)_

</td></tr>
<tr><td>

["vector-effect"?](#)

</td><td>

</td><td>

number \| string \| undefined

</td><td>

_(Optional)_

</td></tr>
<tr><td>

["vert-adv-y"?](#)

</td><td>

</td><td>

number \| string \| undefined

</td><td>

_(Optional)_

</td></tr>
<tr><td>

["vert-origin-x"?](#)

</td><td>

</td><td>

number \| string \| undefined

</td><td>

_(Optional)_

</td></tr>
<tr><td>

["vert-origin-y"?](#)

</td><td>

</td><td>

number \| string \| undefined

</td><td>

_(Optional)_

</td></tr>
<tr><td>

["word-spacing"?](#)

</td><td>

</td><td>

number \| string \| undefined

</td><td>

_(Optional)_

</td></tr>
<tr><td>

["writing-mode"?](#)

</td><td>

</td><td>

number \| string \| undefined

</td><td>

_(Optional)_

</td></tr>
<tr><td>

["x-channel-selector"?](#)

</td><td>

</td><td>

string \| undefined

</td><td>

_(Optional)_

</td></tr>
<tr><td>

["x-height"?](#)

</td><td>

</td><td>

number \| string \| undefined

</td><td>

_(Optional)_

</td></tr>
<tr><td>

["xlink:actuate"?](#svgattributes-_xlink_actuate_)

</td><td>

</td><td>

string \| undefined

</td><td>

_(Optional)_

</td></tr>
<tr><td>

["xlink:arcrole"?](#svgattributes-_xlink_arcrole_)

</td><td>

</td><td>

string \| undefined

</td><td>

_(Optional)_

</td></tr>
<tr><td>

["xlink:href"?](#svgattributes-_xlink_href_)

</td><td>

</td><td>

string \| undefined

</td><td>

_(Optional)_

</td></tr>
<tr><td>

["xlink:role"?](#svgattributes-_xlink_role_)

</td><td>

</td><td>

string \| undefined

</td><td>

_(Optional)_

</td></tr>
<tr><td>

["xlink:show"?](#svgattributes-_xlink_show_)

</td><td>

</td><td>

string \| undefined

</td><td>

_(Optional)_

</td></tr>
<tr><td>

["xlink:title"?](#svgattributes-_xlink_title_)

</td><td>

</td><td>

string \| undefined

</td><td>

_(Optional)_

</td></tr>
<tr><td>

["xlink:type"?](#svgattributes-_xlink_type_)

</td><td>

</td><td>

string \| undefined

</td><td>

_(Optional)_

</td></tr>
<tr><td>

["xml:base"?](#svgattributes-_xml_base_)

</td><td>

</td><td>

string \| undefined

</td><td>

_(Optional)_

</td></tr>
<tr><td>

["xml:lang"?](#svgattributes-_xml_lang_)

</td><td>

</td><td>

string \| undefined

</td><td>

_(Optional)_

</td></tr>
<tr><td>

["xml:space"?](#svgattributes-_xml_space_)

</td><td>

</td><td>

string \| undefined

</td><td>

_(Optional)_

</td></tr>
<tr><td>

["xmlns:xlink"?](#svgattributes-_xmlns_xlink_)

</td><td>

</td><td>

string \| undefined

</td><td>

_(Optional)_

</td></tr>
<tr><td>

[accumulate?](#)

</td><td>

</td><td>

'none' \| 'sum' \| undefined

</td><td>

_(Optional)_

</td></tr>
<tr><td>

[additive?](#)

</td><td>

</td><td>

'replace' \| 'sum' \| undefined

</td><td>

_(Optional)_

</td></tr>
<tr><td>

[allowReorder?](#)

</td><td>

</td><td>

'no' \| 'yes' \| undefined

</td><td>

_(Optional)_

</td></tr>
<tr><td>

[alphabetic?](#)

</td><td>

</td><td>

number \| string \| undefined

</td><td>

_(Optional)_

</td></tr>
<tr><td>

[amplitude?](#)

</td><td>

</td><td>

number \| string \| undefined

</td><td>

_(Optional)_

</td></tr>
<tr><td>

[ascent?](#)

</td><td>

</td><td>

number \| string \| undefined

</td><td>

_(Optional)_

</td></tr>
<tr><td>

[attributeName?](#)

</td><td>

</td><td>

string \| undefined

</td><td>

_(Optional)_

</td></tr>
<tr><td>

[attributeType?](#)

</td><td>

</td><td>

string \| undefined

</td><td>

_(Optional)_

</td></tr>
<tr><td>

[autoReverse?](#)

</td><td>

</td><td>

[Booleanish](#booleanish) \| undefined

</td><td>

_(Optional)_

</td></tr>
<tr><td>

[azimuth?](#)

</td><td>

</td><td>

number \| string \| undefined

</td><td>

_(Optional)_

</td></tr>
<tr><td>

[baseFrequency?](#)

</td><td>

</td><td>

number \| string \| undefined

</td><td>

_(Optional)_

</td></tr>
<tr><td>

[baseProfile?](#)

</td><td>

</td><td>

number \| string \| undefined

</td><td>

_(Optional)_

</td></tr>
<tr><td>

[bbox?](#)

</td><td>

</td><td>

number \| string \| undefined

</td><td>

_(Optional)_

</td></tr>
<tr><td>

[begin?](#)

</td><td>

</td><td>

number \| string \| undefined

</td><td>

_(Optional)_

</td></tr>
<tr><td>

[bias?](#)

</td><td>

</td><td>

number \| string \| undefined

</td><td>

_(Optional)_

</td></tr>
<tr><td>

[by?](#)

</td><td>

</td><td>

number \| string \| undefined

</td><td>

_(Optional)_

</td></tr>
<tr><td>

[calcMode?](#)

</td><td>

</td><td>

number \| string \| undefined

</td><td>

_(Optional)_

</td></tr>
<tr><td>

[clip?](#)

</td><td>

</td><td>

number \| string \| undefined

</td><td>

_(Optional)_

</td></tr>
<tr><td>

[clipPathUnits?](#)

</td><td>

</td><td>

number \| string \| undefined

</td><td>

_(Optional)_

</td></tr>
<tr><td>

[color?](#)

</td><td>

</td><td>

string \| undefined

</td><td>

_(Optional)_

</td></tr>
<tr><td>

[contentScriptType?](#)

</td><td>

</td><td>

number \| string \| undefined

</td><td>

_(Optional)_

</td></tr>
<tr><td>

[contentStyleType?](#)

</td><td>

</td><td>

number \| string \| undefined

</td><td>

_(Optional)_

</td></tr>
<tr><td>

[crossOrigin?](#)

</td><td>

</td><td>

[HTMLCrossOriginAttribute](#htmlcrossoriginattribute)

</td><td>

_(Optional)_

</td></tr>
<tr><td>

[cursor?](#)

</td><td>

</td><td>

number \| string

</td><td>

_(Optional)_

</td></tr>
<tr><td>

[cx?](#)

</td><td>

</td><td>

number \| string \| undefined

</td><td>

_(Optional)_

</td></tr>
<tr><td>

[cy?](#)

</td><td>

</td><td>

number \| string \| undefined

</td><td>

_(Optional)_

</td></tr>
<tr><td>

[d?](#)

</td><td>

</td><td>

string \| undefined

</td><td>

_(Optional)_

</td></tr>
<tr><td>

[decelerate?](#)

</td><td>

</td><td>

number \| string \| undefined

</td><td>

_(Optional)_

</td></tr>
<tr><td>

[descent?](#)

</td><td>

</td><td>

number \| string \| undefined

</td><td>

_(Optional)_

</td></tr>
<tr><td>

[diffuseConstant?](#)

</td><td>

</td><td>

number \| string \| undefined

</td><td>

_(Optional)_

</td></tr>
<tr><td>

[direction?](#)

</td><td>

</td><td>

number \| string \| undefined

</td><td>

_(Optional)_

</td></tr>
<tr><td>

[display?](#)

</td><td>

</td><td>

number \| string \| undefined

</td><td>

_(Optional)_

</td></tr>
<tr><td>

[divisor?](#)

</td><td>

</td><td>

number \| string \| undefined

</td><td>

_(Optional)_

</td></tr>
<tr><td>

[dur?](#)

</td><td>

</td><td>

number \| string \| undefined

</td><td>

_(Optional)_

</td></tr>
<tr><td>

[dx?](#)

</td><td>

</td><td>

number \| string \| undefined

</td><td>

_(Optional)_

</td></tr>
<tr><td>

[dy?](#)

</td><td>

</td><td>

number \| string \| undefined

</td><td>

_(Optional)_

</td></tr>
<tr><td>

[elevation?](#)

</td><td>

</td><td>

number \| string \| undefined

</td><td>

_(Optional)_

</td></tr>
<tr><td>

[end?](#)

</td><td>

</td><td>

number \| string \| undefined

</td><td>

_(Optional)_

</td></tr>
<tr><td>

[exponent?](#)

</td><td>

</td><td>

number \| string \| undefined

</td><td>

_(Optional)_

</td></tr>
<tr><td>

[externalResourcesRequired?](#)

</td><td>

</td><td>

number \| string \| undefined

</td><td>

_(Optional)_

</td></tr>
<tr><td>

[fill?](#)

</td><td>

</td><td>

string \| undefined

</td><td>

_(Optional)_

</td></tr>
<tr><td>

[filter?](#)

</td><td>

</td><td>

string \| undefined

</td><td>

_(Optional)_

</td></tr>
<tr><td>

[filterRes?](#)

</td><td>

</td><td>

number \| string \| undefined

</td><td>

_(Optional)_

</td></tr>
<tr><td>

[filterUnits?](#)

</td><td>

</td><td>

number \| string \| undefined

</td><td>

_(Optional)_

</td></tr>
<tr><td>

[focusable?](#)

</td><td>

</td><td>

number \| string \| undefined

</td><td>

_(Optional)_

</td></tr>
<tr><td>

[format?](#)

</td><td>

</td><td>

number \| string \| undefined

</td><td>

_(Optional)_

</td></tr>
<tr><td>

[fr?](#)

</td><td>

</td><td>

number \| string \| undefined

</td><td>

_(Optional)_

</td></tr>
<tr><td>

[from?](#)

</td><td>

</td><td>

number \| string \| undefined

</td><td>

_(Optional)_

</td></tr>
<tr><td>

[fx?](#)

</td><td>

</td><td>

number \| string \| undefined

</td><td>

_(Optional)_

</td></tr>
<tr><td>

[fy?](#)

</td><td>

</td><td>

number \| string \| undefined

</td><td>

_(Optional)_

</td></tr>
<tr><td>

[g1?](#)

</td><td>

</td><td>

number \| string \| undefined

</td><td>

_(Optional)_

</td></tr>
<tr><td>

[g2?](#)

</td><td>

</td><td>

number \| string \| undefined

</td><td>

_(Optional)_

</td></tr>
<tr><td>

[glyphRef?](#)

</td><td>

</td><td>

number \| string \| undefined

</td><td>

_(Optional)_

</td></tr>
<tr><td>

[gradientTransform?](#)

</td><td>

</td><td>

string \| undefined

</td><td>

_(Optional)_

</td></tr>
<tr><td>

[gradientUnits?](#)

</td><td>

</td><td>

string \| undefined

</td><td>

_(Optional)_

</td></tr>
<tr><td>

[hanging?](#)

</td><td>

</td><td>

number \| string \| undefined

</td><td>

_(Optional)_

</td></tr>
<tr><td>

[height?](#)

</td><td>

</td><td>

[Size](#size) \| undefined

</td><td>

_(Optional)_

</td></tr>
<tr><td>

[href?](#)

</td><td>

</td><td>

string \| undefined

</td><td>

_(Optional)_

</td></tr>
<tr><td>

[id?](#)

</td><td>

</td><td>

string \| undefined

</td><td>

_(Optional)_

</td></tr>
<tr><td>

[ideographic?](#)

</td><td>

</td><td>

number \| string \| undefined

</td><td>

_(Optional)_

</td></tr>
<tr><td>

[in?](#)

</td><td>

</td><td>

string \| undefined

</td><td>

_(Optional)_

</td></tr>
<tr><td>

[in2?](#)

</td><td>

</td><td>

number \| string \| undefined

</td><td>

_(Optional)_

</td></tr>
<tr><td>

[intercept?](#)

</td><td>

</td><td>

number \| string \| undefined

</td><td>

_(Optional)_

</td></tr>
<tr><td>

[k?](#)

</td><td>

</td><td>

number \| string \| undefined

</td><td>

_(Optional)_

</td></tr>
<tr><td>

[k1?](#)

</td><td>

</td><td>

number \| string \| undefined

</td><td>

_(Optional)_

</td></tr>
<tr><td>

[k2?](#)

</td><td>

</td><td>

number \| string \| undefined

</td><td>

_(Optional)_

</td></tr>
<tr><td>

[k3?](#)

</td><td>

</td><td>

number \| string \| undefined

</td><td>

_(Optional)_

</td></tr>
<tr><td>

[k4?](#)

</td><td>

</td><td>

number \| string \| undefined

</td><td>

_(Optional)_

</td></tr>
<tr><td>

[kernelMatrix?](#)

</td><td>

</td><td>

number \| string \| undefined

</td><td>

_(Optional)_

</td></tr>
<tr><td>

[kernelUnitLength?](#)

</td><td>

</td><td>

number \| string \| undefined

</td><td>

_(Optional)_

</td></tr>
<tr><td>

[kerning?](#)

</td><td>

</td><td>

number \| string \| undefined

</td><td>

_(Optional)_

</td></tr>
<tr><td>

[keyPoints?](#)

</td><td>

</td><td>

number \| string \| undefined

</td><td>

_(Optional)_

</td></tr>
<tr><td>

[keySplines?](#)

</td><td>

</td><td>

number \| string \| undefined

</td><td>

_(Optional)_

</td></tr>
<tr><td>

[keyTimes?](#)

</td><td>

</td><td>

number \| string \| undefined

</td><td>

_(Optional)_

</td></tr>
<tr><td>

[lang?](#)

</td><td>

</td><td>

string \| undefined

</td><td>

_(Optional)_

</td></tr>
<tr><td>

[lengthAdjust?](#)

</td><td>

</td><td>

number \| string \| undefined

</td><td>

_(Optional)_

</td></tr>
<tr><td>

[limitingConeAngle?](#)

</td><td>

</td><td>

number \| string \| undefined

</td><td>

_(Optional)_

</td></tr>
<tr><td>

[local?](#)

</td><td>

</td><td>

number \| string \| undefined

</td><td>

_(Optional)_

</td></tr>
<tr><td>

[markerHeight?](#)

</td><td>

</td><td>

number \| string \| undefined

</td><td>

_(Optional)_

</td></tr>
<tr><td>

[markerUnits?](#)

</td><td>

</td><td>

number \| string \| undefined

</td><td>

_(Optional)_

</td></tr>
<tr><td>

[markerWidth?](#)

</td><td>

</td><td>

number \| string \| undefined

</td><td>

_(Optional)_

</td></tr>
<tr><td>

[mask?](#)

</td><td>

</td><td>

string \| undefined

</td><td>

_(Optional)_

</td></tr>
<tr><td>

[maskContentUnits?](#)

</td><td>

</td><td>

number \| string \| undefined

</td><td>

_(Optional)_

</td></tr>
<tr><td>

[maskUnits?](#)

</td><td>

</td><td>

number \| string \| undefined

</td><td>

_(Optional)_

</td></tr>
<tr><td>

[mathematical?](#)

</td><td>

</td><td>

number \| string \| undefined

</td><td>

_(Optional)_

</td></tr>
<tr><td>

[max?](#)

</td><td>

</td><td>

number \| string \| undefined

</td><td>

_(Optional)_

</td></tr>
<tr><td>

[media?](#)

</td><td>

</td><td>

string \| undefined

</td><td>

_(Optional)_

</td></tr>
<tr><td>

[method?](#)

</td><td>

</td><td>

string \| undefined

</td><td>

_(Optional)_

</td></tr>
<tr><td>

[min?](#)

</td><td>

</td><td>

number \| string \| undefined

</td><td>

_(Optional)_

</td></tr>
<tr><td>

[mode?](#)

</td><td>

</td><td>

number \| string \| undefined

</td><td>

_(Optional)_

</td></tr>
<tr><td>

[name?](#)

</td><td>

</td><td>

string \| undefined

</td><td>

_(Optional)_

</td></tr>
<tr><td>

[numOctaves?](#)

</td><td>

</td><td>

number \| string \| undefined

</td><td>

_(Optional)_

</td></tr>
<tr><td>

[offset?](#)

</td><td>

</td><td>

number \| string \| undefined

</td><td>

_(Optional)_

</td></tr>
<tr><td>

[opacity?](#)

</td><td>

</td><td>

number \| string \| undefined

</td><td>

_(Optional)_

</td></tr>
<tr><td>

[operator?](#)

</td><td>

</td><td>

number \| string \| undefined

</td><td>

_(Optional)_

</td></tr>
<tr><td>

[order?](#)

</td><td>

</td><td>

number \| string \| undefined

</td><td>

_(Optional)_

</td></tr>
<tr><td>

[orient?](#)

</td><td>

</td><td>

number \| string \| undefined

</td><td>

_(Optional)_

</td></tr>
<tr><td>

[orientation?](#)

</td><td>

</td><td>

number \| string \| undefined

</td><td>

_(Optional)_

</td></tr>
<tr><td>

[origin?](#)

</td><td>

</td><td>

number \| string \| undefined

</td><td>

_(Optional)_

</td></tr>
<tr><td>

[overflow?](#)

</td><td>

</td><td>

number \| string \| undefined

</td><td>

_(Optional)_

</td></tr>
<tr><td>

[panose1?](#)

</td><td>

</td><td>

number \| string \| undefined

</td><td>

_(Optional)_

</td></tr>
<tr><td>

[path?](#)

</td><td>

</td><td>

string \| undefined

</td><td>

_(Optional)_

</td></tr>
<tr><td>

[pathLength?](#)

</td><td>

</td><td>

number \| string \| undefined

</td><td>

_(Optional)_

</td></tr>
<tr><td>

[patternContentUnits?](#)

</td><td>

</td><td>

string \| undefined

</td><td>

_(Optional)_

</td></tr>
<tr><td>

[patternTransform?](#)

</td><td>

</td><td>

number \| string \| undefined

</td><td>

_(Optional)_

</td></tr>
<tr><td>

[patternUnits?](#)

</td><td>

</td><td>

string \| undefined

</td><td>

_(Optional)_

</td></tr>
<tr><td>

[points?](#)

</td><td>

</td><td>

string \| undefined

</td><td>

_(Optional)_

</td></tr>
<tr><td>

[pointsAtX?](#)

</td><td>

</td><td>

number \| string \| undefined

</td><td>

_(Optional)_

</td></tr>
<tr><td>

[pointsAtY?](#)

</td><td>

</td><td>

number \| string \| undefined

</td><td>

_(Optional)_

</td></tr>
<tr><td>

[pointsAtZ?](#)

</td><td>

</td><td>

number \| string \| undefined

</td><td>

_(Optional)_

</td></tr>
<tr><td>

[preserveAlpha?](#)

</td><td>

</td><td>

number \| string \| undefined

</td><td>

_(Optional)_

</td></tr>
<tr><td>

[preserveAspectRatio?](#)

</td><td>

</td><td>

string \| undefined

</td><td>

_(Optional)_

</td></tr>
<tr><td>

[primitiveUnits?](#)

</td><td>

</td><td>

number \| string \| undefined

</td><td>

_(Optional)_

</td></tr>
<tr><td>

[r?](#)

</td><td>

</td><td>

number \| string \| undefined

</td><td>

_(Optional)_

</td></tr>
<tr><td>

[radius?](#)

</td><td>

</td><td>

number \| string \| undefined

</td><td>

_(Optional)_

</td></tr>
<tr><td>

[refX?](#)

</td><td>

</td><td>

number \| string \| undefined

</td><td>

_(Optional)_

</td></tr>
<tr><td>

[refY?](#)

</td><td>

</td><td>

number \| string \| undefined

</td><td>

_(Optional)_

</td></tr>
<tr><td>

[repeatCount?](#)

</td><td>

</td><td>

number \| string \| undefined

</td><td>

_(Optional)_

</td></tr>
<tr><td>

[repeatDur?](#)

</td><td>

</td><td>

number \| string \| undefined

</td><td>

_(Optional)_

</td></tr>
<tr><td>

[requiredextensions?](#)

</td><td>

</td><td>

number \| string \| undefined

</td><td>

_(Optional)_

</td></tr>
<tr><td>

[requiredFeatures?](#)

</td><td>

</td><td>

number \| string \| undefined

</td><td>

_(Optional)_

</td></tr>
<tr><td>

[restart?](#)

</td><td>

</td><td>

number \| string \| undefined

</td><td>

_(Optional)_

</td></tr>
<tr><td>

[result?](#)

</td><td>

</td><td>

string \| undefined

</td><td>

_(Optional)_

</td></tr>
<tr><td>

[role?](#)

</td><td>

</td><td>

string \| undefined

</td><td>

_(Optional)_

</td></tr>
<tr><td>

[rotate?](#)

</td><td>

</td><td>

number \| string \| undefined

</td><td>

_(Optional)_

</td></tr>
<tr><td>

[rx?](#)

</td><td>

</td><td>

number \| string \| undefined

</td><td>

_(Optional)_

</td></tr>
<tr><td>

[ry?](#)

</td><td>

</td><td>

number \| string \| undefined

</td><td>

_(Optional)_

</td></tr>
<tr><td>

[scale?](#)

</td><td>

</td><td>

number \| string \| undefined

</td><td>

_(Optional)_

</td></tr>
<tr><td>

[seed?](#)

</td><td>

</td><td>

number \| string \| undefined

</td><td>

_(Optional)_

</td></tr>
<tr><td>

[slope?](#)

</td><td>

</td><td>

number \| string \| undefined

</td><td>

_(Optional)_

</td></tr>
<tr><td>

[spacing?](#)

</td><td>

</td><td>

number \| string \| undefined

</td><td>

_(Optional)_

</td></tr>
<tr><td>

[specularConstant?](#)

</td><td>

</td><td>

number \| string \| undefined

</td><td>

_(Optional)_

</td></tr>
<tr><td>

[specularExponent?](#)

</td><td>

</td><td>

number \| string \| undefined

</td><td>

_(Optional)_

</td></tr>
<tr><td>

[speed?](#)

</td><td>

</td><td>

number \| string \| undefined

</td><td>

_(Optional)_

</td></tr>
<tr><td>

[spreadMethod?](#)

</td><td>

</td><td>

string \| undefined

</td><td>

_(Optional)_

</td></tr>
<tr><td>

[startOffset?](#)

</td><td>

</td><td>

number \| string \| undefined

</td><td>

_(Optional)_

</td></tr>
<tr><td>

[stdDeviation?](#)

</td><td>

</td><td>

number \| string \| undefined

</td><td>

_(Optional)_

</td></tr>
<tr><td>

[stemh?](#)

</td><td>

</td><td>

number \| string \| undefined

</td><td>

_(Optional)_

</td></tr>
<tr><td>

[stemv?](#)

</td><td>

</td><td>

number \| string \| undefined

</td><td>

_(Optional)_

</td></tr>
<tr><td>

[stitchTiles?](#)

</td><td>

</td><td>

number \| string \| undefined

</td><td>

_(Optional)_

</td></tr>
<tr><td>

[string?](#)

</td><td>

</td><td>

number \| string \| undefined

</td><td>

_(Optional)_

</td></tr>
<tr><td>

[stroke?](#)

</td><td>

</td><td>

string \| undefined

</td><td>

_(Optional)_

</td></tr>
<tr><td>

[style?](#)

</td><td>

</td><td>

[CSSProperties](#cssproperties) \| string \| undefined

</td><td>

_(Optional)_

</td></tr>
<tr><td>

[surfaceScale?](#)

</td><td>

</td><td>

number \| string \| undefined

</td><td>

_(Optional)_

</td></tr>
<tr><td>

[systemLanguage?](#)

</td><td>

</td><td>

number \| string \| undefined

</td><td>

_(Optional)_

</td></tr>
<tr><td>

[tabindex?](#)

</td><td>

</td><td>

number \| undefined

</td><td>

_(Optional)_

</td></tr>
<tr><td>

[tableValues?](#)

</td><td>

</td><td>

number \| string \| undefined

</td><td>

_(Optional)_

</td></tr>
<tr><td>

[target?](#)

</td><td>

</td><td>

string \| undefined

</td><td>

_(Optional)_

</td></tr>
<tr><td>

[targetX?](#)

</td><td>

</td><td>

number \| string \| undefined

</td><td>

_(Optional)_

</td></tr>
<tr><td>

[targetY?](#)

</td><td>

</td><td>

number \| string \| undefined

</td><td>

_(Optional)_

</td></tr>
<tr><td>

[textLength?](#)

</td><td>

</td><td>

number \| string \| undefined

</td><td>

_(Optional)_

</td></tr>
<tr><td>

[to?](#)

</td><td>

</td><td>

number \| string \| undefined

</td><td>

_(Optional)_

</td></tr>
<tr><td>

[transform?](#)

</td><td>

</td><td>

string \| undefined

</td><td>

_(Optional)_

</td></tr>
<tr><td>

[type?](#)

</td><td>

</td><td>

string \| undefined

</td><td>

_(Optional)_

</td></tr>
<tr><td>

[u1?](#)

</td><td>

</td><td>

number \| string \| undefined

</td><td>

_(Optional)_

</td></tr>
<tr><td>

[u2?](#)

</td><td>

</td><td>

number \| string \| undefined

</td><td>

_(Optional)_

</td></tr>
<tr><td>

[unicode?](#)

</td><td>

</td><td>

number \| string \| undefined

</td><td>

_(Optional)_

</td></tr>
<tr><td>

[values?](#)

</td><td>

</td><td>

string \| undefined

</td><td>

_(Optional)_

</td></tr>
<tr><td>

[version?](#)

</td><td>

</td><td>

string \| undefined

</td><td>

_(Optional)_

</td></tr>
<tr><td>

[viewBox?](#)

</td><td>

</td><td>

string \| undefined

</td><td>

_(Optional)_

</td></tr>
<tr><td>

[viewTarget?](#)

</td><td>

</td><td>

number \| string \| undefined

</td><td>

_(Optional)_

</td></tr>
<tr><td>

[visibility?](#)

</td><td>

</td><td>

number \| string \| undefined

</td><td>

_(Optional)_

</td></tr>
<tr><td>

[width?](#)

</td><td>

</td><td>

[Size](#size) \| undefined

</td><td>

_(Optional)_

</td></tr>
<tr><td>

[widths?](#)

</td><td>

</td><td>

number \| string \| undefined

</td><td>

_(Optional)_

</td></tr>
<tr><td>

[x?](#)

</td><td>

</td><td>

number \| string \| undefined

</td><td>

_(Optional)_

</td></tr>
<tr><td>

[x1?](#)

</td><td>

</td><td>

number \| string \| undefined

</td><td>

_(Optional)_

</td></tr>
<tr><td>

[x2?](#)

</td><td>

</td><td>

number \| string \| undefined

</td><td>

_(Optional)_

</td></tr>
<tr><td>

[xmlns?](#)

</td><td>

</td><td>

string \| undefined

</td><td>

_(Optional)_

</td></tr>
<tr><td>

[y?](#)

</td><td>

</td><td>

number \| string \| undefined

</td><td>

_(Optional)_

</td></tr>
<tr><td>

[y1?](#)

</td><td>

</td><td>

number \| string \| undefined

</td><td>

_(Optional)_

</td></tr>
<tr><td>

[y2?](#)

</td><td>

</td><td>

number \| string \| undefined

</td><td>

_(Optional)_

</td></tr>
<tr><td>

[yChannelSelector?](#)

</td><td>

</td><td>

string \| undefined

</td><td>

_(Optional)_

</td></tr>
<tr><td>

[z?](#)

</td><td>

</td><td>

number \| string \| undefined

</td><td>

_(Optional)_

</td></tr>
<tr><td>

[zoomAndPan?](#)

</td><td>

</td><td>

string \| undefined

</td><td>

_(Optional)_

</td></tr>
</tbody></table>

[Edit this section](https://github.com/QwikDev/qwik/tree/main/packages/qwik/src/core/shared/jsx/types/jsx-generated.ts)

## SVGProps

```typescript
export interface SVGProps<T extends Element> extends SVGAttributes, QwikAttributes<T>
```

**Extends:** [SVGAttributes](#svgattributes), [QwikAttributes](#qwikattributes)&lt;T&gt;

[Edit this section](https://github.com/QwikDev/qwik/tree/main/packages/qwik/src/core/shared/jsx/types/jsx-generated.ts)

## sync$

Extract function into a synchronously loadable QRL.

NOTE: Synchronous QRLs functions can't close over any variables, including exports.

```typescript
sync$: <T extends Function>(fn: T) => SyncQRL<T>;
```

<table><thead><tr><th>

Parameter

</th><th>

Type

</th><th>

Description

</th></tr></thead>
<tbody><tr><td>

fn

</td><td>

T

</td><td>

Function to extract.

</td></tr>
</tbody></table>
**Returns:**

[SyncQRL](#syncqrl)&lt;T&gt;

[Edit this section](https://github.com/QwikDev/qwik/tree/main/packages/qwik/src/core/shared/qrl/qrl.public.ts)

## SyncQRL

```typescript
export interface SyncQRL<TYPE extends Function = any> extends QRL<TYPE>
```

**Extends:** [QRL](#qrl)&lt;TYPE&gt;

<table><thead><tr><th>

Property

</th><th>

Modifiers

</th><th>

Type

</th><th>

Description

</th></tr></thead>
<tbody><tr><td>

[\_\_brand\_\_SyncQRL\_\_](#)

</td><td>

</td><td>

TYPE

</td><td>

</td></tr>
<tr><td>

[dev](#)

</td><td>

</td><td>

QRLDev \| null

</td><td>

</td></tr>
<tr><td>

[resolved](#)

</td><td>

</td><td>

TYPE

</td><td>

</td></tr>
</tbody></table>

[Edit this section](https://github.com/QwikDev/qwik/tree/main/packages/qwik/src/core/shared/qrl/qrl.public.ts)

## TableHTMLAttributes

```typescript
export interface TableHTMLAttributes<T extends Element> extends Attrs<'table', T>
```

**Extends:** Attrs&lt;'table', T&gt;

[Edit this section](https://github.com/QwikDev/qwik/tree/main/packages/qwik/src/core/shared/jsx/types/jsx-generated.ts)

## TaskCtx

```typescript
export interface TaskCtx
```

<table><thead><tr><th>

Property

</th><th>

Modifiers

</th><th>

Type

</th><th>

Description

</th></tr></thead>
<tbody><tr><td>

[track](#)

</td><td>

</td><td>

[Tracker](#tracker)

</td><td>

</td></tr>
</tbody></table>

<table><thead><tr><th>

Method

</th><th>

Description

</th></tr></thead>
<tbody><tr><td>

[cleanup(callback)](#)

</td><td>

</td></tr>
</tbody></table>

[Edit this section](https://github.com/QwikDev/qwik/tree/main/packages/qwik/src/core/use/use-task.ts)

## TaskFn

```typescript
export type TaskFn = (ctx: TaskCtx) => ValueOrPromise<void | (() => void)>;
```

**References:** [TaskCtx](#taskctx), [ValueOrPromise](#valueorpromise)

[Edit this section](https://github.com/QwikDev/qwik/tree/main/packages/qwik/src/core/use/use-task.ts)

## TdHTMLAttributes

```typescript
export interface TdHTMLAttributes<T extends Element> extends Attrs<'td', T>
```

**Extends:** Attrs&lt;'td', T&gt;

[Edit this section](https://github.com/QwikDev/qwik/tree/main/packages/qwik/src/core/shared/jsx/types/jsx-generated.ts)

## TextareaHTMLAttributes

```typescript
export interface TextareaHTMLAttributes<T extends Element> extends Attrs<'textarea', T>
```

**Extends:** Attrs&lt;'textarea', T&gt;

[Edit this section](https://github.com/QwikDev/qwik/tree/main/packages/qwik/src/core/shared/jsx/types/jsx-generated.ts)

## ThHTMLAttributes

```typescript
export interface ThHTMLAttributes<T extends Element> extends Attrs<'tr', T>
```

**Extends:** Attrs&lt;'tr', T&gt;

[Edit this section](https://github.com/QwikDev/qwik/tree/main/packages/qwik/src/core/shared/jsx/types/jsx-generated.ts)

## TimeHTMLAttributes

```typescript
export interface TimeHTMLAttributes<T extends Element> extends Attrs<'time', T>
```

**Extends:** Attrs&lt;'time', T&gt;

[Edit this section](https://github.com/QwikDev/qwik/tree/main/packages/qwik/src/core/shared/jsx/types/jsx-generated.ts)

## TitleHTMLAttributes

```typescript
export interface TitleHTMLAttributes<T extends Element> extends Attrs<'title', T>
```

**Extends:** Attrs&lt;'title', T&gt;

[Edit this section](https://github.com/QwikDev/qwik/tree/main/packages/qwik/src/core/shared/jsx/types/jsx-generated.ts)

## Tracker

Used to signal to Qwik which state should be watched for changes.

The `Tracker` is passed into the `taskFn` of `useTask`. It is intended to be used to wrap state objects in a read proxy which signals to Qwik which properties should be watched for changes. A change to any of the properties causes the `taskFn` to rerun.

### Example

The `obs` passed into the `taskFn` is used to mark `state.count` as a property of interest. Any changes to the `state.count` property will cause the `taskFn` to rerun.

```tsx
const Cmp = component$(() => {
  const store = useStore({ count: 0, doubleCount: 0 });
  const signal = useSignal(0);
  useTask$(({ track }) => {
    // Any signals or stores accessed inside the task will be tracked
    const count = track(() => store.count);
    // You can also pass a signal to track() directly
    const signalCount = track(signal);
    store.doubleCount = count + signalCount;
  });
  return (
    <div>
      <span>
        {store.count} / {store.doubleCount}
      </span>
      <button
        onClick$={() => {
          store.count++;
          signal.value++;
        }}
      >
        +
      </button>
    </div>
  );
});
```

```typescript
export interface Tracker
```

[Edit this section](https://github.com/QwikDev/qwik/tree/main/packages/qwik/src/core/use/use-task.ts)

## TrackHTMLAttributes

```typescript
export interface TrackHTMLAttributes<T extends Element> extends Attrs<'track', T>
```

**Extends:** Attrs&lt;'track', T&gt;

[Edit this section](https://github.com/QwikDev/qwik/tree/main/packages/qwik/src/core/shared/jsx/types/jsx-generated.ts)

## untrack

Don't track listeners for this callback

```typescript
untrack: <T>(fn: () => T) => T;
```

<table><thead><tr><th>

Parameter

</th><th>

Type

</th><th>

Description

</th></tr></thead>
<tbody><tr><td>

fn

</td><td>

() =&gt; T

</td><td>

</td></tr>
</tbody></table>
**Returns:**

T

[Edit this section](https://github.com/QwikDev/qwik/tree/main/packages/qwik/src/core/use/use-core.ts)

## unwrapStore

Get the target value of the Proxy. Useful if you want to clone a store (structureClone, IndexedDB,...)

```typescript
unwrapProxy: <T>(proxy: T) => T;
```

<table><thead><tr><th>

Parameter

</th><th>

Type

</th><th>

Description

</th></tr></thead>
<tbody><tr><td>

proxy

</td><td>

T

</td><td>

</td></tr>
</tbody></table>
**Returns:**

T

[Edit this section](https://github.com/QwikDev/qwik/tree/main/packages/qwik/src/core/state/common.ts)

## useComputed$

<<<<<<< HEAD
Creates a computed signal which is calculated from the given function. A computed signal is a signal which is calculated from other signals. When the signals change, the computed signal is recalculated, and if the result changed, all tasks which are tracking the signal will be re-run and all components that read the signal will be re-rendered.

The function must be synchronous and must not have any side effects.
=======
Returns a computed signal which is calculated from the given function. A computed signal is a signal which is calculated from other signals. When the signals change, the computed signal is recalculated, and if the result changed, all tasks which are tracking the signal will be re-run and all components that read the signal will be re-rendered.

The function must be synchronous and must not have any side effects.

Async functions are deprecated because:

- When calculating the first time, it will see it's a promise and it will restart the render function. - Qwik can't track used signals after the first await, which leads to subtle bugs. - Both `useTask$` and `useResource$` are available, without these problems.

In v2, async functions won't work.
>>>>>>> dea36bed

```typescript
useComputed$: <T>(qrl: import("./use-computed").ComputedFn<T>) => T extends Promise<any> ? never : import("..").ReadonlySignal<T>
```

<table><thead><tr><th>

Parameter

</th><th>

Type

</th><th>

Description

</th></tr></thead>
<tbody><tr><td>

qrl

</td><td>

import("./use-computed").[ComputedFn](#computedfn)&lt;T&gt;

</td><td>

</td></tr>
</tbody></table>
**Returns:**

T extends Promise&lt;any&gt; ? never : import("..").[ReadonlySignal](#readonlysignal)&lt;T&gt;

[Edit this section](https://github.com/QwikDev/qwik/tree/main/packages/qwik/src/core/use/use-computed-dollar.ts)

## useConstant

Stores a value which is retained for the lifetime of the component. Subsequent calls to `useConstant` will always return the first value given.

If the value is a function, the function is invoked once to calculate the actual value.

```typescript
useConstant: <T>(value: (() => T) | T) => T;
```

<table><thead><tr><th>

Parameter

</th><th>

Type

</th><th>

Description

</th></tr></thead>
<tbody><tr><td>

value

</td><td>

(() =&gt; T) \| T

</td><td>

</td></tr>
</tbody></table>
**Returns:**

T

[Edit this section](https://github.com/QwikDev/qwik/tree/main/packages/qwik/src/core/use/use-signal.ts)

## useContext

Retrieve Context value.

Use `useContext()` to retrieve the value of context in a component. To retrieve a value a parent component needs to invoke `useContextProvider()` to assign a value.

### Example

```tsx
// Declare the Context type.
interface TodosStore {
  items: string[];
}
// Create a Context ID (no data is saved here.)
// You will use this ID to both create and retrieve the Context.
export const TodosContext = createContextId<TodosStore>("Todos");

// Example of providing context to child components.
export const App = component$(() => {
  useContextProvider(
    TodosContext,
    useStore<TodosStore>({
      items: ["Learn Qwik", "Build Qwik app", "Profit"],
    }),
  );

  return <Items />;
});

// Example of retrieving the context provided by a parent component.
export const Items = component$(() => {
  const todos = useContext(TodosContext);
  return (
    <ul>
      {todos.items.map((item) => (
        <li>{item}</li>
      ))}
    </ul>
  );
});
```

```typescript
useContext: UseContext;
```

[Edit this section](https://github.com/QwikDev/qwik/tree/main/packages/qwik/src/core/use/use-context.ts)

## useContextProvider

Assign a value to a Context.

Use `useContextProvider()` to assign a value to a context. The assignment happens in the component's function. Once assigned, use `useContext()` in any child component to retrieve the value.

Context is a way to pass stores to the child components without prop-drilling. Note that scalar values are allowed, but for reactivity you need signals or stores.

### Example

```tsx
// Declare the Context type.
interface TodosStore {
  items: string[];
}
// Create a Context ID (no data is saved here.)
// You will use this ID to both create and retrieve the Context.
export const TodosContext = createContextId<TodosStore>("Todos");

// Example of providing context to child components.
export const App = component$(() => {
  useContextProvider(
    TodosContext,
    useStore<TodosStore>({
      items: ["Learn Qwik", "Build Qwik app", "Profit"],
    }),
  );

  return <Items />;
});

// Example of retrieving the context provided by a parent component.
export const Items = component$(() => {
  const todos = useContext(TodosContext);
  return (
    <ul>
      {todos.items.map((item) => (
        <li>{item}</li>
      ))}
    </ul>
  );
});
```

```typescript
useContextProvider: <STATE>(context: ContextId<STATE>, newValue: STATE) => void
```

<table><thead><tr><th>

Parameter

</th><th>

Type

</th><th>

Description

</th></tr></thead>
<tbody><tr><td>

context

</td><td>

[ContextId](#contextid)&lt;STATE&gt;

</td><td>

The context to assign a value to.

</td></tr>
<tr><td>

newValue

</td><td>

STATE

</td><td>

</td></tr>
</tbody></table>
**Returns:**

void

[Edit this section](https://github.com/QwikDev/qwik/tree/main/packages/qwik/src/core/use/use-context.ts)

## useErrorBoundary

```typescript
useErrorBoundary: () => Readonly<ErrorBoundaryStore>;
```

**Returns:**

Readonly&lt;[ErrorBoundaryStore](#errorboundarystore)&gt;

[Edit this section](https://github.com/QwikDev/qwik/tree/main/packages/qwik/src/core/use/use-error-boundary.ts)

## useId

```typescript
useId: () => string;
```

**Returns:**

string

[Edit this section](https://github.com/QwikDev/qwik/tree/main/packages/qwik/src/core/use/use-id.ts)

## useOn

Register a listener on the current component's host element.

Used to programmatically add event listeners. Useful from custom `use*` methods, which do not have access to the JSX. Otherwise, it's adding a JSX listener in the `<div>` is a better idea.

```typescript
useOn: <T extends KnownEventNames>(event: T | T[], eventQrl: EventQRL<T>) => void
```

<table><thead><tr><th>

Parameter

</th><th>

Type

</th><th>

Description

</th></tr></thead>
<tbody><tr><td>

event

</td><td>

T \| T[]

</td><td>

</td></tr>
<tr><td>

eventQrl

</td><td>

EventQRL&lt;T&gt;

</td><td>

</td></tr>
</tbody></table>
**Returns:**

void

[Edit this section](https://github.com/QwikDev/qwik/tree/main/packages/qwik/src/core/use/use-on.ts)

## useOnDocument

Register a listener on `document`.

Used to programmatically add event listeners. Useful from custom `use*` methods, which do not have access to the JSX.

```typescript
useOnDocument: <T extends KnownEventNames>(event: T | T[], eventQrl: EventQRL<T>) => void
```

<table><thead><tr><th>

Parameter

</th><th>

Type

</th><th>

Description

</th></tr></thead>
<tbody><tr><td>

event

</td><td>

T \| T[]

</td><td>

</td></tr>
<tr><td>

eventQrl

</td><td>

EventQRL&lt;T&gt;

</td><td>

</td></tr>
</tbody></table>
**Returns:**

void

[Edit this section](https://github.com/QwikDev/qwik/tree/main/packages/qwik/src/core/use/use-on.ts)

## useOnWindow

Register a listener on `window`.

Used to programmatically add event listeners. Useful from custom `use*` methods, which do not have access to the JSX.

```typescript
useOnWindow: <T extends KnownEventNames>(event: T | T[], eventQrl: EventQRL<T>) => void
```

<table><thead><tr><th>

Parameter

</th><th>

Type

</th><th>

Description

</th></tr></thead>
<tbody><tr><td>

event

</td><td>

T \| T[]

</td><td>

</td></tr>
<tr><td>

eventQrl

</td><td>

EventQRL&lt;T&gt;

</td><td>

</td></tr>
</tbody></table>
**Returns:**

void

[Edit this section](https://github.com/QwikDev/qwik/tree/main/packages/qwik/src/core/use/use-on.ts)

## useResource$

This method works like an async memoized function that runs whenever some tracked value changes and returns some data.

`useResource` however returns immediate a `ResourceReturn` object that contains the data and a state that indicates if the data is available or not.

The status can be one of the following:

- `pending` - the data is not yet available. - `resolved` - the data is available. - `rejected` - the data is not available due to an error or timeout.

Be careful when using a `try/catch` statement in `useResource$`. If you catch the error and don't re-throw it (or a new Error), the resource status will never be `rejected`.

### Example

Example showing how `useResource` to perform a fetch to request the weather, whenever the input city name changes.

```tsx
const Cmp = component$(() => {
  const cityS = useSignal("");

  const weatherResource = useResource$(async ({ track, cleanup }) => {
    const cityName = track(cityS);
    const abortController = new AbortController();
    cleanup(() => abortController.abort("cleanup"));
    const res = await fetch(`http://weatherdata.com?city=${cityName}`, {
      signal: abortController.signal,
    });
    const data = await res.json();
    return data as { temp: number };
  });

  return (
    <div>
      <input name="city" bind:value={cityS} />
      <Resource
        value={weatherResource}
        onResolved={(weather) => {
          return <div>Temperature: {weather.temp}</div>;
        }}
      />
    </div>
  );
});
```

```typescript
useResource$: <T>(generatorFn: ResourceFn<T>, opts?: ResourceOptions) =>
  ResourceReturn<T>;
```

<table><thead><tr><th>

Parameter

</th><th>

Type

</th><th>

Description

</th></tr></thead>
<tbody><tr><td>

generatorFn

</td><td>

[ResourceFn](#resourcefn)&lt;T&gt;

</td><td>

</td></tr>
<tr><td>

opts

</td><td>

[ResourceOptions](#resourceoptions)

</td><td>

_(Optional)_

</td></tr>
</tbody></table>
**Returns:**

[ResourceReturn](#resourcereturn)&lt;T&gt;

[Edit this section](https://github.com/QwikDev/qwik/tree/main/packages/qwik/src/core/use/use-resource-dollar.ts)

## useServerData

```typescript
export declare function useServerData<T>(key: string): T | undefined;
```

<table><thead><tr><th>

Parameter

</th><th>

Type

</th><th>

Description

</th></tr></thead>
<tbody><tr><td>

key

</td><td>

string

</td><td>

</td></tr>
</tbody></table>
**Returns:**

T \| undefined

[Edit this section](https://github.com/QwikDev/qwik/tree/main/packages/qwik/src/core/use/use-env-data.ts)

## useSignal

```typescript
useSignal: UseSignal;
```

[Edit this section](https://github.com/QwikDev/qwik/tree/main/packages/qwik/src/core/use/use-signal.ts)

## UseSignal

```typescript
useSignal: UseSignal;
```

[Edit this section](https://github.com/QwikDev/qwik/tree/main/packages/qwik/src/core/use/use-signal.ts)

## useStore

Creates an object that Qwik can track across serializations.

Use `useStore` to create a state for your application. The returned object is a proxy that has a unique ID. The ID of the object is used in the `QRL`s to refer to the store.

### Example

Example showing how `useStore` is used in Counter example to keep track of the count.

```tsx
const Stores = component$(() => {
  const counter = useCounter(1);

  // Reactivity happens even for nested objects and arrays
  const userData = useStore({
    name: "Manu",
    address: {
      address: "",
      city: "",
    },
    orgs: [],
  });

  // useStore() can also accept a function to calculate the initial value
  const state = useStore(() => {
    return {
      value: expensiveInitialValue(),
    };
  });

  return (
    <div>
      <div>Counter: {counter.value}</div>
      <Child userData={userData} state={state} />
    </div>
  );
});

function useCounter(step: number) {
  // Multiple stores can be created in custom hooks for convenience and composability
  const counterStore = useStore({
    value: 0,
  });
  useVisibleTask$(() => {
    // Only runs in the client
    const timer = setInterval(() => {
      counterStore.value += step;
    }, 500);
    return () => {
      clearInterval(timer);
    };
  });
  return counterStore;
}
```

```typescript
useStore: <STATE extends object>(
  initialState: STATE | (() => STATE),
  opts?: UseStoreOptions,
) => STATE;
```

<table><thead><tr><th>

Parameter

</th><th>

Type

</th><th>

Description

</th></tr></thead>
<tbody><tr><td>

initialState

</td><td>

STATE \| (() =&gt; STATE)

</td><td>

</td></tr>
<tr><td>

opts

</td><td>

[UseStoreOptions](#usestoreoptions)

</td><td>

_(Optional)_

</td></tr>
</tbody></table>
**Returns:**

STATE

[Edit this section](https://github.com/QwikDev/qwik/tree/main/packages/qwik/src/core/use/use-store.public.ts)

## UseStoreOptions

```typescript
export interface UseStoreOptions
```

<table><thead><tr><th>

Property

</th><th>

Modifiers

</th><th>

Type

</th><th>

Description

</th></tr></thead>
<tbody><tr><td>

[deep?](#)

</td><td>

</td><td>

boolean

</td><td>

_(Optional)_ If `true` then all nested objects and arrays will be tracked as well. Default is `true`.

</td></tr>
<tr><td>

[reactive?](#)

</td><td>

</td><td>

boolean

</td><td>

_(Optional)_ If `false` then the object will not be tracked for changes. Default is `true`.

</td></tr>
</tbody></table>

[Edit this section](https://github.com/QwikDev/qwik/tree/main/packages/qwik/src/core/use/use-store.public.ts)

## useStyles$

A lazy-loadable reference to a component's styles.

Component styles allow Qwik to lazy load the style information for the component only when needed. (And avoid double loading it in case of SSR hydration.)

```tsx
import styles from "./code-block.css?inline";

export const CmpStyles = component$(() => {
  useStyles$(styles);

  return <div>Some text</div>;
});
```

```typescript
useStyles$: (qrl: string) => UseStyles;
```

<table><thead><tr><th>

Parameter

</th><th>

Type

</th><th>

Description

</th></tr></thead>
<tbody><tr><td>

qrl

</td><td>

string

</td><td>

</td></tr>
</tbody></table>
**Returns:**

UseStyles

[Edit this section](https://github.com/QwikDev/qwik/tree/main/packages/qwik/src/core/use/use-styles.ts)

## UseStylesScoped

```typescript
export interface UseStylesScoped
```

<table><thead><tr><th>

Property

</th><th>

Modifiers

</th><th>

Type

</th><th>

Description

</th></tr></thead>
<tbody><tr><td>

[scopeId](#)

</td><td>

</td><td>

string

</td><td>

</td></tr>
</tbody></table>

[Edit this section](https://github.com/QwikDev/qwik/tree/main/packages/qwik/src/core/use/use-styles.ts)

## useStylesScoped$

A lazy-loadable reference to a component's styles, that is scoped to the component.

Component styles allow Qwik to lazy load the style information for the component only when needed. (And avoid double loading it in case of SSR hydration.)

```tsx
import scoped from "./code-block.css?inline";

export const CmpScopedStyles = component$(() => {
  useStylesScoped$(scoped);

  return <div>Some text</div>;
});
```

```typescript
useStylesScoped$: (qrl: string) => UseStylesScoped;
```

<table><thead><tr><th>

Parameter

</th><th>

Type

</th><th>

Description

</th></tr></thead>
<tbody><tr><td>

qrl

</td><td>

string

</td><td>

</td></tr>
</tbody></table>
**Returns:**

[UseStylesScoped](#usestylesscoped)

[Edit this section](https://github.com/QwikDev/qwik/tree/main/packages/qwik/src/core/use/use-styles.ts)

## useTask$

Reruns the `taskFn` when the observed inputs change.

Use `useTask` to observe changes on a set of inputs, and then re-execute the `taskFn` when those inputs change.

The `taskFn` only executes if the observed inputs change. To observe the inputs, use the `obs` function to wrap property reads. This creates subscriptions that will trigger the `taskFn` to rerun.

```typescript
useTask$: (qrl: import("./use-task").TaskFn, opts?: import("./use-task").UseTaskOptions | undefined) => void
```

<table><thead><tr><th>

Parameter

</th><th>

Type

</th><th>

Description

</th></tr></thead>
<tbody><tr><td>

qrl

</td><td>

import("./use-task").[TaskFn](#taskfn)

</td><td>

</td></tr>
<tr><td>

opts

</td><td>

import("./use-task").[UseTaskOptions](#usetaskoptions) \| undefined

</td><td>

_(Optional)_

</td></tr>
</tbody></table>
**Returns:**

void

[Edit this section](https://github.com/QwikDev/qwik/tree/main/packages/qwik/src/core/use/use-task-dollar.ts)

## UseTaskOptions

```typescript
export interface UseTaskOptions
```

<table><thead><tr><th>

Property

</th><th>

Modifiers

</th><th>

Type

</th><th>

Description

</th></tr></thead>
<tbody><tr><td>

[eagerness?](#)

</td><td>

</td><td>

[EagernessOptions](#eagernessoptions)

</td><td>

_(Optional)_ - `visible`: run the effect when the element is visible. - `load`: eagerly run the effect when the application resumes.

</td></tr>
</tbody></table>

[Edit this section](https://github.com/QwikDev/qwik/tree/main/packages/qwik/src/core/use/use-task.ts)

## useVisibleTask$

```tsx
const Timer = component$(() => {
  const store = useStore({
    count: 0,
  });

  useVisibleTask$(() => {
    // Only runs in the client
    const timer = setInterval(() => {
      store.count++;
    }, 500);
    return () => {
      clearInterval(timer);
    };
  });

  return <div>{store.count}</div>;
});
```

```typescript
useVisibleTask$: (qrl: import("./use-task").TaskFn, opts?: import("./use-visible-task").OnVisibleTaskOptions | undefined) => void
```

<table><thead><tr><th>

Parameter

</th><th>

Type

</th><th>

Description

</th></tr></thead>
<tbody><tr><td>

qrl

</td><td>

import("./use-task").[TaskFn](#taskfn)

</td><td>

</td></tr>
<tr><td>

opts

</td><td>

import("./use-visible-task").[OnVisibleTaskOptions](#onvisibletaskoptions) \| undefined

</td><td>

_(Optional)_

</td></tr>
</tbody></table>
**Returns:**

void

[Edit this section](https://github.com/QwikDev/qwik/tree/main/packages/qwik/src/core/use/use-visible-task-dollar.ts)

## ValueOrPromise

Type representing a value which is either resolve or a promise.

```typescript
export type ValueOrPromise<T> = T | Promise<T>;
```

[Edit this section](https://github.com/QwikDev/qwik/tree/main/packages/qwik/src/core/shared/utils/types.ts)

## version

QWIK_VERSION

```typescript
version: string;
```

[Edit this section](https://github.com/QwikDev/qwik/tree/main/packages/qwik/src/core/version.ts)

## VideoHTMLAttributes

```typescript
export interface VideoHTMLAttributes<T extends Element> extends Attrs<'video', T>
```

**Extends:** Attrs&lt;'video', T&gt;

[Edit this section](https://github.com/QwikDev/qwik/tree/main/packages/qwik/src/core/shared/jsx/types/jsx-generated.ts)

## VisibleTaskStrategy

```typescript
export type VisibleTaskStrategy =
  | "intersection-observer"
  | "document-ready"
  | "document-idle";
```

[Edit this section](https://github.com/QwikDev/qwik/tree/main/packages/qwik/src/core/use/use-visible-task.ts)

## WebViewHTMLAttributes

> Warning: This API is now obsolete.
>
> This is the type for a React Native WebView. It doesn't belong in Qwik (yet?) but we're keeping it for backwards compatibility.

```typescript
export interface WebViewHTMLAttributes<T extends Element> extends HTMLAttributes<T>
```

**Extends:** [HTMLAttributes](#htmlattributes)&lt;T&gt;

<table><thead><tr><th>

Property

</th><th>

Modifiers

</th><th>

Type

</th><th>

Description

</th></tr></thead>
<tbody><tr><td>

[allowFullScreen?](#)

</td><td>

</td><td>

boolean \| undefined

</td><td>

_(Optional)_

</td></tr>
<tr><td>

[allowpopups?](#)

</td><td>

</td><td>

boolean \| undefined

</td><td>

_(Optional)_

</td></tr>
<tr><td>

[autoFocus?](#)

</td><td>

</td><td>

boolean \| undefined

</td><td>

_(Optional)_

</td></tr>
<tr><td>

[autosize?](#)

</td><td>

</td><td>

boolean \| undefined

</td><td>

_(Optional)_

</td></tr>
<tr><td>

[blinkfeatures?](#)

</td><td>

</td><td>

string \| undefined

</td><td>

_(Optional)_

</td></tr>
<tr><td>

[disableblinkfeatures?](#)

</td><td>

</td><td>

string \| undefined

</td><td>

_(Optional)_

</td></tr>
<tr><td>

[disableguestresize?](#)

</td><td>

</td><td>

boolean \| undefined

</td><td>

_(Optional)_

</td></tr>
<tr><td>

[disablewebsecurity?](#)

</td><td>

</td><td>

boolean \| undefined

</td><td>

_(Optional)_

</td></tr>
<tr><td>

[guestinstance?](#)

</td><td>

</td><td>

string \| undefined

</td><td>

_(Optional)_

</td></tr>
<tr><td>

[httpreferrer?](#)

</td><td>

</td><td>

string \| undefined

</td><td>

_(Optional)_

</td></tr>
<tr><td>

[nodeintegration?](#)

</td><td>

</td><td>

boolean \| undefined

</td><td>

_(Optional)_

</td></tr>
<tr><td>

[partition?](#)

</td><td>

</td><td>

string \| undefined

</td><td>

_(Optional)_

</td></tr>
<tr><td>

[plugins?](#)

</td><td>

</td><td>

boolean \| undefined

</td><td>

_(Optional)_

</td></tr>
<tr><td>

[preload?](#)

</td><td>

</td><td>

string \| undefined

</td><td>

_(Optional)_

</td></tr>
<tr><td>

[src?](#)

</td><td>

</td><td>

string \| undefined

</td><td>

_(Optional)_

</td></tr>
<tr><td>

[useragent?](#)

</td><td>

</td><td>

string \| undefined

</td><td>

_(Optional)_

</td></tr>
<tr><td>

[webpreferences?](#)

</td><td>

</td><td>

string \| undefined

</td><td>

_(Optional)_

</td></tr>
</tbody></table>

[Edit this section](https://github.com/QwikDev/qwik/tree/main/packages/qwik/src/core/shared/jsx/types/jsx-generated.ts)

## withLocale

Override the `getLocale` with `lang` within the `fn` execution.

```typescript
export declare function withLocale<T>(locale: string, fn: () => T): T;
```

<table><thead><tr><th>

Parameter

</th><th>

Type

</th><th>

Description

</th></tr></thead>
<tbody><tr><td>

locale

</td><td>

string

</td><td>

</td></tr>
<tr><td>

fn

</td><td>

() =&gt; T

</td><td>

</td></tr>
</tbody></table>
**Returns:**

T

[Edit this section](https://github.com/QwikDev/qwik/tree/main/packages/qwik/src/core/use/use-locale.ts)<|MERGE_RESOLUTION|>--- conflicted
+++ resolved
@@ -3513,11 +3513,7 @@
 </tbody></table>
 **Returns:**
 
-<<<<<<< HEAD
 [JSXNode](#jsxnode)&lt;string&gt;
-=======
-JSXNode&lt;"script"&gt;
->>>>>>> dea36bed
 
 [Edit this section](https://github.com/QwikDev/qwik/tree/main/packages/qwik/src/core/shared/prefetch-service-worker/prefetch.ts)
 
@@ -3571,7 +3567,7 @@
 </tbody></table>
 **Returns:**
 
-JSXNode&lt;'script'&gt;
+[JSXNode](#jsxnode)&lt;'script'&gt;
 
 [Edit this section](https://github.com/QwikDev/qwik/tree/main/packages/qwik/src/core/shared/prefetch-service-worker/prefetch.ts)
 
@@ -9973,10 +9969,10 @@
 
 ## unwrapStore
 
-Get the target value of the Proxy. Useful if you want to clone a store (structureClone, IndexedDB,...)
-
-```typescript
-unwrapProxy: <T>(proxy: T) => T;
+Get the original object that was wrapped by the store. Useful if you want to clone a store (structuredClone, IndexedDB,...)
+
+```typescript
+unwrapStore: <T>(value: T) => T;
 ```
 
 <table><thead><tr><th>
@@ -9994,7 +9990,7 @@
 </th></tr></thead>
 <tbody><tr><td>
 
-proxy
+value
 
 </td><td>
 
@@ -10008,25 +10004,13 @@
 
 T
 
-[Edit this section](https://github.com/QwikDev/qwik/tree/main/packages/qwik/src/core/state/common.ts)
+[Edit this section](https://github.com/QwikDev/qwik/tree/main/packages/qwik/src/core/signal/store.ts)
 
 ## useComputed$
 
-<<<<<<< HEAD
 Creates a computed signal which is calculated from the given function. A computed signal is a signal which is calculated from other signals. When the signals change, the computed signal is recalculated, and if the result changed, all tasks which are tracking the signal will be re-run and all components that read the signal will be re-rendered.
 
 The function must be synchronous and must not have any side effects.
-=======
-Returns a computed signal which is calculated from the given function. A computed signal is a signal which is calculated from other signals. When the signals change, the computed signal is recalculated, and if the result changed, all tasks which are tracking the signal will be re-run and all components that read the signal will be re-rendered.
-
-The function must be synchronous and must not have any side effects.
-
-Async functions are deprecated because:
-
-- When calculating the first time, it will see it's a promise and it will restart the render function. - Qwik can't track used signals after the first await, which leads to subtle bugs. - Both `useTask$` and `useResource$` are available, without these problems.
-
-In v2, async functions won't work.
->>>>>>> dea36bed
 
 ```typescript
 useComputed$: <T>(qrl: import("./use-computed").ComputedFn<T>) => T extends Promise<any> ? never : import("..").ReadonlySignal<T>
