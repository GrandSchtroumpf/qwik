<<<<<<< HEAD
import { component$ } from '@qwik.dev/core';
import BuilderContentComp from '../components/builder-content';
=======
import { component$, useStyles$ } from '@builder.io/qwik';
>>>>>>> 274d0386
import { Header } from '../components/header/header';
import catVideo from '../media/images/404-cat.mp4?url';

import styles from './404.css?inline';

export default component$(() => {
  useStyles$(styles);
  return (
    <div>
      <Header />
      <div class="c3fbp0c">
        <section class="c8o0ofp">
          <div class="ch99mph">
            <div>
              <svg
                width="1440"
                height="821"
                viewBox="0 0 1440 821"
                fill="none"
                xmlns="http://www.w3.org/2000/svg"
              >
                <ellipse
                  cx="657.051"
                  cy="410.5"
                  rx="842.051"
                  ry="410.5"
                  fill="url(#paint0_radial_1855_2477)"
                  fill-opacity="0.6"
                ></ellipse>
                <defs>
                  <radialGradient
                    id="paint0_radial_1855_2477"
                    cx="0"
                    cy="0"
                    r="1"
                    gradientUnits="userSpaceOnUse"
                    gradientTransform="translate(657.051 410.5) rotate(90) scale(410.5 700.051)"
                  >
                    <stop stop-color="#AC7FF4"></stop>
                    <stop offset="1" stop-color="#151934" stop-opacity="0"></stop>
                  </radialGradient>
                </defs>
              </svg>
            </div>
          </div>
          <div class="coxpa3x">
            <div>
              <svg
                width="1440"
                height="1141"
                viewBox="0 0 1440 1141"
                fill="none"
                xmlns="http://www.w3.org/2000/svg"
              >
                <ellipse
                  cx="774.844"
                  cy="479.424"
                  rx="1054.64"
                  ry="658"
                  transform="rotate(-4.48315 774.844 479.424)"
                  fill="url(#paint0_radial_1855_2450)"
                  fill-opacity="0.5"
                ></ellipse>
                <defs>
                  <radialGradient
                    id="paint0_radial_1855_2450"
                    cx="0"
                    cy="0"
                    r="1"
                    gradientUnits="userSpaceOnUse"
                    gradientTransform="translate(649.289 479.632) rotate(95) scale(758.222 1000)"
                  >
                    <stop stop-color="#18B4F4"></stop>
                    <stop offset="0.632219" stop-color="#2E3772" stop-opacity="0"></stop>
                  </radialGradient>
                </defs>
              </svg>
            </div>
          </div>
          <div class="c88ivna">
            <div class="cpcp8ob">
              <div class="c7vsibe">
                <div>
                  <p>4</p>
                </div>
              </div>
              <div class="cv7i9m5">
                <div class="crjn1wl">
                  <div class="cll733z">
                    <video autoplay muted playsInline loop class="cd2p4ty">
                      <source type="video/mp4" src={catVideo} />
                    </video>
                    <div class="c4vjsfu"></div>
                  </div>
                </div>
              </div>
              <div class="c7vsibe">
                <div>
                  <p>4</p>
                </div>
              </div>
            </div>
            <div class="cq8sxte">
              <div>
                <p>Well, this is awkward...</p>
              </div>
            </div>
            <div class="cdd0lhi">
              <div>
                <p>The page you're trying to view no longer exists or was moved.</p>
              </div>
            </div>
            <div class="cxoynd0">
              <a href="/" target="_self" class="creulwa">
                Go home
              </a>
              <a href="/docs/" target="_self" class="c5p6san">
                Explore the docs
              </a>
            </div>
          </div>
        </section>
      </div>
    </div>
  );
});<|MERGE_RESOLUTION|>--- conflicted
+++ resolved
@@ -1,9 +1,4 @@
-<<<<<<< HEAD
-import { component$ } from '@qwik.dev/core';
-import BuilderContentComp from '../components/builder-content';
-=======
-import { component$, useStyles$ } from '@builder.io/qwik';
->>>>>>> 274d0386
+import { component$, useStyles$ } from '@qwik.dev/core';
 import { Header } from '../components/header/header';
 import catVideo from '../media/images/404-cat.mp4?url';
 
