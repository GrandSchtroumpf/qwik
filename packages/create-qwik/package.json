--- conflicted
+++ resolved
@@ -1,11 +1,7 @@
 {
   "name": "create-qwik",
   "description": "Interactive CLI for create Qwik projects and adding features.",
-<<<<<<< HEAD
   "version": "2.0.0-0",
-=======
-  "version": "1.8.0",
->>>>>>> 1583bb56
   "author": "Builder.io Team",
   "bin": "./create-qwik.cjs",
   "bugs": "https://github.com/QwikDev/qwik/issues",
