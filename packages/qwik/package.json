--- conflicted
+++ resolved
@@ -1,11 +1,7 @@
 {
   "name": "@builder.io/qwik",
   "description": "An Open-Source sub-framework designed with a focus on server-side-rendering, lazy-loading, and styling/animation.",
-<<<<<<< HEAD
   "version": "2.0.0-0",
-=======
-  "version": "1.8.0",
->>>>>>> 1583bb56
   "annotation": "This package.json is for internal use in the monorepo, the build actually makes a new package.json for the published package via scripts/package-json.ts",
   "bin": {
     "qwik": "./dist/qwik-cli.cjs"
@@ -29,13 +25,8 @@
     }
   ],
   "dependencies": {
-<<<<<<< HEAD
-    "csstype": "^3.1.3",
-    "vite": "^5.2.11"
-=======
     "csstype": "^3.1",
     "vite": "^5"
->>>>>>> 1583bb56
   },
   "devDependencies": {
     "@builder.io/qwik": "workspace:^",
@@ -171,13 +162,6 @@
     "url": "https://github.com/QwikDev/qwik.git",
     "directory": "packages/qwik"
   },
-<<<<<<< HEAD
-  "sideEffects": [
-    "src/testing/vdom-diff.unit-util.ts"
-  ],
-  "type": "module"
-=======
   "type": "module",
   "types": "./dist/core.d.ts"
->>>>>>> 1583bb56
 }