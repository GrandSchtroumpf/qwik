{
<<<<<<< HEAD
  "name": "@qwik.dev/core",
  "description": "An open source framework for building instant loading web apps at any scale, without the extra effort.",
  "version": "2.0.0-alpha.5",
  "author": "Qwik Team",
=======
  "name": "@builder.io/qwik",
  "description": "An Open-Source sub-framework designed with a focus on server-side-rendering, lazy-loading, and styling/animation.",
  "version": "1.12.0",
  "annotation": "This package.json is for internal use in the monorepo, the build actually makes a new package.json for the published package via scripts/package-json.ts",
>>>>>>> 8406d8d1
  "bin": {
    "qwik": "./qwik-cli.cjs"
  },
  "bugs": "https://github.com/QwikDev/qwik/issues",
  "dependencies": {
    "csstype": "^3.1"
  },
  "devDependencies": {
<<<<<<< HEAD
    "@qwik.dev/core": "workspace:*",
    "@qwik.dev/dom": "workspace:*",
    "image-size": "1.1.1",
    "kleur": "4.1.5",
    "ignore": "5.3.1",
    "prettier": "3.3.3",
    "ts-morph": "23.0.0",
    "vitest": "2.1.4"
=======
    "@builder.io/qwik": "workspace:^",
    "@builder.io/qwik-dom": "workspace:^",
    "ignore": "5.3.1",
    "image-size": "1.1.1",
    "kleur": "4.1.5",
    "ts-morph": "23.0.0"
>>>>>>> 8406d8d1
  },
  "engines": {
    "node": "^18.17.0 || ^20.3.0 || >=21.0.0"
  },
  "exports": {
    ".": {
      "types": "./public.d.ts",
      "import": {
        "development": "./dist/core.mjs",
        "production": "./dist/core.prod.mjs",
        "min": "./dist/core.min.mjs",
        "default": "./dist/core.prod.mjs"
      },
      "require": {
        "development": "./dist/core.cjs",
        "production": "./dist/core.prod.cjs",
        "default": "./dist/core.prod.cjs"
      }
    },
    "./cli": {
      "require": "./dist/cli.cjs"
    },
    "./internal": {
      "types": "./core-internal.d.ts",
      "import": {
        "development": "./dist/core.mjs",
        "production": "./dist/core.prod.mjs",
        "min": "./dist/core.min.mjs",
        "default": "./dist/core.prod.mjs"
      },
      "require": {
        "development": "./dist/core.cjs",
        "production": "./dist/core.prod.cjs",
        "default": "./dist/core.prod.cjs"
      }
    },
    "./jsx-runtime": {
      "types": "./dist/jsx-runtime.d.ts",
      "import": {
        "development": "./dist/core.mjs",
        "production": "./dist/core.prod.mjs",
        "min": "./dist/core.min.mjs",
        "default": "./dist/core.prod.mjs"
      },
      "require": {
        "development": "./dist/core.cjs",
        "production": "./dist/core.prod.cjs",
        "default": "./dist/core.prod.cjs"
      }
    },
    "./jsx-dev-runtime": {
      "types": "./dist/jsx-runtime.d.ts",
      "import": {
        "development": "./dist/core.mjs",
        "production": "./dist/core.prod.mjs",
        "min": "./dist/core.min.mjs",
        "default": "./dist/core.mjs"
      },
      "require": {
        "development": "./dist/core.cjs",
        "production": "./dist/core.prod.cjs",
        "default": "./dist/core.cjs"
      }
    },
    "./build": {
      "types": "./dist/build/index.d.ts",
      "import": {
        "development": "./dist/build/index.dev.mjs",
        "production": "./dist/build/index.prod.mjs",
        "default": "./dist/build/index.mjs"
      },
      "require": {
        "development": "./dist/build/index.dev.cjs",
        "production": "./dist/build/index.prod.cjs",
        "default": "./dist/build/index.cjs"
      }
    },
    "./loader": {
      "types": "./dist/loader/index.d.ts",
      "import": "./dist/loader/index.mjs",
      "require": "./dist/loader/index.cjs"
    },
    "./insights": {
      "types": "./dist/insights/index.d.ts",
      "import": "./dist/insights/index.qwik.mjs",
      "require": "./dist/insights/index.qwik.cjs"
    },
    "./insights/vite": {
      "types": "./dist/insights/vite/index.d.ts",
      "import": "./dist/insights/vite/index.mjs",
      "require": "./dist/insights/vite/index.cjs"
    },
    "./optimizer.cjs": "./dist/optimizer.cjs",
    "./optimizer.mjs": "./dist/optimizer.mjs",
    "./optimizer": {
      "types": "./dist/optimizer.d.ts",
      "import": "./dist/optimizer.mjs",
      "require": "./dist/optimizer.cjs"
    },
    "./server.cjs": "./dist/server.cjs",
    "./server.mjs": "./dist/server.mjs",
    "./server": {
      "types": "./server.d.ts",
      "import": "./dist/server.mjs",
      "require": "./dist/server.cjs"
    },
    "./testing": {
      "types": "./dist/testing/index.d.ts",
      "import": "./dist/testing/index.mjs",
      "require": "./dist/testing/index.cjs"
    },
    "./qwikloader.js": "./dist/qwikloader.js",
    "./qwikloader.debug.js": "./dist/qwikloader.debug.js",
    "./qwik-prefetch.js": "./dist/qwik-prefetch.js",
    "./qwik-prefetch.debug.js": "./dist/qwik-prefetch.debug.js",
    "./package.json": "./package.json"
  },
  "exports_annotation": "We use the build for the optimizer because esbuild doesn't like the html?raw imports in the server plugin and it's only used in the vite configs",
  "files": [
    "README.md",
    "LICENSE",
    "dist",
    "bindings",
    "build.d.ts",
    "cli.d.ts",
    "jsx-dev-runtime.d.ts",
    "jsx-runtime.d.ts",
    "loader.d.ts",
    "optimizer.d.ts",
    "public.d.ts",
    "server.d.ts",
    "testing.d.ts",
    "qwik-cli.cjs"
  ],
  "homepage": "https://qwik.dev/",
  "keywords": [
    "Builder.io",
    "framework",
    "generator",
    "prerender",
    "server-side-render",
    "ssg",
    "ssr",
    "static-site",
    "static-site-generator",
    "webapp",
    "website"
  ],
  "license": "MIT",
  "main": "./src/index.ts",
  "peerDependencies": {
    "prettier": "*",
    "vite": "^5",
    "vitest": "^2"
  },
  "peerDependenciesMeta": {
    "vitest": {
      "optional": true
    },
    "prettier": {
      "optional": true
    }
  },
  "publishConfig": {
    "access": "public"
  },
  "repository": {
    "type": "git",
    "url": "https://github.com/QwikDev/qwik.git",
    "directory": "packages/qwik"
  },
  "scripts": {
    "build.insights": "cd src/insights && vite build --mode lib --emptyOutDir"
  },
  "type": "module",
  "types": "./public.d.ts"
}<|MERGE_RESOLUTION|>--- conflicted
+++ resolved
@@ -1,15 +1,8 @@
 {
-<<<<<<< HEAD
   "name": "@qwik.dev/core",
   "description": "An open source framework for building instant loading web apps at any scale, without the extra effort.",
   "version": "2.0.0-alpha.5",
   "author": "Qwik Team",
-=======
-  "name": "@builder.io/qwik",
-  "description": "An Open-Source sub-framework designed with a focus on server-side-rendering, lazy-loading, and styling/animation.",
-  "version": "1.12.0",
-  "annotation": "This package.json is for internal use in the monorepo, the build actually makes a new package.json for the published package via scripts/package-json.ts",
->>>>>>> 8406d8d1
   "bin": {
     "qwik": "./qwik-cli.cjs"
   },
@@ -18,23 +11,14 @@
     "csstype": "^3.1"
   },
   "devDependencies": {
-<<<<<<< HEAD
     "@qwik.dev/core": "workspace:*",
     "@qwik.dev/dom": "workspace:*",
+    "ignore": "5.3.1",
     "image-size": "1.1.1",
     "kleur": "4.1.5",
-    "ignore": "5.3.1",
     "prettier": "3.3.3",
     "ts-morph": "23.0.0",
     "vitest": "2.1.4"
-=======
-    "@builder.io/qwik": "workspace:^",
-    "@builder.io/qwik-dom": "workspace:^",
-    "ignore": "5.3.1",
-    "image-size": "1.1.1",
-    "kleur": "4.1.5",
-    "ts-morph": "23.0.0"
->>>>>>> 8406d8d1
   },
   "engines": {
     "node": "^18.17.0 || ^20.3.0 || >=21.0.0"
