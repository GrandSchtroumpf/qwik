{
  "name": "@qwik.dev/core",
  "description": "An open source framework for building instant loading web apps at any scale, without the extra effort.",
  "version": "2.0.0-alpha.1",
  "author": "Qwik Team",
  "bin": {
    "qwik": "./qwik-cli.cjs"
  },
  "bugs": "https://github.com/QwikDev/qwik/issues",
  "dependencies": {
    "csstype": "^3.1"
  },
  "devDependencies": {
    "@qwik.dev/core": "workspace:*",
    "@qwik.dev/dom": "workspace:*",
    "image-size": "1.1.1",
    "kleur": "4.1.5",
<<<<<<< HEAD
    "prettier": "3.3.3",
    "vitest": "2.1.4"
=======
    "ignore": "5.3.1",
    "ts-morph": "23.0.0"
>>>>>>> 92592053
  },
  "engines": {
    "node": "^18.17.0 || ^20.3.0 || >=21.0.0"
  },
  "exports": {
    ".": {
      "types": "./public.d.ts",
      "import": {
        "development": "./dist/core.mjs",
        "production": "./dist/core.prod.mjs",
        "min": "./dist/core.min.mjs",
        "default": "./dist/core.prod.mjs"
      },
      "require": {
        "development": "./dist/core.cjs",
        "production": "./dist/core.prod.cjs",
        "default": "./dist/core.prod.cjs"
      }
    },
    "./cli": {
      "require": "./dist/cli.cjs"
    },
    "./internal": {
      "types": "./core-internal.d.ts",
      "import": {
        "development": "./dist/core.mjs",
        "production": "./dist/core.prod.mjs",
        "min": "./dist/core.min.mjs",
        "default": "./dist/core.prod.mjs"
      },
      "require": {
        "development": "./dist/core.cjs",
        "production": "./dist/core.prod.cjs",
        "default": "./dist/core.prod.cjs"
      }
    },
    "./jsx-runtime": {
      "types": "./dist/jsx-runtime.d.ts",
      "import": {
        "development": "./dist/core.mjs",
        "production": "./dist/core.prod.mjs",
        "min": "./dist/core.min.mjs",
        "default": "./dist/core.prod.mjs"
      },
      "require": {
        "development": "./dist/core.cjs",
        "production": "./dist/core.prod.cjs",
        "default": "./dist/core.prod.cjs"
      }
    },
    "./jsx-dev-runtime": {
      "types": "./dist/jsx-runtime.d.ts",
      "import": {
        "development": "./dist/core.mjs",
        "production": "./dist/core.prod.mjs",
        "min": "./dist/core.min.mjs",
        "default": "./dist/core.mjs"
      },
      "require": {
        "development": "./dist/core.cjs",
        "production": "./dist/core.prod.cjs",
        "default": "./dist/core.cjs"
      }
    },
    "./build": {
      "types": "./dist/build/index.d.ts",
      "import": {
        "development": "./dist/build/index.dev.mjs",
        "production": "./dist/build/index.prod.mjs",
        "default": "./dist/build/index.mjs"
      },
      "require": {
        "development": "./dist/build/index.dev.cjs",
        "production": "./dist/build/index.prod.cjs",
        "default": "./dist/build/index.cjs"
      }
    },
    "./loader": {
      "types": "./dist/loader/index.d.ts",
      "import": "./dist/loader/index.mjs",
      "require": "./dist/loader/index.cjs"
    },
    "./insights": {
      "types": "./dist/insights/index.d.ts",
      "import": "./dist/insights/index.qwik.mjs",
      "require": "./dist/insights/index.qwik.cjs"
    },
    "./insights/vite": {
      "types": "./dist/insights/vite/index.d.ts",
      "import": "./dist/insights/vite/index.mjs",
      "require": "./dist/insights/vite/index.cjs"
    },
    "./optimizer.cjs": "./dist/optimizer.cjs",
    "./optimizer.mjs": "./dist/optimizer.mjs",
    "./optimizer": {
      "types": "./dist/optimizer.d.ts",
      "import": "./dist/optimizer.mjs",
      "require": "./dist/optimizer.cjs"
    },
    "./server.cjs": "./dist/server.cjs",
    "./server.mjs": "./dist/server.mjs",
    "./server": {
      "types": "./server.d.ts",
      "import": "./dist/server.mjs",
      "require": "./dist/server.cjs"
    },
    "./testing": {
      "types": "./dist/testing/index.d.ts",
      "import": "./dist/testing/index.mjs",
      "require": "./dist/testing/index.cjs"
    },
    "./qwikloader.js": "./dist/qwikloader.js",
    "./qwikloader.debug.js": "./dist/qwikloader.debug.js",
    "./qwik-prefetch.js": "./dist/qwik-prefetch.js",
    "./qwik-prefetch.debug.js": "./dist/qwik-prefetch.debug.js",
    "./package.json": "./dist/package.json"
  },
  "exports_annotation": "We use the build for the optimizer because esbuild doesn't like the html?raw imports in the server plugin and it's only used in the vite configs",
  "files": [
    "README.md",
    "LICENSE",
    "dist",
    "bindings",
    "build.d.ts",
    "cli.d.ts",
    "jsx-dev-runtime.d.ts",
    "jsx-runtime.d.ts",
    "loader.d.ts",
    "optimizer.d.ts",
    "public.d.ts",
    "server.d.ts",
    "testing.d.ts",
    "qwik-cli.cjs"
  ],
  "homepage": "https://qwik.dev/",
  "keywords": [
    "Builder.io",
    "framework",
    "generator",
    "prerender",
    "server-side-render",
    "ssg",
    "ssr",
    "static-site",
    "static-site-generator",
    "webapp",
    "website"
  ],
  "license": "MIT",
  "main": "./src/index.ts",
  "peerDependencies": {
    "prettier": "*",
    "vite": "^5",
    "vitest": "^2"
  },
  "peerDependenciesMeta": {
    "vitest": {
      "optional": true
    },
    "prettier": {
      "optional": true
    }
  },
  "publishConfig": {
    "access": "public"
  },
  "repository": {
    "type": "git",
    "url": "https://github.com/QwikDev/qwik.git",
    "directory": "packages/qwik"
  },
  "scripts": {
    "build.insights": "cd src/insights && vite build --mode lib --emptyOutDir"
  },
  "type": "module",
  "types": "./dist/core.d.ts"
}<|MERGE_RESOLUTION|>--- conflicted
+++ resolved
@@ -15,13 +15,10 @@
     "@qwik.dev/dom": "workspace:*",
     "image-size": "1.1.1",
     "kleur": "4.1.5",
-<<<<<<< HEAD
+    "ignore": "5.3.1",
     "prettier": "3.3.3",
+    "ts-morph": "23.0.0",
     "vitest": "2.1.4"
-=======
-    "ignore": "5.3.1",
-    "ts-morph": "23.0.0"
->>>>>>> 92592053
   },
   "engines": {
     "node": "^18.17.0 || ^20.3.0 || >=21.0.0"
