{
  "extends": "../../tsconfig.json",
  "compilerOptions": {
    "paths": {
<<<<<<< HEAD
      "@qwik.dev/core": ["packages/qwik/src/core"],
      "@qwik.dev/core/internal": ["packages/qwik/src/core"],
      "@qwik.dev/core/jsx-runtime": ["packages/qwik/src/jsx-runtime"],
      "@qwik.dev/core/jsx-dev-runtime": ["packages/qwik/src/jsx-runtime"],
      "@qwik.dev/core/build": ["packages/qwik/src/build"],
      "@qwik.dev/core/optimizer": ["packages/qwik/src/optimizer/src"],
      "@qwik.dev/core/server": ["packages/qwik/src/server"],
      "@qwik.dev/core/testing": ["packages/qwik/src/testing"],
      "@qwik.dev/core/worker": ["packages/qwik/src/web-worker"],
      "@qwik.dev/core/devtools": ["packages/qwik/src/devtools"],
      "@qwik.dev/core/insights": ["packages/qwik/src/insights"],
      "@qwik.dev/core/insights/vite": ["packages/qwik/src/insights/vite"]
=======
      "@builder.io/qwik": ["packages/qwik/src/core"],
      "@builder.io/qwik/jsx-runtime": ["packages/qwik/src/jsx-runtime"],
      "@builder.io/qwik/jsx-dev-runtime": ["packages/qwik/src/jsx-runtime"],
      "@builder.io/qwik/build": ["packages/qwik/src/build"],
      "@builder.io/qwik/optimizer": ["packages/qwik/src/optimizer/src"],
      "@builder.io/qwik/preloader": ["packages/qwik/src/preloader"],
      "@builder.io/qwik/server": ["packages/qwik/src/server"],
      "@builder.io/qwik/testing": ["packages/qwik/src/testing"],
      "@qwik-client-manifest": ["packages/qwik/src/server/server-modules.d.ts"]
>>>>>>> 23ed7db9
    }
  },
  "include": ["src", "global.d.ts"],
  "exclude": ["dist"]
}<|MERGE_RESOLUTION|>--- conflicted
+++ resolved
@@ -2,30 +2,20 @@
   "extends": "../../tsconfig.json",
   "compilerOptions": {
     "paths": {
-<<<<<<< HEAD
       "@qwik.dev/core": ["packages/qwik/src/core"],
       "@qwik.dev/core/internal": ["packages/qwik/src/core"],
       "@qwik.dev/core/jsx-runtime": ["packages/qwik/src/jsx-runtime"],
       "@qwik.dev/core/jsx-dev-runtime": ["packages/qwik/src/jsx-runtime"],
       "@qwik.dev/core/build": ["packages/qwik/src/build"],
       "@qwik.dev/core/optimizer": ["packages/qwik/src/optimizer/src"],
+      "@qwik.dev/core/preloader": ["packages/qwik/src/preloader"],
       "@qwik.dev/core/server": ["packages/qwik/src/server"],
       "@qwik.dev/core/testing": ["packages/qwik/src/testing"],
       "@qwik.dev/core/worker": ["packages/qwik/src/web-worker"],
       "@qwik.dev/core/devtools": ["packages/qwik/src/devtools"],
       "@qwik.dev/core/insights": ["packages/qwik/src/insights"],
-      "@qwik.dev/core/insights/vite": ["packages/qwik/src/insights/vite"]
-=======
-      "@builder.io/qwik": ["packages/qwik/src/core"],
-      "@builder.io/qwik/jsx-runtime": ["packages/qwik/src/jsx-runtime"],
-      "@builder.io/qwik/jsx-dev-runtime": ["packages/qwik/src/jsx-runtime"],
-      "@builder.io/qwik/build": ["packages/qwik/src/build"],
-      "@builder.io/qwik/optimizer": ["packages/qwik/src/optimizer/src"],
-      "@builder.io/qwik/preloader": ["packages/qwik/src/preloader"],
-      "@builder.io/qwik/server": ["packages/qwik/src/server"],
-      "@builder.io/qwik/testing": ["packages/qwik/src/testing"],
+      "@qwik.dev/core/insights/vite": ["packages/qwik/src/insights/vite"],
       "@qwik-client-manifest": ["packages/qwik/src/server/server-modules.d.ts"]
->>>>>>> 23ed7db9
     }
   },
   "include": ["src", "global.d.ts"],
