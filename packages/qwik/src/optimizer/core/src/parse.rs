use std::collections::hash_map::DefaultHasher;
use std::collections::HashMap;
use std::ffi::OsStr;
use std::hash::Hasher;
use std::path::{Component, Path, PathBuf};
use std::str;

use crate::add_side_effect::SideEffectVisitor;
use crate::clean_side_effects::Treeshaker;
use crate::code_move::{new_module, NewModuleCtx};
use crate::collector::global_collect;
use crate::const_replace::ConstReplacerVisitor;
use crate::entry_strategy::EntryPolicy;
use crate::filter_exports::StripExportsVisitor;
use crate::props_destructuring::transform_props_destructuring;
use crate::transform::{QwikTransform, QwikTransformOptions, Segment, SegmentKind};
use crate::utils::{Diagnostic, DiagnosticCategory, DiagnosticScope, SourceLocation};
use crate::EntryStrategy;
use path_slash::PathExt;
use serde::{Deserialize, Serialize};

#[cfg(feature = "fs")]
use std::fs;

use anyhow::{Context, Error};

use swc_atoms::JsWord;
use swc_common::comments::SingleThreadedComments;
use swc_common::errors::{DiagnosticBuilder, DiagnosticId, Emitter, Handler};
use swc_common::{sync::Lrc, FileName, Globals, Mark, SourceMap};
use swc_ecmascript::ast;
use swc_ecmascript::codegen::text_writer::JsWriter;
use swc_ecmascript::parser::lexer::Lexer;
use swc_ecmascript::parser::{EsSyntax, PResult, Parser, StringInput, Syntax, TsSyntax};
use swc_ecmascript::transforms::{
	fixer, hygiene::hygiene_with_config, optimization::simplify, react, resolver, typescript,
};
use swc_ecmascript::visit::{FoldWith, VisitMutWith};

#[derive(Debug, Clone, Serialize, Deserialize, PartialEq, Eq)]
#[serde(rename_all = "camelCase")]
pub struct SegmentAnalysis {
	pub origin: JsWord,
	pub name: JsWord,
	pub entry: Option<JsWord>,
	pub display_name: JsWord,
	pub hash: JsWord,
	pub canonical_filename: JsWord,
	pub path: JsWord,
	pub extension: JsWord,
	pub parent: Option<JsWord>,
	pub ctx_kind: SegmentKind,
	pub ctx_name: JsWord,
	pub captures: bool,
	pub loc: (u32, u32),
}

#[derive(Debug, Serialize, Deserialize, Copy, Clone, PartialEq, Eq)]
#[serde(rename_all = "camelCase")]
pub enum MinifyMode {
	Simplify,
	None,
}

#[derive(Debug, Serialize, Deserialize, Copy, Clone, PartialEq, Eq)]
#[serde(rename_all = "camelCase")]
pub enum EmitMode {
	Prod,
	Lib,
	Dev,
	Test,
}

pub struct TransformCodeOptions<'a> {
	pub relative_path: &'a str,
	pub src_dir: &'a Path,
	pub root_dir: Option<&'a Path>,
	pub source_maps: bool,
	pub minify: MinifyMode,
	pub transpile_ts: bool,
	pub transpile_jsx: bool,
	pub preserve_filenames: bool,
	pub explicit_extensions: bool,
	pub code: &'a str,
	pub entry_policy: &'a dyn EntryPolicy,
	pub mode: EmitMode,
	pub scope: Option<&'a String>,
	pub entry_strategy: EntryStrategy,
	pub core_module: JsWord,

	pub reg_ctx_name: Option<&'a [JsWord]>,
	pub strip_exports: Option<&'a [JsWord]>,
	pub strip_ctx_name: Option<&'a [JsWord]>,
	pub strip_event_handlers: bool,
	pub is_server: bool,
}

#[derive(Debug, Serialize, Deserialize, Default)]
#[serde(rename_all = "camelCase")]
pub struct TransformOutput {
	pub modules: Vec<TransformModule>,
	pub diagnostics: Vec<Diagnostic>,
	pub is_type_script: bool,
	pub is_jsx: bool,
}

#[derive(Debug, Serialize, Deserialize, Default)]
#[serde(rename_all = "camelCase")]
pub struct QwikBundle {
	pub size: usize,
	pub symbols: Vec<JsWord>,
}

#[derive(Debug, Serialize, Deserialize, Default)]
#[serde(rename_all = "camelCase")]
pub struct QwikManifest {
	pub version: JsWord,
	pub symbols: HashMap<JsWord, SegmentAnalysis>,
	pub bundles: HashMap<JsWord, QwikBundle>,
	pub mapping: HashMap<JsWord, JsWord>,
}

impl TransformOutput {
	pub fn new() -> Self {
		Self::default()
	}

	pub fn append(mut self, output: &mut Self) -> Self {
		self.modules.append(&mut output.modules);
		self.diagnostics.append(&mut output.diagnostics);
		self.is_type_script = self.is_type_script || output.is_type_script;
		self.is_jsx = self.is_jsx || output.is_jsx;
		self
	}

	pub fn get_manifest(&self) -> QwikManifest {
		let mut manifest = QwikManifest {
			bundles: HashMap::new(),
			symbols: HashMap::new(),
			mapping: HashMap::new(),
			version: "1".into(),
		};
		for module in &self.modules {
			if let Some(segment) = &module.segment {
				let filename = JsWord::from(format!(
					"{}.{}",
					segment.canonical_filename, segment.extension
				));
				manifest
					.mapping
					.insert(segment.name.clone(), filename.clone());
				manifest
					.symbols
					.insert(segment.name.clone(), segment.clone());
				manifest.bundles.insert(
					filename.clone(),
					QwikBundle {
						symbols: vec![segment.name.clone()],
						size: module.code.len(),
					},
				);
			}
		}
		manifest
	}

	#[cfg(feature = "fs")]
	pub fn write_to_fs(
		&self,
		destination: &Path,
		manifest: Option<String>,
	) -> Result<usize, Error> {
		for module in &self.modules {
			let write_path = destination.join(&module.path);
			fs::create_dir_all(write_path.parent().with_context(|| {
				format!("Computing path parent of {}", write_path.to_string_lossy())
			})?)?;
			fs::write(write_path, &module.code)?;
		}
		if let Some(manifest) = manifest {
			let write_path = destination.join(manifest);
			let manifest = self.get_manifest();
			let json = serde_json::to_string(&manifest)?;
			fs::write(write_path, json)?;
		}
		Ok(self.modules.len())
	}
}

#[derive(Debug, Serialize, Deserialize, Default)]
#[serde(rename_all = "camelCase")]
pub struct TransformModule {
	pub path: String,
	pub code: String,

	pub map: Option<String>,

	pub segment: Option<SegmentAnalysis>,
	pub is_entry: bool,

	#[serde(skip_serializing)]
	pub order: u64,
}

#[derive(Debug, Clone, Default)]
pub struct ErrorBuffer(std::sync::Arc<std::sync::Mutex<Vec<swc_common::errors::Diagnostic>>>);

impl Emitter for ErrorBuffer {
	fn emit(&mut self, db: &DiagnosticBuilder) {
		self.0.lock().unwrap().push((**db).clone());
	}
}

pub fn transform_code(config: TransformCodeOptions) -> Result<TransformOutput, anyhow::Error> {
	let source_map = Lrc::new(SourceMap::default());
	let path_data = parse_path(
		config.relative_path.replace('\\', "/").as_str(),
		config.src_dir,
	)?;
	let result = parse(
		config.code,
		&path_data,
		config.root_dir,
		Lrc::clone(&source_map),
	);
	// dbg!(&module);
	let transpile_jsx = config.transpile_jsx;
	let transpile_ts = config.transpile_ts;

	let origin: JsWord = path_data.rel_path.to_slash_lossy().into();

	match result {
		Ok((program, comments, is_type_script, is_jsx)) => {
			let extension = match (transpile_ts, transpile_jsx, is_type_script, is_jsx) {
				(true, true, _, _) => JsWord::from("js"),
				(true, false, _, true) => JsWord::from("jsx"),
				(true, false, _, false) => JsWord::from("js"),
				(false, true, true, _) => JsWord::from("ts"),
				(false, true, false, _) => JsWord::from("js"),
				(false, false, _, _) => JsWord::from(path_data.extension.clone()),
			};
			let error_buffer = ErrorBuffer::default();
			let handler = swc_common::errors::Handler::with_emitter(
				true,
				false,
				Box::new(error_buffer.clone()),
			);

			swc_common::GLOBALS.set(&Globals::new(), || {
				swc_common::errors::HANDLER.set(&handler, || {
					let unresolved_mark = Mark::new();
					let top_level_mark = Mark::new();

					let mut program = program;

					if let Some(strip_exports) = config.strip_exports {
						let mut visitor = StripExportsVisitor::new(strip_exports);
						program.visit_mut_with(&mut visitor);
					}

					let mut did_transform = false;

					if transpile_ts && is_type_script {
						did_transform = true;
						program.visit_mut_with(&mut typescript::strip(
							Default::default(),
							top_level_mark,
						))
					}

					if transpile_jsx && is_jsx {
						did_transform = true;
						let mut react_options = react::Options::default();
						if is_jsx {
							react_options.next = Some(true);
							react_options.throw_if_namespace = Some(false);
							react_options.runtime = Some(react::Runtime::Automatic);
							react_options.import_source = Some("@builder.io/qwik".to_string());
						};
						program.visit_mut_with(&mut react::react(
							Lrc::clone(&source_map),
							Some(&comments),
							react_options,
							top_level_mark,
							unresolved_mark,
						));
					}

					// Resolve with mark
					program.visit_mut_with(&mut resolver(
						unresolved_mark,
						top_level_mark,
						is_type_script && !transpile_ts,
					));
					// Collect import/export metadata
					let mut collect = global_collect(&program);

					let mut qt: Option<QwikTransform<'_>> = None;
					let mut segments: Vec<Segment> = Vec::new();

					// Don't further process library code
					// It will be processed during client build
					// This way no internal API usage is published
					if config.mode != EmitMode::Lib {
						let is_dev = config.mode == EmitMode::Dev;

						// reconstruct destructured props for signal forwarding
						transform_props_destructuring(
							&mut program,
							&mut collect,
							&config.core_module,
						);

						// replace const values
						if config.mode != EmitMode::Test {
							let mut const_replacer =
								ConstReplacerVisitor::new(config.is_server, is_dev, &collect);
							program.visit_mut_with(&mut const_replacer);
						}

						// split into segments
						let mut qwik_transform = QwikTransform::new(QwikTransformOptions {
							path_data: &path_data,
							entry_policy: config.entry_policy,
							explicit_extensions: config.explicit_extensions,
							extension: extension.clone(),
							comments: Some(&comments),
							global_collect: collect,
							scope: config.scope,
							mode: config.mode,
							core_module: config.core_module,
							entry_strategy: config.entry_strategy,
							reg_ctx_name: config.reg_ctx_name,
							strip_ctx_name: config.strip_ctx_name,
							strip_event_handlers: config.strip_event_handlers,
							is_server: config.is_server,
							cm: Lrc::clone(&source_map),
						});
<<<<<<< HEAD

					// print before transform, for debugging
					// println!(
					// 	"{}",
					// 	emit_source_code(
					// 		Lrc::clone(&source_map.clone()),
					// 		None,
					// 		&main_module.clone(),
					// 		config.root_dir,
					// 		false,
					// 	)
					// 	.unwrap()
					// 	.0
					// );
						program = program.fold_with(&mut qwik_transform);

=======
						program = program.fold_with(&mut qwik_transform);

>>>>>>> 426ba597
						let mut treeshaker = Treeshaker::new();
						if config.minify != MinifyMode::None {
							// remove all side effects from client, step 1
							if !config.is_server {
								program.visit_mut_with(&mut treeshaker.marker);
							}

							// simplify & strip unused code
							program = program.fold_with(&mut simplify::simplifier(
								unresolved_mark,
								simplify::Config {
									dce: simplify::dce::Config {
										preserve_imports_with_side_effects: false,
										..Default::default()
									},
									..Default::default()
								},
							));
						}
						if matches!(
							config.entry_strategy,
							EntryStrategy::Inline | EntryStrategy::Hoist
						) {
							program.visit_mut_with(&mut SideEffectVisitor::new(
								&qwik_transform.options.global_collect,
								&path_data,
								config.src_dir,
							));
						} else if config.minify != MinifyMode::None && !config.is_server {
							// remove all side effects from client, step 2
							program.visit_mut_with(&mut treeshaker.cleaner);
							if treeshaker.cleaner.did_drop {
								program = program.fold_with(&mut simplify::simplifier(
									unresolved_mark,
									simplify::Config {
										dce: simplify::dce::Config {
											preserve_imports_with_side_effects: false,
											..Default::default()
										},
										..Default::default()
									},
								));
							}
						}
						segments = qwik_transform.segments.clone();
						qt = Some(qwik_transform);
					}
					program.visit_mut_with(&mut hygiene_with_config(Default::default()));
					program.visit_mut_with(&mut fixer(None));

					let mut modules: Vec<TransformModule> = Vec::with_capacity(segments.len() + 10);

					let comments_maps = comments.clone().take_all();
					// Now process each segment
					if !segments.is_empty() {
						let q = qt.as_ref().unwrap();
						for h in segments.into_iter() {
							let is_entry = h.entry.is_none();
							let path_str = h.data.path.to_string();
							let path = if path_str.is_empty() {
								path_str
							} else {
								[&path_str, "/"].concat()
							};
							let segment_path = [
								path,
								[&h.canonical_filename, ".", &h.data.extension].concat(),
							]
							.concat();
							let need_handle_watch =
								might_need_handle_watch(&h.data.ctx_kind, &h.data.ctx_name);

							let (mut segment_module, comments) = new_module(NewModuleCtx {
								expr: h.expr,
								path: &path_data,
								name: &h.name,
								local_idents: &h.data.local_idents,
								scoped_idents: &h.data.scoped_idents,
								need_transform: h.data.need_transform,
								explicit_extensions: q.options.explicit_extensions,
								global: &q.options.global_collect,
								core_module: &q.options.core_module,
								need_handle_watch,
								leading_comments: comments_maps.0.clone(),
								trailing_comments: comments_maps.1.clone(),
							})?;
							// we don't need to remove side effects because the optimizer only moves what's really used
							if config.minify != MinifyMode::None {
								segment_module =
									segment_module.fold_with(&mut simplify::simplifier(
										unresolved_mark,
										simplify::Config {
											dce: simplify::dce::Config {
												preserve_imports_with_side_effects: false,
												..Default::default()
											},
											..Default::default()
										},
									));
							}
							segment_module
								.visit_mut_with(&mut hygiene_with_config(Default::default()));
							segment_module.visit_mut_with(&mut fixer(None));

							let (code, map) = emit_source_code(
								Lrc::clone(&source_map),
								Some(comments),
								&segment_module,
								config.root_dir,
								config.source_maps,
							)
							.unwrap();

							modules.push(TransformModule {
								code,
								map,
								is_entry,
								path: segment_path,
								order: h.hash,
								segment: Some(SegmentAnalysis {
									origin: h.data.origin,
									name: h.name,
									entry: h.entry,
									extension: h.data.extension,
									canonical_filename: h.canonical_filename,
									path: h.data.path,
									parent: h.data.parent_segment,
									ctx_kind: h.data.ctx_kind,
									ctx_name: h.data.ctx_name,
									captures: !h.data.scoped_idents.is_empty(),
									display_name: h.data.display_name,
									hash: h.data.hash,
									loc: (h.span.lo.0, h.span.hi.0),
								}),
							});
						}
					}

					let (code, map) = match program {
						ast::Program::Module(ref modu) => emit_source_code(
							Lrc::clone(&source_map),
							Some(comments),
							modu,
							config.root_dir,
							config.source_maps,
						)?,
						_ => (String::new(), None),
					};

					let a = if did_transform && !config.preserve_filenames {
						[&path_data.file_stem, ".", &extension].concat()
					} else {
						path_data.file_name
					};
					let path = path_data.rel_dir.join(a).to_slash_lossy().to_string();

					let mut hasher = DefaultHasher::new();
					hasher.write(path.as_bytes());

					modules.push(TransformModule {
						is_entry: false,
						path,
						code,
						map,
						order: hasher.finish(),
						segment: None,
					});

					let diagnostics = handle_error(&error_buffer, origin, &source_map);
					Ok(TransformOutput {
						modules,
						diagnostics,
						is_type_script,
						is_jsx,
					})
				})
			})
		}
		Err(err) => {
			let error_buffer = ErrorBuffer::default();
			let handler = Handler::with_emitter(true, false, Box::new(error_buffer.clone()));
			err.into_diagnostic(&handler).emit();
			let diagnostics = handle_error(&error_buffer, origin, &source_map);
			Ok(TransformOutput {
				modules: vec![],
				diagnostics,
				is_type_script: false,
				is_jsx: false,
			})
		}
	}
}

fn parse(
	code: &str,
	path_data: &PathData,
	root_dir: Option<&Path>,
	source_map: Lrc<SourceMap>,
) -> PResult<(ast::Program, SingleThreadedComments, bool, bool)> {
	let sm_path = if let Some(root_dir) = root_dir {
		pathdiff::diff_paths(path_data.abs_path.clone(), root_dir).unwrap()
	} else {
		path_data.abs_path.clone()
	};
	let source_file = source_map.new_source_file(FileName::Real(sm_path).into(), code.into());

	let comments = SingleThreadedComments::default();
	let (is_type_script, is_jsx) = parse_filename(path_data);
	let syntax = if is_type_script {
		Syntax::Typescript(TsSyntax {
			tsx: is_jsx,
			decorators: true,
			..Default::default()
		})
	} else {
		Syntax::Es(EsSyntax {
			jsx: is_jsx,
			export_default_from: true,
			..Default::default()
		})
	};

	let lexer = Lexer::new(
		syntax,
		Default::default(),
		StringInput::from(&*source_file),
		Some(&comments),
	);

	let mut parser = Parser::new_from(lexer);
	match parser.parse_program() {
		Err(err) => Err(err),
		Ok(result) => Ok((result, comments, is_type_script, is_jsx)),
	}
}

fn parse_filename(path_data: &PathData) -> (bool, bool) {
	match path_data.extension.as_str() {
		"ts" => (true, false),
		"mts" => (true, false),
		"mtsx" => (true, true),
		"js" => (false, false),
		"mjs" => (false, false),
		"cjs" => (false, false),
		"jsx" => (false, true),
		"mjsx" => (false, true),
		"cjsx" => (false, true),
		_ => (true, true),
	}
}

pub fn emit_source_code(
	source_map: Lrc<SourceMap>,
	comments: Option<SingleThreadedComments>,
	module: &ast::Module,
	root_dir: Option<&Path>,
	source_maps: bool,
) -> Result<(String, Option<String>), Error> {
	let mut src_map_buf = Vec::new();
	let mut buf = Vec::new();
	{
		let writer = Box::new(JsWriter::new(
			Lrc::clone(&source_map),
			"\n",
			&mut buf,
			if source_maps {
				Some(&mut src_map_buf)
			} else {
				None
			},
		));
		let config = swc_ecmascript::codegen::Config::default();
		let mut emitter = swc_ecmascript::codegen::Emitter {
			cfg: config,
			comments: Some(&comments),
			cm: Lrc::clone(&source_map),
			wr: writer,
		};
		emitter.emit_module(module)?;
	}

	let mut map_buf = vec![];
	let emit_source_maps = if source_maps {
		let mut s = source_map.build_source_map(&src_map_buf);
		if let Some(root_dir) = root_dir {
			s.set_source_root(Some(root_dir.to_str().unwrap()));
		}
		s.to_writer(&mut map_buf).is_ok()
	} else {
		false
	};
	if emit_source_maps {
		Ok((
			unsafe { str::from_utf8_unchecked(&buf).to_string() },
			unsafe { Some(str::from_utf8_unchecked(&map_buf).to_string()) },
		))
	} else {
		Ok((unsafe { str::from_utf8_unchecked(&buf).to_string() }, None))
	}
}

fn handle_error(
	error_buffer: &ErrorBuffer,
	origin: JsWord,
	source_map: &Lrc<SourceMap>,
) -> Vec<Diagnostic> {
	error_buffer
		.0
		.lock()
		.map(|diagnostics| diagnostics.clone())
		.ok()
		.unwrap_or_default()
		.iter()
		.map(|diagnostic| {
			let message = diagnostic.message();
			let code = diagnostic.get_code().and_then(|m| {
				if let DiagnosticId::Error(s) = m {
					Some(s)
				} else {
					None
				}
			});

			let span = diagnostic.span.clone();
			let suggestions = diagnostic.suggestions.clone();

			let span_labels = span.span_labels();
			let highlights = if span_labels.is_empty() {
				None
			} else {
				Some(
					span_labels
						.into_iter()
						.flat_map(|span_label| {
							if span_label.span.hi == span_label.span.lo {
								None
							} else {
								Some(SourceLocation::from(source_map, span_label.span))
							}
						})
						.collect(),
				)
			};

			let suggestions = if suggestions.is_empty() {
				None
			} else {
				Some(
					suggestions
						.into_iter()
						.map(|suggestion| suggestion.msg)
						.collect(),
				)
			};

			Diagnostic {
				file: origin.clone(),
				code,
				message,
				highlights,
				suggestions,
				category: DiagnosticCategory::Error,
				scope: DiagnosticScope::Optimizer,
			}
		})
		.collect()
}

pub struct PathData {
	pub abs_path: PathBuf,
	pub rel_path: PathBuf,
	pub abs_dir: PathBuf,
	pub rel_dir: PathBuf,
	pub file_stem: String,
	pub extension: String,
	pub file_name: String,
}

pub fn parse_path(src: &str, base_dir: &Path) -> Result<PathData, Error> {
	let path = Path::new(src);
	let lossy = path.to_slash_lossy();
	let path = Path::new(lossy.as_ref());
	let file_stem = path
		.file_stem()
		.and_then(OsStr::to_str)
		.map(Into::into)
		.with_context(|| format!("Computing file stem for {}", path.to_string_lossy()))?;

	let rel_dir = path.parent().unwrap().to_path_buf();
	let extension = path.extension().and_then(OsStr::to_str).unwrap();
	let file_name = path
		.file_name()
		.and_then(OsStr::to_str)
		.with_context(|| format!("Computing filename for {}", path.to_string_lossy()))?;

	let abs_path = normalize_path(base_dir.join(path));
	let abs_dir = normalize_path(abs_path.parent().unwrap());

	Ok(PathData {
		abs_path,
		rel_path: path.into(),
		abs_dir,
		rel_dir,
		extension: extension.into(),
		file_name: file_name.into(),
		file_stem,
	})
}

pub fn normalize_path<P: AsRef<Path>>(path: P) -> PathBuf {
	let ends_with_slash = path.as_ref().to_str().map_or(false, |s| s.ends_with('/'));
	let mut normalized = PathBuf::new();
	for component in path.as_ref().components() {
		match &component {
			Component::ParentDir => {
				if !normalized.pop() {
					normalized.push(component);
				}
			}
			_ => {
				normalized.push(component);
			}
		}
	}
	if ends_with_slash {
		normalized.push("");
	}
	normalized
}

pub fn might_need_handle_watch(ctx_kind: &SegmentKind, ctx_name: &str) -> bool {
	if !matches!(ctx_kind, SegmentKind::Function) {
		return false;
	}
	matches!(
		ctx_name,
		"useTask$" | "useVisibleTask$" | "useBrowserVisibleTask$" | "useClientEffect$" | "$"
	)
}<|MERGE_RESOLUTION|>--- conflicted
+++ resolved
@@ -336,27 +336,22 @@
 							is_server: config.is_server,
 							cm: Lrc::clone(&source_map),
 						});
-<<<<<<< HEAD
-
-					// print before transform, for debugging
-					// println!(
-					// 	"{}",
-					// 	emit_source_code(
-					// 		Lrc::clone(&source_map.clone()),
-					// 		None,
-					// 		&main_module.clone(),
-					// 		config.root_dir,
-					// 		false,
-					// 	)
-					// 	.unwrap()
-					// 	.0
-					// );
+
+						// print before transform, for debugging
+						// println!(
+						// 	"{}",
+						// 	emit_source_code(
+						// 		Lrc::clone(&source_map.clone()),
+						// 		None,
+						// 		&main_module.clone(),
+						// 		config.root_dir,
+						// 		false,
+						// 	)
+						// 	.unwrap()
+						// 	.0
+						// );
 						program = program.fold_with(&mut qwik_transform);
 
-=======
-						program = program.fold_with(&mut qwik_transform);
-
->>>>>>> 426ba597
 						let mut treeshaker = Treeshaker::new();
 						if config.minify != MinifyMode::None {
 							// remove all side effects from client, step 1
