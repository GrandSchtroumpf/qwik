#![allow(unused_must_use)]

use super::*;
use serde_json::to_string_pretty;

macro_rules! snapshot_res {
	($res: expr, $prefix: expr) => {
		match $res {
			Ok(v) => {
				let mut output: String = $prefix;

				for module in &v.modules {
					let is_entry = if module.is_entry { "(ENTRY POINT)" } else { "" };
					output += format!(
						"\n============================= {} {}==\n\n{}\n\n{:?}",
						module.path, is_entry, module.code, module.map
					)
					.as_str();
					if let Some(segment) = &module.segment {
						let segment = to_string_pretty(&segment).unwrap();
						output += &format!("\n/*\n{}\n*/", segment);
					}
				}
				output += format!(
					"\n== DIAGNOSTICS ==\n\n{}",
					to_string_pretty(&v.diagnostics).unwrap()
				)
				.as_str();
				insta::assert_snapshot!(output);
			}
			Err(err) => {
				insta::assert_snapshot!(err);
			}
		}
	};
}

macro_rules! test_input {
	($input: expr) => {{
		let input = $input;
		let code = input.code.to_string();
		let snapshot = input.snapshot;
		let res = test_input_fn(input);
		if snapshot {
			snapshot_res!(&res, format!("==INPUT==\n\n{}", code.to_string()));
		}
		res
	}};
}

fn test_input_fn(input: TestInput) -> Result<TransformOutput, anyhow::Error> {
	let strip_exports: Option<Vec<JsWord>> = input
		.strip_exports
		.map(|v| v.into_iter().map(|s| JsWord::from(s)).collect());
	let reg_ctx_name: Option<Vec<JsWord>> = input
		.reg_ctx_name
		.map(|v| v.into_iter().map(|s| JsWord::from(s)).collect());
	let strip_ctx_name: Option<Vec<JsWord>> = input
		.strip_ctx_name
		.map(|v| v.into_iter().map(|s| JsWord::from(s)).collect());

	transform_modules(TransformModulesOptions {
		src_dir: input.src_dir,
		root_dir: input.root_dir,
		input: vec![TransformModuleInput {
			code: input.code.clone(),
			path: input.filename,
		}],
		source_maps: true,
		minify: input.minify,
		transpile_ts: input.transpile_ts,
		transpile_jsx: input.transpile_jsx,
		preserve_filenames: input.preserve_filenames,
		explicit_extensions: input.explicit_extensions,
		manual_chunks: input.manual_chunks,
		entry_strategy: input.entry_strategy,
		mode: input.mode,
		scope: input.scope,
		core_module: input.core_module,
		strip_exports,
		strip_ctx_name,
		reg_ctx_name,
		strip_event_handlers: input.strip_event_handlers,
		is_server: input.is_server,
	})
}

#[test]
fn example_1() {
	test_input!(TestInput {
		code: r#"
import { $, component, onRender } from '@builder.io/qwik';

export const renderHeader = $(() => {
	return (
		<div onClick={$((ctx) => console.log(ctx))}/>
	);
});
const renderHeader = component($(() => {
	console.log("mount");
	return render;
}));
"#
		.to_string(),
		..TestInput::default()
	});
}

#[test]
fn example_2() {
	test_input!(TestInput {
		code: r#"
import { $, component$ } from '@builder.io/qwik';
export const Header = component$(() => {
	console.log("mount");
	return (
		<div onClick={$((ctx) => console.log(ctx))}/>
	);
});
"#
		.to_string(),
		..TestInput::default()
	});
}

#[test]
fn example_3() {
	test_input!(TestInput {
		code: r#"
import { $, component$ } from '@builder.io/qwik';
export const App = () => {
	const Header = component$(() => {
		console.log("mount");
		return (
			<div onClick={$((ctx) => console.log(ctx))}/>
		);
	});
	return Header;
});
"#
		.to_string(),
		..TestInput::default()
	});
}

#[test]
fn example_4() {
	test_input!(TestInput {
		code: r#"
import { $, component$ } from '@builder.io/qwik';
export function App() {
	const Header = component$(() => {
		console.log("mount");
		return (
			<div onClick={$((ctx) => console.log(ctx))}/>
		);
	});
	return Header;
}
"#
		.to_string(),
		..TestInput::default()
	});
}

#[test]
fn example_5() {
	test_input!(TestInput {
		code: r#"
import { $, component$ } from '@builder.io/qwik';
export const Header = component$(() => {
	return (
		<>
			<div onClick={(ctx) => console.log("1")}/>
			<div onClick={$((ctx) => console.log("2"))}/>
		</>
	);
});
"#
		.to_string(),
		..TestInput::default()
	});
}

#[test]
fn example_6() {
	test_input!(TestInput {
		code: r#"
import { $, component$ } from '@builder.io/qwik';
export const sym1 = $((ctx) => console.log("1"));
"#
		.to_string(),
		..TestInput::default()
	});
}

#[test]
fn example_7() {
	test_input!(TestInput {
		code: r#"
import { $, component$ } from '@builder.io/qwik';

export const Header = component$(() => {
	console.log("mount");
	return (
		<div onClick={$((ctx) => console.log(ctx))}/>
	);
	});

const App = component$(() => {
	return (
		<Header/>
	);
});
"#
		.to_string(),
		..TestInput::default()
	});
}

#[test]
fn example_8() {
	test_input!(TestInput {
		code: r#"
import { $, component$ } from '@builder.io/qwik';

export const Header = component$(() => {
	return $((hola) => {
		const hola = this;
		const {something, styff} = hola;
		const hello = hola.nothere.stuff[global];
		return (
			<Header/>
		);
	});
});
"#
		.to_string(),
		..TestInput::default()
	});
}

#[test]
fn example_9() {
	test_input!(TestInput {
		code: r#"
import { $, component$ } from '@builder.io/qwik';
const Header = $((decl1, {decl2}, [decl3]) => {
	const {decl4, key: decl5} = this;
	let [decl6, ...decl7] = stuff;
	const decl8 = 1, decl9;
	function decl10(decl11, {decl12}, [decl13]) {}
	class decl14 {
		method(decl15, {decl16}, [decl17]) {}
	}
	try{}catch(decl18){}
	try{}catch({decl19}){}
});
"#
		.to_string(),
		..TestInput::default()
	});
}

#[test]
fn example_10() {
	test_input!(TestInput {
		filename: "project/test.tsx".to_string(),
		code: r#"
import { $, component$ } from '@builder.io/qwik';
const Header = $((decl1, {decl2}, [decl3]) => {

	const hola = ident1.no;
	ident2;
	const a = ident1 + ident3;
	const b = ident1 + ident3;
	ident4(ident5, [ident6], {ident7}, {key: ident8});
	class Some {
		prop = ident9;
		method() {
			return ident10;
		}
	}

	return (
		<div onClick={(ident11) => ident11 + ident12} required={false}/>
	)
});
"#
		.to_string(),
		..TestInput::default()
	});
}

#[test]
fn example_11() {
	test_input!(TestInput {
		filename: "project/test.tsx".to_string(),
		code: r#"
import { $, component$ } from '@builder.io/qwik';
import {foo, bar as bbar} from "../state";
import * as dep2 from "dep2";
import dep3 from "dep3/something";

export const Header = component$(() => {
	return (
		<Header onClick={$((ev) => dep3(ev))}>
			{dep2.stuff()}{bbar()}
		</Header>
	);
});

export const App = component$(() => {
	return (
		<Header>{foo()}</Header>
	);
});
"#
		.to_string(),
		entry_strategy: EntryStrategy::Single,
		..TestInput::default()
	});
}

#[test]
fn example_functional_component() {
	test_input!(TestInput {
		code: r#"
import { $, component$, useStore } from '@builder.io/qwik';
const Header = component$(() => {
	const thing = useStore();
	const {foo, bar} = foo();

	return (
		<div>{thing}</div>
	);
});
"#
		.to_string(),
		minify: MinifyMode::None,
		..TestInput::default()
	});
}

#[test]
fn example_functional_component_2() {
	test_input!(TestInput {
		code: r#"
import { $, component$, useStore } from '@builder.io/qwik';
export const useCounter = () => {
	return useStore({count: 0});
}

export const STEP = 1;

export const App = component$((props) => {
	const state = useCounter();
	const thing = useStore({thing: 0});
	const STEP_2 = 2;

	const count2 = state.count * 2;
	return (
		<div onClick$={() => state.count+=count2 }>
			<span>{state.count}</span>
			{buttons.map(btn => (
				<button
					onClick$={() => state.count += btn.offset + thing + STEP + STEP_2 + props.step}
				>
					{btn.name}
				</button>
			))}

		</div>

	);
})
"#
		.to_string(),
		transpile_ts: true,
		transpile_jsx: true,
		..TestInput::default()
	});
}

#[test]
fn example_functional_component_capture_props() {
	test_input!(TestInput {
		code: r#"
import { $, component$, useStore } from '@builder.io/qwik';

export const App = component$(({count, rest: [I2, {I3, v1: [I4], I5=v2, ...I6}, I7=v3, ...I8]}) => {
	const state = useStore({count: 0});
	const {rest: [C2, {C3, v1: [C4], C5=v2, ...C6}, C7=v3, ...C8]} = foo();
	return $(() => {
		return (
			<div onClick$={() => state.count += count + total }>
				{I2}{I3}{I4}{I5}{I6}{I7}{I8}
				{C2}{C3}{C4}{C5}{C6}{C7}{C8}
				{v1}{v2}{v3}
			</div>
		)
	});
})
"#
		.to_string(),
		transpile_ts: true,
		transpile_jsx: true,
		..TestInput::default()
	});
}

#[test]
fn example_multi_capture() {
	test_input!(TestInput {
		code: r#"
import { $, component$ } from '@builder.io/qwik';

export const Foo = component$(({foo}) => {
	const arg0 = 20;
	return $(() => {
		const fn = ({aaa}) => aaa;
		return (
			<div>
				{foo}{fn()}{arg0}
			</div>
		)
	});
})

export const Bar = component$(({bar}) => {
	return $(() => {
		return (
			<div>
				{bar}
			</div>
		)
	});
})
"#
		.to_string(),
		transpile_ts: true,
		..TestInput::default()
	});
}

#[test]
fn example_dead_code() {
	test_input!(TestInput {
		code: r#"
import { component$ } from '@builder.io/qwik';
import { deps } from 'deps';

export const Foo = component$(({foo}) => {
	useMount$(() => {
		if (false) {
			deps();
		}
	});
	return (
		<div />
	);
})
"#
		.to_string(),
		minify: MinifyMode::Simplify,
		..TestInput::default()
	});
}

#[test]
fn example_with_tagname() {
	test_input!(TestInput {
		code: r#"
import { $, component$ } from '@builder.io/qwik';

export const Foo = component$(() => {
	return $(() => {
		return (
			<div>
			</div>
		)
	});
}, {
	tagName: "my-foo",
});
"#
		.to_string(),
		..TestInput::default()
	});
}

#[test]
fn example_with_style() {
	test_input!(TestInput {
		code: r#"
import { $, component$, useStyles$ } from '@builder.io/qwik';

export const Foo = component$(() => {
	useStyles$('.class {}');
	return (
		<div class="class"/>
	);
}, {
	tagName: "my-foo",
});
"#
		.to_string(),
		..TestInput::default()
	});
}

#[test]
fn example_props_optimization() {
	test_input!(TestInput {
		code: r#"
import { $, component$, useTask$ } from '@builder.io/qwik';
import { CONST } from 'const';
export const Works = component$(({
	count,
	some = 1+2,
	hello = CONST,
	stuff: hey,
	stuffDefault: hey2 = 123,
	...rest}) => {
	console.log(hey, some);
	useTask$(({track}) => {
		track(() => count);
		console.log(count, rest, hey, some, hey2);
	});
	return (
		<div some={some} params={{ some }} class={count} {...rest} override>{count}</div>
	);
});

export const NoWorks2 = component$(({count, stuff: {hey}}) => {
	console.log(hey);
	useTask$(({track}) => {
		track(() => count);
		console.log(count);
	});
	return (
		<div class={count}>{count}</div>
	);
});

export const NoWorks3 = component$(({count, stuff = hola()}) => {
	console.log(stuff);
	useTask$(({track}) => {
		track(() => count);
		console.log(count);
	});
	return (
		<div class={count}>{count}</div>
	);
});
"#
		.to_string(),
		transpile_jsx: true,
		entry_strategy: EntryStrategy::Inline,
		transpile_ts: true,
		..TestInput::default()
	});
}

#[test]
fn example_props_wrapping() {
	test_input!(TestInput {
		code: r#"
import { $, component$, useSignal } from '@builder.io/qwik';
export const Works = component$(({fromProps}) => {
	let fromLocal = useSignal(0);
	return (
		<div 
			computed={fromLocal + fromProps}
			local={fromLocal} 
			props-wrap={fromProps}
			props-only={{props: fromProps}}
			props={{props: fromProps, local: fromLocal}}
				>
		</div>
	);
});
"#
		.to_string(),
		transpile_jsx: true,
		entry_strategy: EntryStrategy::Inline,
		transpile_ts: true,
		..TestInput::default()
	});
}

#[test]
fn example_props_wrapping2() {
	test_input!(TestInput {
		code: r#"
import { $, component$, useSignal } from '@builder.io/qwik';
export const Works = component$((props: { fromProps: number }) => {
	let fromLocal = useSignal(0);
	return (
		<div 
			computed={fromLocal + props.fromProps}
			local={fromLocal} 
			props-wrap={props.fromProps}
			props-only={{props: props.fromProps}}
			props={{props: props.fromProps, local: fromLocal}}
				>
		</div>
	);
});
"#
		.to_string(),
		transpile_jsx: true,
		entry_strategy: EntryStrategy::Inline,
		transpile_ts: true,
		..TestInput::default()
	});
}

#[test]
fn example_props_wrapping_children() {
	test_input!(TestInput {
		code: r#"
import { $, component$, useSignal } from '@builder.io/qwik';
export const Works = component$(({fromProps}) => {
	let fromLocal = useSignal(0);
	return (
		<div>
			{fromLocal}
			{fromProps}
			{fromLocal + fromProps}
			{{props: fromProps}}
			{{local: fromLocal}}
			{{props: fromProps, local: fromLocal}}
		</div>
	);
});
"#
		.to_string(),
		transpile_jsx: true,
		entry_strategy: EntryStrategy::Inline,
		transpile_ts: true,
		..TestInput::default()
	});
}

#[test]
fn example_props_wrapping_children2() {
	test_input!(TestInput {
		code: r#"
import { $, component$, useSignal } from '@builder.io/qwik';
export const Works = component$((props) => {
	let fromLocal = useSignal(0);
	return (
		<div>
		  before-
			{fromLocal}
			{props.fromProps}
			{fromLocal + props.fromProps}
			{{props: props.fromProps}}
			{{local: fromLocal}}
			{{props: props.fromProps, local: fromLocal}}
			-after
		</div>
	);
});
"#
		.to_string(),
		transpile_jsx: true,
		entry_strategy: EntryStrategy::Inline,
		transpile_ts: true,
		..TestInput::default()
	});
}

#[test]
fn example_use_optimization() {
	test_input!(TestInput {
		code: r#"
import { $, component$, useTask$ } from '@builder.io/qwik';
import { CONST } from 'const';
export const Works = component$((props) => {
	const {countNested} = useStore({value:{count:0}}).value;
	const countNested2 = countNested;
	const {hello} = countNested2;
	const bye = hello.bye;
	const {ciao} = bye.italian;


	return (
		<div ciao={ciao} >{foo}</div>
	);
});
"#
		.to_string(),
		transpile_jsx: false,
		entry_strategy: EntryStrategy::Inline,
		transpile_ts: true,
		is_server: Some(false),
		..TestInput::default()
	});
}

#[test]
fn example_optimization_issue_3561() {
	test_input!(TestInput {
		code: r#"
import { component$ } from '@builder.io/qwik';

export const Issue3561 = component$(() => {
	const props = useStore({
		product: {
		currentVariant: {
			variantImage: 'image',
			variantNumber: 'number',
			setContents: 'contents',
		},
		},
	});
	const {
		currentVariant: { variantImage, variantNumber, setContents } = {},
	} = props.product;

	console.log(variantImage, variantNumber, setContents)

	return <p></p>;
	});
"#
		.to_string(),
		transpile_jsx: false,
		entry_strategy: EntryStrategy::Inline,
		transpile_ts: true,
		is_server: Some(false),
		..TestInput::default()
	});
}

#[test]
fn example_optimization_issue_4386() {
	test_input!(TestInput {
		code: r#"
import { component$ } from '@builder.io/qwik';

export const FOO_MAPPING = {
	A: 1,
	B: 2,
	C: 3,
	};

	export default component$(() => {
	const key = 'A';
	const value = FOO_MAPPING[key];

	return <>{value}</>;
	});
"#
		.to_string(),
		transpile_jsx: false,
		entry_strategy: EntryStrategy::Inline,
		transpile_ts: true,
		is_server: Some(false),
		..TestInput::default()
	});
}

#[test]
fn example_optimization_issue_3542() {
	test_input!(TestInput {
		code: r#"
import { component$ } from '@builder.io/qwik';

export const AtomStatus = component$(({ctx,atom})=>{
	let status = atom.status;
	if(!atom.real) {
		status="WILL-VANISH"
	} else if (JSON.stringify(atom.atom)==JSON.stringify(atom.real)) {
		status="WTFED"
	}
	return (
		<span title={atom.ID} onClick$={(ev)=>atomStatusClick(ctx,ev,[atom])} class={["atom",status,ctx.store[atom.ID]?"selected":null]}>
		</span>
	);
})
"#
		.to_string(),
		transpile_jsx: false,
		entry_strategy: EntryStrategy::Inline,
		transpile_ts: true,
		is_server: Some(false),
		..TestInput::default()
	});
}

#[test]
fn example_optimization_issue_3795() {
	test_input!(TestInput {
		code: r#"
import { component$ } from '@builder.io/qwik';

export const Issue3795 = component$(() => {
	let base = "foo";
	const firstAssignment = base;
	base += "bar";
	const secondAssignment = base;
	return (
		<div id='issue-3795-result'>{firstAssignment} {secondAssignment}</div>
	)
	});
"#
		.to_string(),
		entry_strategy: EntryStrategy::Inline,
		transpile_ts: true,
		transpile_jsx: true,
		is_server: Some(false),
		..TestInput::default()
	});
}

#[test]
fn example_drop_side_effects() {
	test_input!(TestInput {
		code: r#"
import { component$ } from '@builder.io/qwik';
import { server$ } from '@builder.io/qwik-city';
import { clientSupabase } from 'supabase';
import { Client } from 'openai';
import { secret } from './secret';
import { sideEffect } from './secret';

const supabase = clientSupabase();
const dfd = new Client(secret);

(function() {
	console.log('run');
	})();
	(() => {
	console.log('run');
	})();

sideEffect();

export const api = server$(() => {
	supabase.from('ffg').do(dfd);
});

export default component$(() => {
	return (
		<button onClick$={() => await api()}></button>
	)
	});
"#
		.to_string(),
		entry_strategy: EntryStrategy::Segment,
		strip_ctx_name: Some(vec!["server".into()]),
		transpile_ts: true,
		transpile_jsx: true,
		is_server: Some(false),
		mode: EmitMode::Dev,
		..TestInput::default()
	});
}

#[test]
fn example_reg_ctx_name_segments() {
	test_input!(TestInput {
		code: r#"
import { $, component$, server$ } from '@builder.io/qwik';
import { foo } from './foo';
export const Works = component$((props) => {
	const text = 'hola';
	return (
		<>
		<div onClick$={server$(() => console.log('in server', text))}></div>
		<div onClick$={() => foo()}></div>
		</>
	);
});
"#
		.to_string(),
		entry_strategy: EntryStrategy::Inline,
		reg_ctx_name: Some(vec!["server".into()]),
		strip_event_handlers: true,
		transpile_ts: true,
		transpile_jsx: true,
		..TestInput::default()
	});
}

#[test]
fn example_reg_ctx_name_segments_inlined() {
	test_input!(TestInput {
		code: r#"
import { $, component$, server$ } from '@builder.io/qwik';
export const Works = component$((props) => {
	const text = 'hola';
	return (
		<div onClick$={server$(() => console.log('in server', text))}></div>
	);
});
"#
		.to_string(),
		entry_strategy: EntryStrategy::Inline,
		reg_ctx_name: Some(vec!["server".into()]),
		transpile_ts: true,
		transpile_jsx: true,
		..TestInput::default()
	});
}

#[test]
fn example_reg_ctx_name_segments_hoisted() {
	test_input!(TestInput {
		code: r#"
import { $, component$, server$, useStyle$ } from '@builder.io/qwik';

export const Works = component$((props) => {
	useStyle$(STYLES);
	const text = 'hola';
	return (
		<div onClick$={server$(() => console.log('in server', text))}></div>
	);
});

const STYLES = '.class {}';
"#
		.to_string(),
		entry_strategy: EntryStrategy::Hoist,
		reg_ctx_name: Some(vec!["server".into()]),
		transpile_ts: true,
		transpile_jsx: true,
		..TestInput::default()
	});
}
#[test]
fn example_lightweight_functional() {
	test_input!(TestInput {
		code: r#"
import { $, component$ } from '@builder.io/qwik';

export const Foo = component$(({color}) => {
	return (
		<div>
			<Button {...props} />
			<ButtonArrow {...props} />
		</div>
	);
}, {
	tagName: "my-foo",
});

export function Button({text, color}) {
	return (
		<button onColor$={color} onClick$={()=>console.log(text, color)}>{text}</button>
	);
}

export const ButtonArrow = ({text, color}) => {
	return (
		<button onColor$={color} onClick$={()=>console.log(text, color)}>{text}</button>
	);
}
"#
		.to_string(),
		..TestInput::default()
	});
}

#[test]
fn example_invalid_references() {
	test_input!(TestInput {
		code: r#"
import { $, component$ } from '@builder.io/qwik';

const I1 = 12;
const [I2, {I3, v1: [I4], I5=v2, ...I6}, I7=v3, ...I8] = obj;
function I9() {}
class I10 {}

export const App = component$(({count}) => {
	console.log(I1, I2, I3, I4, I5, I6, I7, I8, I9);
	console.log(itsok, v1, v2, v3, obj);
	return $(() => {
		return (
			<I10></I10>
		)
	});
})
"#
		.to_string(),
		transpile_ts: true,
		transpile_jsx: true,
		..TestInput::default()
	});
}

#[test]
fn example_invalid_segment_expr1() {
	test_input!(TestInput {
		code: r#"
import { $, component$, useStyles$ } from '@builder.io/qwik';
import css1 from './global.css';
import css2 from './style.css';

export const App = component$(() => {
	const style = `${css1}${css2}`;
	useStyles$(style);
	const render = () => {
		return (
			<div></div>
		)
	};
	return $(render);
})
"#
		.to_string(),
		transpile_ts: true,
		transpile_jsx: true,
		..TestInput::default()
	});
}

#[test]
fn example_capture_imports() {
	test_input!(TestInput {
		code: r#"
import { component$, useStyles$ } from '@builder.io/qwik';
import css1 from './global.css';
import css2 from './style.css';
import css3 from './style.css';

export const App = component$(() => {
	useStyles$(`${css1}${css2}`);
	useStyles$(css3);
})
"#
		.to_string(),
		transpile_ts: true,
		transpile_jsx: true,
		..TestInput::default()
	});
}

#[test]
fn example_capturing_fn_class() {
	test_input!(TestInput {
		code: r#"
import { $, component$ } from '@builder.io/qwik';

export const App = component$(() => {
	function hola() {
		console.log('hola');
	}
	class Thing {}
	class Other {}

	return $(() => {
		hola();
		new Thing();
		return (
			<div></div>
		)
	});
})
"#
		.to_string(),
		transpile_ts: true,
		transpile_jsx: true,
		..TestInput::default()
	});
}

#[test]
fn example_renamed_exports() {
	test_input!(TestInput {
		code: r#"
import { component$ as Component, $ as onRender, useStore } from '@builder.io/qwik';

export const App = Component((props) => {
	const state = useStore({thing: 0});

	return onRender(() => (
		<div>{state.thing}</div>
	));
});
"#
		.to_string(),
		transpile_ts: true,
		transpile_jsx: true,
		..TestInput::default()
	});
}

#[test]
fn example_exports() {
	test_input!(TestInput {
		filename: "project/test.tsx".to_string(),
		code: r#"
import { $, component$ } from '@builder.io/qwik';

export const [a, {b, v1: [c], d=v2, ...e}, f=v3, ...g] = obj;

const exp1 = 1;
const internal = 2;
export {exp1, internal as expr2};

export function foo() { }
export class bar {}

export default function DefaultFn() {}

export const Header = component$(() => {
	return $(() => (
		<Footer>
			<div>{a}{b}{c}{d}{e}{f}{exp1}{internal}{foo}{bar}{DefaultFn}</div>
			<div>{v1}{v2}{v3}{obj}</div>
		</Footer>
	))
});

export const Footer = component$();
"#
		.to_string(),
		transpile_ts: true,
		..TestInput::default()
	});
}

#[test]
fn issue_117() {
	test_input!(TestInput {
		filename: "project/test.tsx".to_string(),
		code: r#"
export const cache = patternCache[cacheKey] || (patternCache[cacheKey]={});
"#
		.to_string(),
		entry_strategy: EntryStrategy::Single,
		..TestInput::default()
	});
}

#[test]
fn example_jsx() {
	test_input!(TestInput {
		code: r#"
import { $, component$, h, Fragment } from '@builder.io/qwik';

export const Lightweight = (props) => {
	return (
		<div>
			<>
				<div/>
				<button {...props}/>
			</>
		</div>
	)
};

export const Foo = component$((props) => {
	return $(() => {
		return (
			<div>
				<>
					<div class="class"/>
					<div class="class"></div>
					<div class="class">12</div>
				</>
				<div class="class">
					<Lightweight {...props}/>
				</div>
				<div class="class">
					<div/>
					<div/>
					<div/>
				</div>
				<div class="class">
					{children}
				</div>
			</div>
		)
	});
}, {
	tagName: "my-foo",
});
"#
		.to_string(),
		transpile_ts: true,
		transpile_jsx: true,
		..TestInput::default()
	});
}

#[test]
fn example_jsx_listeners() {
	test_input!(TestInput {
		code: r#"
import { $, component$ } from '@builder.io/qwik';

export const Foo = component$(() => {

	return $(() => {
		const handler = $(() => console.log('reused'));
		return (
			<div
				onClick$={()=>console.log('onClick$')}
				onDocumentScroll$={()=>console.log('onDocumentScroll')}
				onDocumentScroll$={()=>console.log('onWindowScroll')}

				on-cLick$={()=>console.log('on-cLick$')}
				onDocument-sCroll$={()=>console.log('onDocument-sCroll')}
				onDocument-scroLL$={()=>console.log('onDocument-scroLL')}

				host:onClick$={()=>console.log('host:onClick$')}
				host:onDocumentScroll$={()=>console.log('host:onDocument:scroll')}
				host:onDocumentScroll$={()=>console.log('host:onWindow:scroll')}

				onKeyup$={handler}
				onDocument:keyup$={handler}
				onWindow:keyup$={handler}

				custom$={()=>console.log('custom')}
			/>
		)
	});
}, {
	tagName: "my-foo",
});
"#
		.to_string(),
		transpile_ts: true,
		transpile_jsx: true,
		..TestInput::default()
	});
}

#[test]
fn example_qwik_conflict() {
	test_input!(TestInput {
		code: r#"
import { $, component$, useStyles } from '@builder.io/qwik';
import { qrl } from '@builder.io/qwik/what';

export const hW = 12;
export const handleWatch = 42;

const componentQrl = () => console.log('not this', qrl());

componentQrl();
export const Foo = component$(() => {
	useStyles$('thing');
	const qwik = hW + handleWatch;
	console.log(qwik);
	const qrl = 23;
	return (
		<div onClick$={()=> console.log(qrl)}/>
	)
}, {
	tagName: "my-foo",
});

export const Root = component$(() => {
	useStyles($('thing'));
	return $(() => {
		return (
			<div/>
		)
	});
}, {
	tagName: "my-foo",
});
"#
		.to_string(),
		transpile_ts: true,
		transpile_jsx: true,
		..TestInput::default()
	});
}

#[test]
fn example_fix_dynamic_import() {
	test_input!(TestInput {
		filename: "project/folder/test.tsx".to_string(),
		code: r#"
import { $, component$ } from '@builder.io/qwik';
import thing from "../state";

export function foo() {
<<<<<<< HEAD
	return import("../state")
}

export const Header = component$(() => {
	return (
		<div>
			{import("../state")}
			{thing}
		</div>
	);
=======
    return import("../foo/state2")
}

export const Header = component$(() => {
    return (
        <div>
            {import("../folder/state3")}
            {thing}
        </div>
    );
>>>>>>> 1583bb56
});
"#
		.to_string(),
		entry_strategy: EntryStrategy::Single,
		..TestInput::default()
	});
}

#[test]
fn example_custom_inlined_functions() {
	test_input!(TestInput {
		code: r#"
import { component$, $, useStore, wrap, useEffect } from '@builder.io/qwik';

export const useMemoQrl = (qrt) => {
	useEffect(qrt);
};

export const useMemo$ = wrap(useMemoQrl);

export const App = component$((props) => {
	const state = useStore({count: 0});
	useMemo$(() => {
		console.log(state.count);
	});
	return $(() => (
		<div>{state.count}</div>
	));
});

export const Lightweight = (props) => {
	useMemo$(() => {
		console.log(state.count);
	});
});
"#
		.to_string(),
		transpile_ts: true,
		transpile_jsx: true,
		..TestInput::default()
	});
}

#[test]
fn example_missing_custom_inlined_functions() {
	test_input!(TestInput {
		code: r#"
import { component$ as Component, $ as onRender, useStore, wrap, useEffect } from '@builder.io/qwik';


export const useMemo$ = (qrt) => {
	useEffect(qrt);
};

export const App = component$((props) => {
	const state = useStore({count: 0});
	useMemo$(() => {
		console.log(state.count);
	});
	return $(() => (
		<div>{state.count}</div>
	));
});
"#
		.to_string(),
		transpile_ts: true,
		transpile_jsx: true,
		..TestInput::default()
	});
}

#[test]
fn example_skip_transform() {
	test_input!(TestInput {
		code: r#"
import { component$ as Component, $ as onRender } from '@builder.io/qwik';

export const handler = $(()=>console.log('hola'));

export const App = component$((props) => {
	useStyles$('hola');
	return $(() => (
		<div>{state.thing}</div>
	));
});
"#
		.to_string(),
		transpile_ts: true,
		transpile_jsx: true,
		..TestInput::default()
	});
}

#[test]
fn example_explicit_ext_transpile() {
	test_input!(TestInput {
		code: r#"
import { component$, $, useStyles$ } from '@builder.io/qwik';

export const App = component$((props) => {
	useStyles$('hola');
	return $(() => (
		<div></div>
	));
});
"#
		.to_string(),
		transpile_ts: true,
		transpile_jsx: true,
		explicit_extensions: true,
		..TestInput::default()
	});
}

#[test]
fn example_explicit_ext_no_transpile() {
	test_input!(TestInput {
		code: r#"
import { component$, $, useStyles$ } from '@builder.io/qwik';

export const App = component$((props) => {
	useStyles$('hola');
	return $(() => (
		<div></div>
	));
});
"#
		.to_string(),
		explicit_extensions: true,
		entry_strategy: EntryStrategy::Single,
		..TestInput::default()
	});
}

#[test]
fn example_jsx_import_source() {
	test_input!(TestInput {
		code: r#"
/* @jsxImportSource react */

import { qwikify$ } from './qwikfy';

export const App = () => (
	<div onClick$={()=>console.log('App')}></div>
);

export const App2 = qwikify$(() => (
	<div onClick$={()=>console.log('App2')}></div>
));
"#
		.to_string(),
		transpile_ts: true,
		transpile_jsx: true,
		explicit_extensions: true,
		..TestInput::default()
	});
}

#[test]
fn example_prod_node() {
	test_input!(TestInput {
		code: r#"
import { component$ } from '@builder.io/qwik';

export const Foo = component$(() => {
	return (
		<div>
			<div onClick$={() => console.log('first')}/>
			<div onClick$={() => console.log('second')}/>
			<div onClick$={() => console.log('third')}/>
		</div>
	);
});
"#
		.to_string(),
		mode: EmitMode::Prod,
		..TestInput::default()
	});
}

#[test]
fn example_use_client_effect() {
	test_input!(TestInput {
		code: r#"
import { component$, useBrowserVisibleTask$, useStore, useStyles$ } from '@builder.io/qwik';

export const Child = component$(() => {
	const state = useStore({
		count: 0
	});

	// Double count watch
	useBrowserVisibleTask$(() => {
		const timer = setInterval(() => {
		state.count++;
		}, 1000);
		return () => {
		clearInterval(timer);
		}
	});

	return (
		<div>
		{state.count}
	</div>
	);
});

"#
		.to_string(),
		transpile_ts: true,
		transpile_jsx: true,
		..TestInput::default()
	});
}

#[test]
fn example_inlined_entry_strategy() {
	test_input!(TestInput {
		code: r#"
import { component$, useBrowserVisibleTask$, useStore, useStyles$ } from '@builder.io/qwik';
import { thing } from './sibling';
import mongodb from 'mongodb';

export const Child = component$(() => {

	useStyles$('somestring');
	const state = useStore({
		count: 0
	});

	// Double count watch
	useBrowserVisibleTask$(() => {
		state.count = thing.doStuff() + import("./sibling");
	});

	return (
		<div onClick$={() => console.log(mongodb)}>
		</div>
	);
});

"#
		.to_string(),
		entry_strategy: EntryStrategy::Inline,
		..TestInput::default()
	});
}

#[test]
fn example_default_export() {
	test_input!(TestInput {
		code: r#"
import { component$ } from '@builder.io/qwik';
import { sibling } from './sibling';

export default component$(() => {
	return (
		<div onClick$={() => console.log(mongodb, sibling)}>
		</div>
	);
});

"#
		.to_string(),
		transpile_ts: true,
		transpile_jsx: true,
		filename: "src/routes/_repl/[id]/[[...slug]].tsx".into(),
		entry_strategy: EntryStrategy::Smart,
		explicit_extensions: true,
		..TestInput::default()
	});
}

#[test]
fn example_default_export_index() {
	test_input!(TestInput {
		code: r#"
import { component$ } from '@builder.io/qwik';

export default component$(() => {
	return (
		<div onClick$={() => console.log(mongodb)}>
		</div>
	);
});

"#
		.to_string(),
		filename: "src/components/mongo/index.tsx".into(),
		entry_strategy: EntryStrategy::Inline,
		..TestInput::default()
	});
}

#[test]
fn example_default_export_invalid_ident() {
	test_input!(TestInput {
		code: r#"
import { component$ } from '@builder.io/qwik';

export default component$(() => {
	return (
		<div onClick$={() => console.log(mongodb)}>
		</div>
	);
});

"#
		.to_string(),
		filename: "src/components/mongo/404.tsx".into(),
		..TestInput::default()
	});
}

#[test]
fn example_parsed_inlined_qrls() {
	test_input!(TestInput {
		code: r#"
import { componentQrl, inlinedQrl, useStore, jsxs, jsx, useLexicalScope } from '@builder.io/qwik';

export const App = /*#__PURE__*/ componentQrl(inlinedQrl(()=>{
	useStyles$(inlinedQrl(STYLES, "STYLES_odz7dfdfdM"));
	useStyles$(inlinedQrl(STYLES, "STYLES_odzdfdfdM"));

	const store = useStore({
		count: 0
	});
	return /*#__PURE__*/ jsxs("div", {
		children: [
			/*#__PURE__*/ jsxs("p", {
				children: [
					"Count: ",
					store.count
				]
			}),
			/*#__PURE__*/ jsx("p", {
				children: /*#__PURE__*/ jsx("button", {
					onClick$: inlinedQrl(()=>{
						const [store] = useLexicalScope();
						return store.count++;
					}, "App_component_div_p_button_onClick_odz7eidI4GM", [
						store
					]),
					children: "Click"
				})
			})
		]
	});
}, "App_component_Fh88JClhbC0"));

export const STYLES = ".red { color: red; }";

"#
		.to_string(),
		entry_strategy: EntryStrategy::Inline,
		mode: EmitMode::Prod,
		transpile_ts: false,
		..TestInput::default()
	});
}

#[test]
fn example_use_server_mount() {
	test_input!(TestInput {
		code: r#"
import { component$, useTask$, useStore, useStyles$ } from '@builder.io/qwik';
import mongo from 'mongodb';
import redis from 'redis';

export const Parent = component$(() => {
	const state = useStore({
		text: ''
	});

<<<<<<< HEAD
	// Double count watch
	useServerMount$(async () => {
		state.text = await mongo.users();
		redis.set(state.text);
	});
=======
    // Double count watch
    useTask$(async () => {
        state.text = await mongo.users();
        redis.set(state.text);
    });
>>>>>>> 1583bb56

	return (
		<div onClick$={() => console.log('parent')}>
			{state.text}
		</div>
	);
});

export const Child = component$(() => {
	const state = useStore({
		text: ''
	});

<<<<<<< HEAD
	// Double count watch
	useServerMount$(async () => {
		state.text = await mongo.users();
	});
=======
    // Double count watch
    useTask$(async () => {
        state.text = await mongo.users();
    });
>>>>>>> 1583bb56

	return (
		<div onClick$={() => console.log('child')}>
			{state.text}
		</div>
	);
});
"#
		.to_string(),
		transpile_ts: true,
		transpile_jsx: true,
		entry_strategy: EntryStrategy::Smart,
		..TestInput::default()
	});
}

#[test]
fn example_manual_chunks() {
	test_input!(TestInput {
		code: r#"
import { component$, useTask$, useStore, useStyles$ } from '@builder.io/qwik';
import mongo from 'mongodb';
import redis from 'redis';

export const Parent = component$(() => {
	const state = useStore({
		text: ''
	});

	// Double count watch
	useTask$(async () => {
		state.text = await mongo.users();
		redis.set(state.text);
	});

	return (
		<div onClick$={() => console.log('parent')}>
			{state.text}
		</div>
	);
});

export const Child = component$(() => {
	const state = useStore({
		text: ''
	});

	// Double count watch
	useTask$(async () => {
		state.text = await mongo.users();
	});

	return (
		<div onClick$={() => console.log('child')}>
			{state.text}
		</div>
	);
});
"#
		.to_string(),
		transpile_ts: true,
		transpile_jsx: true,
		manual_chunks: Some(HashMap::from_iter(vec![
			("C5XE49Nqd3A".into(), "chunk_clicks".into()),
			("elliVSnAiOQ".into(), "chunk_clicks".into()),
		])),
		entry_strategy: EntryStrategy::Smart,
		..TestInput::default()
	});
}

#[test]
fn example_strip_exports_unused() {
	test_input!(TestInput {
		code: r#"
import { component$ } from '@builder.io/qwik';
import mongodb from 'mongodb';

export const onGet = () => {
	const data = mongodb.collection.whatever;
	return {
		body: {
		data
		}
	}
};

export default component$(()=> {
	return <div>cmp</div>
});
"#
		.to_string(),
		strip_exports: Some(vec!["onGet".into()]),
		..TestInput::default()
	});
}

#[test]
fn example_strip_exports_used() {
	test_input!(TestInput {
		code: r#"
import { component$, useResource$ } from '@builder.io/qwik';
import mongodb from 'mongodb';

export const onGet = () => {
	const data = mongodb.collection.whatever;
	return {
		body: {
		data
		}
	}
};

export default component$(()=> {
	useResource$(() => {
		return onGet();
	})
	return <div>cmp</div>
});
"#
		.to_string(),
		strip_exports: Some(vec!["onGet".into()]),
		..TestInput::default()
	});
}

#[test]
fn example_strip_server_code() {
	test_input!(TestInput {
<<<<<<< HEAD
		code: r#"
import { component$, useServerMount$, serverLoader$, serverStuff$, $, client$, useStore, useTask$ } from '@builder.io/qwik';
=======
        code: r#"
import { component$, serverLoader$, serverStuff$, $, client$, useStore, useTask$ } from '@builder.io/qwik';
import { isServer } from '@builder.io/qwik/build';
>>>>>>> 1583bb56
import mongo from 'mongodb';
import redis from 'redis';
import { handler } from 'serverless';

export const Parent = component$(() => {
<<<<<<< HEAD
	const state = useStore({
		text: ''
	});

	// Double count watch
	useServerMount$(async () => {
		state.text = await mongo.users();
		redis.set(state.text);
	});

	serverStuff$(async () => {
		// should be removed too
		const a = $(() => {
			// from $(), should not be removed
		});
		const b = client$(() => {
			// from clien$(), should not be removed
		});
		return [a,b];
	})

	serverLoader$(handler);

	useTask$(() => {
		// Code
	});

	return (
		<div onClick$={() => console.log('parent')}>
			{state.text}
		</div>
	);
});
"#
		.to_string(),
		transpile_ts: true,
		transpile_jsx: true,
		entry_strategy: EntryStrategy::Hook,
		strip_ctx_name: Some(vec!["useServerMount$".into(), "server".into()]),
		..TestInput::default()
	});
=======
    const state = useStore({
        text: ''
    });

    // Double count watch
    useTask$(async () => {
        if (!isServer) return;
        state.text = await mongo.users();
        redis.set(state.text);
    });

    serverStuff$(async () => {
        // should be removed too
        const a = $(() => {
            // from $(), should not be removed
        });
        const b = client$(() => {
            // from clien$(), should not be removed
        });
        return [a,b];
    })

    serverLoader$(handler);

    useTask$(() => {
        // Code
    });

    return (
        <div onClick$={() => console.log('parent')}>
            {state.text}
        </div>
    );
});
"#
        .to_string(),
        transpile_ts: true,
        transpile_jsx: true,
        entry_strategy: EntryStrategy::Segment,
        strip_ctx_name: Some(vec!["server".into()]),
        ..TestInput::default()
    });
>>>>>>> 1583bb56
}

#[test]
fn example_server_auth() {
	test_input!(TestInput {
		code: r#"
import GitHub from '@auth/core/providers/github'
import Facebook from 'next-auth/providers/facebook'
import Google from 'next-auth/providers/google'
import {serverAuth$, auth$} from '@auth/qwik';

export const { onRequest, logout, getSession, signup } = serverAuth$({
	providers: [
	GitHub({
		clientId: process.env.GITHUB_ID,
		clientSecret: process.env.GITHUB_SECRET
	}),
	Facebook({
		clientId: import.meta.env.FACEBOOK_ID,
		clientSecret: import.meta.env.FACEBOOK_SECRET
	}),
	Google({
		clientId: process.env.GOOGLE_ID,
		clientSecret: process.env.GOOGLE_SECRET
	})
	]
});

export const { onRequest, logout, getSession, signup } = auth$({
	providers: [
	GitHub({
		clientId: process.env.GITHUB_ID,
		clientSecret: process.env.GITHUB_SECRET
	}),
	Facebook({
		clientId: process.env.FACEBOOK_ID,
		clientSecret: process.env.FACEBOOK_SECRET
	}),
	Google({
		clientId: process.env.GOOGLE_ID,
		clientSecret: process.env.GOOGLE_SECRET
	})
	]
});
"#
		.to_string(),
		transpile_ts: true,
		transpile_jsx: true,
		entry_strategy: EntryStrategy::Segment,
		..TestInput::default()
	});
}

#[test]
fn example_strip_client_code() {
	test_input!(TestInput {
		code: r#"
import { component$, useClientMount$, useStore, useTask$ } from '@builder.io/qwik';
import mongo from 'mongodb';
import redis from 'redis';
import threejs from 'threejs';
import { a } from './keep';
import { b } from '../keep2';
import { c } from '../../remove';

export const Parent = component$(() => {
	const state = useStore({
		text: ''
	});

	// Double count watch
	useClientMount$(async () => {
		state.text = await mongo.users();
		redis.set(state.text, a, b, c);
	});

	useTask$(() => {
		// Code
	});

	return (
		<div
			shouldRemove$={() => state.text}
			onClick$={() => console.log('parent', state, threejs)}
		>
			<Div
				onClick$={() => console.log('keep')}
				render$={() => state.text}
			/>
			{state.text}
		</div>
	);
});
"#
		.to_string(),
		filename: "components/component.tsx".into(),
		transpile_ts: true,
		transpile_jsx: true,
		entry_strategy: EntryStrategy::Inline,
		strip_ctx_name: Some(vec!["useClientMount$".into()]),
		strip_event_handlers: true,
		..TestInput::default()
	});
}

#[test]
fn issue_150() {
	test_input!(TestInput {
		code: r#"
import { component$, $ } from '@builder.io/qwik';
import { hola } from 'sdfds';

export const Greeter = component$(() => {
	const stuff = useStore();
	return $(() => {
		return (
			<div
				class={{
					'foo': true,
					'bar': stuff.condition,
					'baz': hola ? 'true' : 'false',
				}}
			/>
		)
	});
});

const d = $(()=>console.log('thing'));
"#
		.to_string(),
		transpile_ts: true,
		transpile_jsx: true,
		..TestInput::default()
	});
}

#[test]
fn example_input_bind() {
	test_input!(TestInput {
		code: r#"
import { component$, $ } from '@builder.io/qwik';

export const Greeter = component$(() => {
	const value = useSignal(0);
	const checked = useSignal(false);
	const stuff = useSignal();
	return (
		<>
			<input bind:value={value} />
			<input bind:checked={checked} />
			<input bind:stuff={stuff} />
			<div>{value}</div>
			<div>{value.value}</div>
		</>

	)
});
"#
		.to_string(),
		entry_strategy: EntryStrategy::Inline,
		transpile_ts: true,
		transpile_jsx: true,
		mode: EmitMode::Prod,
		..TestInput::default()
	});
}

#[test]
fn example_import_assertion() {
	test_input!(TestInput {
		code: r#"
import { component$, $ } from '@builder.io/qwik';
import json from "./foo.json" assert { type: "json" };

export const Greeter = component$(() => {
	return json;
});
"#
		.to_string(),
		transpile_ts: true,
		transpile_jsx: true,
		..TestInput::default()
	});
}

#[test]
fn support_windows_paths() {
	let res = test_input!(TestInput {
		filename: r"components\apps\apps.tsx".to_string(),
		src_dir: r"C:\users\apps".to_string(),
		code: r#"
<<<<<<< HEAD
import { component$, $ } from '@builder.io/qwik';

export const Greeter = component$(() => {
	return $(() => {
		return (
			<div/>
		)
	});
});

const d = $(()=>console.log('thing'));
=======
import { component$ } from '@builder.io/qwik';
export const Greeter = component$(() => <div/>)
>>>>>>> 1583bb56
"#
		.to_string(),
		transpile_jsx: true,
		is_server: Some(false),
		entry_strategy: EntryStrategy::Segment,
		..TestInput::default()
	})
	.unwrap();
	// verify that none of the modules have a path that contains backslashes
	for module in res.modules {
		assert!(!module.path.contains('\\'));
	}
}
// filler to retain assertion line numbers
//
//
//
//
//

#[test]
fn issue_476() {
	test_input!(TestInput {
		code: r#"
import { Counter } from "./counter.tsx";

export const Root = () => {
<<<<<<< HEAD
	return (
		<html>
			<head>
				<meta charset="utf-8" />
				<title>Qwik Blank App</title>
			</head>
			<body>
				<Counter initial={3} />
			</body>
		</html>
	);
=======
    return (
        <html>
            <head>
                <meta charset="utf-8" />
                <title>Qwik Blank App</title>
            </head>
            <body>
                <Counter initial={3} />
            </body>
        </html>
    );
>>>>>>> 1583bb56
};
"#
		.to_string(),
		transpile_ts: false,
		transpile_jsx: false,
		..TestInput::default()
	});
}

#[test]
fn issue_964() {
	test_input!(TestInput {
		code: r#"
import { component$ } from '@builder.io/qwik';

export const App = component$(() => {
	console.log(function*(lo: any, t: any) {
	console.log(yield (yield lo)(t.href).then((r) => r.json()));
	});

	return <p>Hello Qwik</p>;
});
"#
		.to_string(),
		transpile_ts: true,
		transpile_jsx: true,
		..TestInput::default()
	});
}

#[test]
fn example_immutable_analysis() {
	test_input!(TestInput {
		code: r#"
import { component$, useStore, $ } from '@builder.io/qwik';
import importedValue from 'v';
import styles from './styles.module.css';

export const App = component$((props) => {
	const {Model} = props;
	const state = useStore({count: 0});
	const remove = $((id: number) => {
		const d = state.data;
		d.splice(
			d.findIndex((d) => d.id === id),
			1
		)
		});
	return (
		<>
			<p class="stuff" onClick$={props.onClick$}>Hello Qwik</p>
			<Div
				class={styles.foo}
				document={window.document}
				onClick$={props.onClick$}
				onEvent$={() => console.log('stuff')}
				transparent$={() => {console.log('stuff')}}
				immutable1="stuff"
				immutable2={{
					foo: 'bar',
					baz: importedValue ? true : false,
				}}
				immutable3={2}
				immutable4$={(ev) => console.log(state.count)}
				immutable5={[1, 2, importedValue, null, {}]}
			>
				<p>Hello Qwik</p>
			</Div>
			[].map(() => (
				<Model
					class={state}
					remove$={remove}
					mutable1={{
						foo: 'bar',
						baz: state.count ? true : false,
					}}
					mutable2={(() => console.log(state.count))()}
					mutable3={[1, 2, state, null, {}]}
				/>
			));
		</>
	);
});
"#
		.to_string(),
		transpile_ts: true,
		transpile_jsx: true,
		..TestInput::default()
	});
}

#[test]
fn example_ts_enums_issue_1341() {
	test_input!(TestInput {
		code: r#"
import { component$, useStore } from '@builder.io/qwik';

enum Thing {
	A,
	B
}

export const App = component$(() => {
	console.log(Thing.A);
	return (
		<>
			<p class="stuff">Hello Qwik</p>
		</>
	);
});
"#
		.to_string(),
		transpile_ts: true,
		transpile_jsx: true,
		..TestInput::default()
	});
}

#[test]
fn example_ts_enums_no_transpile() {
	test_input!(TestInput {
		code: r#"
import { component$, useStore } from '@builder.io/qwik';

export enum Thing {
	A,
	B
}

export const App = component$(() => {
	console.log(Thing.A);
	return (
		<>
			<p class="stuff">Hello Qwik</p>
		</>
	);
});
"#
		.to_string(),
		transpile_ts: false,
		transpile_jsx: false,

		..TestInput::default()
	});
}

#[test]
fn example_ts_enums() {
	test_input!(TestInput {
		code: r#"
import { component$, useStore } from '@builder.io/qwik';

export enum Thing {
	A,
	B
}

export const App = component$(() => {
	console.log(Thing.A);
	return (
		<>
			<p class="stuff">Hello Qwik</p>
		</>
	);
});
"#
		.to_string(),
		transpile_ts: true,
		transpile_jsx: true,
		..TestInput::default()
	});
}

#[test]
fn special_jsx() {
	test_input!(TestInput {
		code: r#"
// don't transpile jsx with non-plain-object props
import { jsx } from '@builder.io/qwik';

export const App = () => {
    const props = {}
    return jsx('div', props, 'Hello Qwik');
}
"#
		.to_string(),
		transpile_ts: false,
		transpile_jsx: false,
		..TestInput::default()
	});
}

#[test]
fn example_dev_mode() {
	test_input!(TestInput {
		code: r#"
import { component$, useStore } from '@builder.io/qwik';

export const App = component$(() => {
	return (
		<Cmp>
			<p class="stuff" onClick$={() => console.log('warn')}>Hello Qwik</p>
		</Cmp>
	);
});
"#
		.to_string(),
		mode: EmitMode::Dev,
		transpile_ts: true,
		transpile_jsx: true,
		..TestInput::default()
	});
}

#[test]
fn example_dev_mode_inlined() {
	test_input!(TestInput {
		code: r#"
import { component$, useStore } from '@builder.io/qwik';

export const App = component$(() => {
	return (
		<Cmp>
			<p class="stuff" onClick$={() => console.log('warn')}>Hello Qwik</p>
		</Cmp>
	);
});
"#
		.to_string(),
		mode: EmitMode::Dev,
		entry_strategy: EntryStrategy::Inline,
		transpile_ts: true,
		transpile_jsx: true,
		..TestInput::default()
	});
}

#[test]
fn example_transpile_jsx_only() {
	test_input!(TestInput {
		code: r#"
import { component$, useStore } from '@builder.io/qwik';

<<<<<<< HEAD
export const App = component$((props: Stuff) => {
	return (
		<Cmp>
			<p class="stuff" onClick$={() => console.log('warn')}>Hello Qwik</p>
		</Cmp>
	);
=======
export const App = component$((props) => {
    return (
        <Cmp>
            <p class="stuff" onClick$={() => console.log('warn')}>Hello Qwik</p>
        </Cmp>
    );
>>>>>>> 1583bb56
});
"#
		.to_string(),
		transpile_ts: false,
		transpile_jsx: true,
		explicit_extensions: true,
		..TestInput::default()
	});
}

#[test]
fn example_spread_jsx() {
	test_input!(TestInput {
		code: r#"
import { component$ } from '@builder.io/qwik';
import { useDocumentHead, useLocation } from '@builder.io/qwik-city';

/**
 * The RouterHead component is placed inside of the document `<head>` element.
 */
export const RouterHead = component$(() => {
	const head = useDocumentHead();
	const loc = useLocation();

	return (
	<>
		<title>{head.title}</title>

		<link rel="canonical" href={loc.href} />
		<meta name="viewport" content="width=device-width, initial-scale=1.0" />
		<link rel="icon" type="image/svg+xml" href="/favicon.svg" />

		{head.meta.map((m) => (
			<meta {...m} />
		))}

		{head.links.map((l) => (
			<link {...l} key={l.key} />
		))}

		{head.styles.map((s) => (
			<style {...s.props} dangerouslySetInnerHTML={s.style} key={s.key} />
		))}
	</>
	);
});"#
			.to_string(),
		transpile_ts: true,
		transpile_jsx: true,
		..TestInput::default()
	});
}

#[test]
fn example_export_issue() {
	test_input!(TestInput {
		code: r#"
import { component$ } from '@builder.io/qwik';

const App = component$(() => {
	return (
		<div>hola</div>
	);
});


export const Root = component$((props: Stuff) => {
	return (
		<App/>
	);
});

const Other = 12;
export { Other as App };

export default App;
"#
		.to_string(),
		transpile_ts: true,
		transpile_jsx: true,
		..TestInput::default()
	});
}

#[test]
fn example_jsx_keyed() {
	test_input!(TestInput {
		code: r#"
import { component$, useStore } from '@builder.io/qwik';

export const App = component$((props: Stuff) => {
	return (
		<>
			<Cmp key="stuff"></Cmp>
			<Cmp></Cmp>
			<Cmp prop="23"></Cmp>
			<Cmp prop="23" key={props.stuff}></Cmp>
			<p key={props.stuff}>Hello Qwik</p>
		</>
	);
});
"#
		.to_string(),
		transpile_ts: true,
		transpile_jsx: true,
		explicit_extensions: true,
		..TestInput::default()
	});
}

#[test]
fn example_jsx_keyed_dev() {
	test_input!(TestInput {
		code: r#"
import { component$, useStore } from '@builder.io/qwik';

export const App = component$((props: Stuff) => {
	return (
		<>
			<Cmp key="stuff"></Cmp>
			<Cmp></Cmp>
			<Cmp prop="23"></Cmp>
			<Cmp prop="23" key={props.stuff}></Cmp>
			<p key={props.stuff}>Hello Qwik</p>
		</>
	);
});
"#
		.to_string(),
		filename: "project/index.tsx".into(),
		src_dir: "/src/project".into(),
		transpile_ts: true,
		transpile_jsx: true,
		mode: EmitMode::Dev,
		explicit_extensions: true,
		..TestInput::default()
	});
}

#[test]
fn example_mutable_children() {
	test_input!(TestInput {
		code: r#"
import { component$, useStore, Slot, Fragment } from '@builder.io/qwik';
import Image from './image.jpg?jsx';

export function Fn1(props: Stuff) {
	return (
		<>
			<div>{prop < 2 ? <p>1</p> : <Stuff>2</Stuff>}</div>
		</>
	);
}

export function Fn2(props: Stuff) {
	return (
		<div>{prop.value && <Stuff></Stuff>}<div></div></div>
	);
}

export function Fn3(props: Stuff) {
	if (prop.value) {
		return (
			<Stuff></Stuff>
		);
	}
	return (
		<div></div>
	);
}

export function Fn4(props: Stuff) {
	if (prop.value) {
		return (
			<div></div>
		);
	}
	return (
		<Stuff></Stuff>
	);
}

export const Arrow = (props: Stuff) => <div>{prop < 2 ? <p>1</p> : <Stuff>2</Stuff>}</div>;

export const AppDynamic1 = component$((props: Stuff) => {
	return (
		<>
			<div>{prop < 2 ? <p>1</p> : <Stuff>2</Stuff>}</div>
		</>
	);
});
export const AppDynamic2 = component$((props: Stuff) => {
	return (
		<div>{prop.value && <Stuff></Stuff>}<div></div></div>
	);
});

export const AppDynamic3 = component$((props: Stuff) => {
	if (prop.value) {
		return (
			<Stuff></Stuff>
		);
	}
	return (
		<div></div>
	);
});

export const AppDynamic4 = component$((props: Stuff) => {
	if (prop.value) {
		return (
			<div></div>
		);
	}
	return (
		<Stuff></Stuff>
	);
});

export const AppStatic = component$((props: Stuff) => {
	return (
		<>
			<div>Static {f ? 1 : 3}</div>
			<div>{prop < 2 ? <p>1</p> : <p>2</p>}</div>

			<div>{prop.value && <div></div>}</div>
			<div>{prop.value && <Fragment><Slot></Slot></Fragment>}</div>
			<div>{prop.value && <><div></div></>}</div>
			<div>{prop.value && <Image/>}</div>
			<div>Static {f ? 1 : 3}</div>
			<div>Static</div>
			<div>Static {props.value}</div>
			<div>Static {stuff()}</div>
			<div>Static {stuff()}</div>
		</>
	);
});
"#
		.to_string(),
		entry_strategy: EntryStrategy::Hoist,
		transpile_ts: true,
		transpile_jsx: true,
		explicit_extensions: true,
		..TestInput::default()
	});
}

#[test]
fn example_immutable_function_components() {
	test_input!(TestInput {
		code: r#"
import { component$, useStore, Slot } from '@builder.io/qwik';

export const App = component$((props: Stuff) => {
	return (
		<div>
			<Slot/>
		</div>
	);
});
"#
		.to_string(),
		entry_strategy: EntryStrategy::Hoist,
		transpile_ts: true,
		transpile_jsx: true,
		explicit_extensions: true,
		..TestInput::default()
	});
}
#[test]
fn example_transpile_ts_only() {
	test_input!(TestInput {
		code: r#"
import { component$, useStore } from '@builder.io/qwik';

export const App = component$((props: Stuff) => {
	return (
		<Cmp>
			<p class="stuff" onClick$={() => console.log('warn')}>Hello Qwik</p>
		</Cmp>
	);
});
"#
		.to_string(),
		entry_strategy: EntryStrategy::Inline,
		transpile_ts: true,
		transpile_jsx: false,
		explicit_extensions: true,
		..TestInput::default()
	});
}

#[test]
fn example_class_name() {
	test_input!(TestInput {
		code: r#"
import { component$ } from '@builder.io/qwik';

export const App2 = component$(() => {
	const signal = useSignal();
	const computed = signal.value + 'foo';
	return (
		<>
			<div className="hola"></div>
			<div className={signal.value}></div>
			<div className={signal}></div>
			<div className={computed}></div>

			<Foo className="hola"></Foo>
			<Foo className={signal.value}></Foo>
			<Foo className={signal}></Foo>
			<Foo className={computed}></Foo>
		</>
	);
});
"#
		.to_string(),
		transpile_ts: true,
		transpile_jsx: true,
		explicit_extensions: true,
		..TestInput::default()
	});
}

#[test]
fn example_preserve_filenames() {
	test_input!(TestInput {
		code: r#"
import { component$, useStore } from '@builder.io/qwik';

<<<<<<< HEAD
export const App = component$((props: Stuff) => {
	return (
		<Cmp>
			<p class="stuff" onClick$={() => console.log('warn')}>Hello Qwik</p>
		</Cmp>
	);
=======
export const App = component$((props) => {
    return (
        <Cmp>
            <p class="stuff" onClick$={() => console.log('warn')}>Hello Qwik</p>
        </Cmp>
    );
>>>>>>> 1583bb56
});
"#
		.to_string(),
		entry_strategy: EntryStrategy::Inline,
		transpile_ts: false,
		transpile_jsx: true,
		preserve_filenames: true,
		explicit_extensions: true,
		..TestInput::default()
	});
}

#[test]
fn example_preserve_filenames_segments() {
	test_input!(TestInput {
		code: r#"
import { component$, useStore } from '@builder.io/qwik';

export const App = component$((props: Stuff) => {
	foo();
	return (
		<Cmp>
			<p class="stuff" onClick$={() => console.log('warn')}>Hello Qwik</p>
		</Cmp>
	);
});

export const foo = () => console.log('foo');
"#
		.to_string(),
		entry_strategy: EntryStrategy::Segment,
		transpile_ts: true,
		transpile_jsx: true,
		preserve_filenames: true,
		explicit_extensions: true,
		..TestInput::default()
	});
}

#[test]
fn example_build_server() {
	test_input!(TestInput {
		code: r#"
import { component$, useStore } from '@builder.io/qwik';
import { isServer, isBrowser } from '@builder.io/qwik/build';
import { mongodb } from 'mondodb';
import { threejs } from 'threejs';

import L from 'leaflet';

export const functionThatNeedsWindow = () => {
	if (isBrowser) {
	console.log('l', L);
	console.log('hey');
	window.alert('hey');
	}
};

export const App = component$(() => {
	useMount$(() => {
		if (isServer) {
			console.log('server', mongodb());
		}
		if (isBrowser) {
			console.log('browser', new threejs());
		}
	});
	return (
		<Cmp>
			{isServer && <p>server</p>}
			{isBrowser && <p>server</p>}
		</Cmp>
	);
});
"#
		.to_string(),
		is_server: Some(true),
		mode: EmitMode::Prod,
		..TestInput::default()
	});
}

#[test]
fn example_derived_signals_div() {
	test_input!(TestInput {
		code: r#"
import { component$, useStore, mutable } from '@builder.io/qwik';

import {dep} from './file';
import styles from './styles.module.css';

export const App = component$((props) => {
	const signal = useSignal(0);
	const store = useStore({});
	const count = props.counter.count;

	return (
		<div
			class={{
				even: count % 2 === 0,
				odd: count % 2 === 1,
				stable0: true,
				hidden: false,
			}}
			staticClass={styles.foo}
			staticDocument={window.document}
			staticText="text"
			staticText2={`text`}
			staticNumber={1}
			staticBoolean={true}
			staticExpr={`text${12}`}
			staticExpr2={typeof `text${12}` === 'string' ? 12 : 43}

			signal={signal}
			signalValue={signal.value}
			signalComputedValue={12 + signal.value}

			store={store.address.city.name}
			storeComputed={store.address.city.name ? 'true' : 'false'}

			dep={dep}
			depAccess={dep.thing}
			depComputed={dep.thing + 'stuff'}

			global={globalThing}
			globalAccess={globalThing.thing}
			globalComputed={globalThing.thing + 'stuff'}


			noInline={signal.value()}
			noInline2={signal.value + unknown()}
			noInline3={mutable(signal)}
			noInline4={signal.value + dep}
		/>

	);
});
"#
		.to_string(),
		transpile_jsx: true,
		transpile_ts: true,
		entry_strategy: EntryStrategy::Hoist,
		..TestInput::default()
	});
}

#[test]
fn example_issue_4438() {
	test_input!(TestInput {
		code: r#"
import { component$, useSignal } from '@builder.io/qwik';

export const App = component$(() => {
	const toggle = useSignal(false);
	return (
		<>
			<div data-nu={toggle.value ? $localize`singular` : 'plural'}></div>
			<div>{toggle.value ? $localize`singular` : $localize`plural`}</div>
		</>
	);
});
"#
		.to_string(),
		transpile_jsx: true,
		transpile_ts: true,
		entry_strategy: EntryStrategy::Hoist,
		..TestInput::default()
	});
}

#[test]
fn example_derived_signals_children() {
	test_input!(TestInput {
		code: r#"
import { component$, useStore, mutable } from '@builder.io/qwik';

import {dep} from './file';

export const TextContent = component$((props) => {
	return (
		<>
			<div>data-nu: {props['data-nu']}</div>
			<div>class: {props.class}</div>
		</>
	);
});

export const App = component$(() => {
	const signal = useSignal(0);
	const store = useStore({});
	return (
		<>
			<div>text</div>
			<div>{`text`}</div>
			<div>{1}</div>
			<div>{true}</div>
			<div>{`text${12}`}</div>
			<div>{typeof `text${12}` === 'string' ? 12 : 43}</div>
			<div>{signal}</div>
			<div>{signal.value}</div>
			<div>{12 + signal.value}</div>
			<div>{store.address.city.name}</div>
			<div>{store.address.city.name ? 'true' : 'false'}</div>
			<div>{dep}</div>
			<div>{dep.thing}</div>
			<div>{dep.thing + 'stuff'}</div>
			<div>{globalThing}</div>
			<div>{globalThing.thing}</div>
			<div>{globalThing.thing + 'stuff'}</div>
			<div>{signal.value()}</div>
			<div>{signal.value + unknown()}</div>
			<div>{mutable(signal)}</div>
			<div>{signal.value + dep}</div>
		</>
	);
});
"#
		.to_string(),
		transpile_jsx: true,
		transpile_ts: true,
		entry_strategy: EntryStrategy::Hoist,
		..TestInput::default()
	});
}

#[test]
fn example_derived_signals_multiple_children() {
	test_input!(TestInput {
		code: r#"
import { component$, useStore, mutable } from '@builder.io/qwik';

import {dep} from './file';

export const App = component$(() => {
	const signal = useSignal(0);
	const store = useStore({});
	return (
		<>
			<div>First text</div>
			<div>First {`text`}</div>
			<div>First {1}</div>
			<div>First {true}</div>
			<div>First {`text${12}`}</div>
			<div>First {typeof `text${12}` === 'string' ? 12 : 43}</div>
			<div>First {signal}</div>
			<div>First {signal.value}</div>
			<div>First {12 + signal.value}</div>
			<div>First {store.address.city.name}</div>
			<div>First {store.address.city.name ? 'true' : 'false'}</div>
			<div>First {dep}</div>
			<div>First {dep.thing}</div>
			<div>First {dep.thing + 'stuff'}</div>
			<div>First {globalThing}</div>
			<div>First {globalThing.thing}</div>
			<div>First {globalThing.thing + 'stuff'}</div>
			<div>First {signal.value()}</div>
			<div>First {signal.value + unknown()}</div>
			<div>First {mutable(signal)}</div>
			<div>First {signal.value + dep}</div>
		</>
	);
});
"#
		.to_string(),
		transpile_jsx: true,
		transpile_ts: true,
		entry_strategy: EntryStrategy::Hoist,
		..TestInput::default()
	});
}

#[test]
fn example_derived_signals_complext_children() {
	test_input!(TestInput {
		code: r#"
import { component$, useStore, mutable } from '@builder.io/qwik';

import {dep} from './file';

export const App = component$(() => {
	const signal = useSignal(0);
	const store = useStore({});
	return (
		<>
			<ul id="issue-2800-result">
				{Object.entries(store).map(([key, value]) => (
				<li>
					{key} - {value}
				</li>
				))}
			</ul>
		</>
	);
});
"#
		.to_string(),
		transpile_jsx: true,
		transpile_ts: true,
		entry_strategy: EntryStrategy::Hoist,
		..TestInput::default()
	});
}

#[test]
fn example_derived_signals_cmp() {
	test_input!(TestInput {
		code: r#"
import { component$, useStore, mutable } from '@builder.io/qwik';

import {dep} from './file';
import {Cmp} from './cmp';

export const App = component$(() => {
	const signal = useSignal(0);
	const store = useStore({});
	return (
		<Cmp
			staticText="text"
			staticText2={`text`}
			staticNumber={1}
			staticBoolean={true}
			staticExpr={`text${12}`}
			staticExpr2={typeof `text${12}` === 'string' ? 12 : 43}

			signal={signal}
			signalValue={signal.value}
			signalComputedValue={12 + signal.value}

			store={store.address.city.name}
			storeComputed={store.address.city.name ? 'true' : 'false'}

			dep={dep}
			depAccess={dep.thing}
			depComputed={dep.thing + 'stuff'}

			global={globalThing}
			globalAccess={globalThing.thing}
			globalComputed={globalThing.thing + 'stuff'}


			noInline={signal.value()}
			noInline2={signal.value + unknown()}
			noInline3={mutable(signal)}
			noInline4={signal.value + dep}
		/>
	);
});
"#
		.to_string(),
		transpile_jsx: true,
		transpile_ts: true,
		entry_strategy: EntryStrategy::Hoist,
		..TestInput::default()
	});
}

#[test]
fn example_issue_33443() {
	test_input!(TestInput {
		code: r#"
import { component$, useSignal } from '@builder.io/qwik';

export const Issue3742 = component$(({description = '', other}: any) => {
	const counter = useSignal(0);
	return (
		<div
		title={(description && 'description' in other) ? `Hello ${counter.value}` : `Bye ${counter.value}`}
		>
		Issue3742
		<button onClick$={() => counter.value++}>
			Increment
		</button>
		</div>
	)
	});
	"#
		.to_string(),
		transpile_jsx: true,
		transpile_ts: true,
		entry_strategy: EntryStrategy::Hoist,
		..TestInput::default()
	});
}
#[test]
fn example_getter_generation() {
	test_input!(TestInput {
		code: r#"
import { component$, useStore } from '@builder.io/qwik';

export const App = component$(() => {
	const store = useStore({
		count: 0,
		stuff: 0,
		nested: {
			count: 0
		}
	});
	const signal = useSignal(0);
	return (
		<Cmp
			prop={'true' + 1 ? 'true' : ''}
			count={store.count}
			nested={store.nested.count}
			signal={signal}
			store={store.stuff + 12}
			value={signal.formData?.get('username')}
		>
		</Cmp>
	);
});

export const Cmp = component$((props) => {
	return (
		<>
			<p data-value={props.count}>{props.nested.count}</p>
			<p>Value {props.count}<span></span></p>
		</>
	);
});
"#
		.to_string(),
		transpile_ts: true,
		transpile_jsx: true,
		..TestInput::default()
	});
}

#[test]
fn example_qwik_react() {
	test_input!(TestInput {
		code: r#"
import { componentQrl, inlinedQrl, useLexicalScope, useHostElement, useStore, useTaskQrl, noSerialize, SkipRerender, implicit$FirstArg } from '@builder.io/qwik';
import { jsx, Fragment } from '@builder.io/qwik/jsx-runtime';
import { isBrowser, isServer } from '@builder.io/qwik/build';

function qwikifyQrl(reactCmpQrl) {
	return /*#__PURE__*/ componentQrl(inlinedQrl((props)=>{
		const [reactCmpQrl] = useLexicalScope();
		const hostElement = useHostElement();
		const store = useStore({});
		let run;
		if (props['client:visible']) run = 'visible';
		else if (props['client:load'] || props['client:only']) run = 'load';
		useTaskQrl(inlinedQrl(async (track)=>{
			const [hostElement, props, reactCmpQrl, store] = useLexicalScope();
			track(props);
			if (isBrowser) {
				if (store.data) store.data.root.render(store.data.client.Main(store.data.cmp, filterProps(props)));
				else {
					const [Cmp, client] = await Promise.all([
						reactCmpQrl.resolve(),
						import('./client-f762f78c.js')
					]);
					let root;
					if (hostElement.childElementCount > 0) root = client.hydrateRoot(hostElement, client.Main(Cmp, filterProps(props), store.event));
					else {
						root = client.createRoot(hostElement);
						root.render(client.Main(Cmp, filterProps(props)));
					}
					store.data = noSerialize({
						client,
						cmp: Cmp,
						root
					});
				}
			}
		}, "qwikifyQrl_component_useWatch_x04JC5xeP1U", [
			hostElement,
			props,
			reactCmpQrl,
			store
		]), {
			run
		});
		if (isServer && !props['client:only']) {
			const jsx$1 = Promise.all([
				reactCmpQrl.resolve(),
				import('./server-9ac6caad.js')
			]).then(([Cmp, server])=>{
				const html = server.render(Cmp, filterProps(props));
				return /*#__PURE__*/ jsx(Host, {
					dangerouslySetInnerHTML: html,
					[_IMMUTABLE]: [
						"dangerouslySetInnerHTML"
					]
				});
			});
			return /*#__PURE__*/ jsx(Fragment, {
				children: jsx$1
			});
		}
		return /*#__PURE__*/ jsx(Host, {
			children: /*#__PURE__*/ jsx(SkipRerender, {})
		});
	}, "qwikifyQrl_component_zH94hIe0Ick", [
		reactCmpQrl
	]), {
		tagName: 'qwik-wrap'
	});
}
const filterProps = (props)=>{
	const obj = {};
	Object.keys(props).forEach((key)=>{
		if (!key.startsWith('client:')) obj[key] = props[key];
	});
	return obj;
};
const qwikify$ = implicit$FirstArg(qwikifyQrl);

async function renderToString(rootNode, opts) {
	const mod = await import('./server-9ac6caad.js');
	const result = await mod.renderToString(rootNode, opts);
	const styles = mod.getGlobalStyleTag(result.html);
	const finalHtml = styles + result.html;
	return {
		...result,
		html: finalHtml
	};
}

export { qwikify$, qwikifyQrl, renderToString };
<<<<<<< HEAD
		"#
		.to_string(),
		filename: "../node_modules/@builder.io/qwik-react/index.qwik.mjs".to_string(),
		entry_strategy: EntryStrategy::Hook,
		explicit_extensions: true,
		..TestInput::default()
	});
=======
        "#
        .to_string(),
        filename: "../node_modules/@builder.io/qwik-react/index.qwik.mjs".to_string(),
        entry_strategy: EntryStrategy::Segment,
        explicit_extensions: true,
        ..TestInput::default()
    });
>>>>>>> 1583bb56
}

#[test]
fn example_qwik_react_inline() {
	test_input!(TestInput {
		code: r#"
import { componentQrl, inlinedQrl, useLexicalScope, useHostElement, useStore, useTaskQrl, noSerialize, SkipRerender, implicit$FirstArg } from '@builder.io/qwik';
import { jsx, Fragment } from '@builder.io/qwik/jsx-runtime';
import { isBrowser, isServer } from '@builder.io/qwik/build';

function qwikifyQrl(reactCmpQrl) {
	return /*#__PURE__*/ componentQrl(inlinedQrl((props)=>{
		const [reactCmpQrl] = useLexicalScope();
		const hostElement = useHostElement();
		const store = useStore({});
		let run;
		if (props['client:visible']) run = 'visible';
		else if (props['client:load'] || props['client:only']) run = 'load';
		useTaskQrl(inlinedQrl(async (track)=>{
			const [hostElement, props, reactCmpQrl, store] = useLexicalScope();
			track(props);
			if (isBrowser) {
				if (store.data) store.data.root.render(store.data.client.Main(store.data.cmp, filterProps(props)));
				else {
					const [Cmp, client] = await Promise.all([
						reactCmpQrl.resolve(),
						import('./client-f762f78c.js')
					]);
					let root;
					if (hostElement.childElementCount > 0) root = client.hydrateRoot(hostElement, client.Main(Cmp, filterProps(props), store.event));
					else {
						root = client.createRoot(hostElement);
						root.render(client.Main(Cmp, filterProps(props)));
					}
					store.data = noSerialize({
						client,
						cmp: Cmp,
						root
					});
				}
			}
		}, "qwikifyQrl_component_useWatch_x04JC5xeP1U", [
			hostElement,
			props,
			reactCmpQrl,
			store
		]), {
			run
		});
		if (isServer && !props['client:only']) {
			const jsx$1 = Promise.all([
				reactCmpQrl.resolve(),
				import('./server-9ac6caad.js')
			]).then(([Cmp, server])=>{
				const html = server.render(Cmp, filterProps(props));
				return /*#__PURE__*/ jsx(Host, {
					dangerouslySetInnerHTML: html,
					[_IMMUTABLE]: [
						"dangerouslySetInnerHTML"
					]
				});
			});
			return /*#__PURE__*/ jsx(Fragment, {
				children: jsx$1
			});
		}
		return /*#__PURE__*/ jsx(Host, {
			children: /*#__PURE__*/ jsx(SkipRerender, {})
		});
	}, "qwikifyQrl_component_zH94hIe0Ick", [
		reactCmpQrl
	]), {
		tagName: 'qwik-wrap'
	});
}
const filterProps = (props)=>{
	const obj = {};
	Object.keys(props).forEach((key)=>{
		if (!key.startsWith('client:')) obj[key] = props[key];
	});
	return obj;
};
const qwikify$ = implicit$FirstArg(qwikifyQrl);

async function renderToString(rootNode, opts) {
	const mod = await import('./server-9ac6caad.js');
	const result = await mod.renderToString(rootNode, opts);
	const styles = mod.getGlobalStyleTag(result.html);
	const finalHtml = styles + result.html;
	return {
		...result,
		html: finalHtml
	};
}

export { qwikify$, qwikifyQrl, renderToString };
		"#
		.to_string(),
		filename: "../node_modules/@builder.io/qwik-react/index.qwik.mjs".to_string(),
		entry_strategy: EntryStrategy::Inline,
		explicit_extensions: true,
		..TestInput::default()
	});
}

#[test]
fn example_qwik_sdk_inline() {
	test_input!(TestInput {
		code: include_str!("fixtures/index.qwik.mjs").to_string(),
		filename: "../node_modules/@builder.io/qwik-city/index.qwik.mjs".to_string(),
		entry_strategy: EntryStrategy::Smart,
		explicit_extensions: true,
		// mode: EmitMode::Prod,
		..TestInput::default()
	});
}

#[test]
fn relative_paths() {
	let dep = r#"
import { componentQrl, inlinedQrl, useStore, useLexicalScope } from "@builder.io/qwik";
import { jsx, jsxs } from "@builder.io/qwik/jsx-runtime";
import { state } from './sibling';

const useData = () => {
	return useStore({
		count: 0
	});
}

export const App = /*#__PURE__*/ componentQrl(inlinedQrl(()=>{
	const store = useData();
	return /*#__PURE__*/ jsxs("div", {
		children: [
			/*#__PURE__*/ jsxs("p", {
				children: [
					"Count: ",
					store.count
				]
			}),
			/*#__PURE__*/ jsx("p", {
				children: /*#__PURE__*/ jsx("button", {
					onClick$: inlinedQrl(()=>{
						const [store] = useLexicalScope();
						return store.count++;
					}, "App_component_div_p_button_onClick_8dWUa0cJAr4", [
						store
					]),
					children: "Click"
				})
			})
		]
	});
}, "App_component_AkbU84a8zes"));

"#;
	let code = r#"
import { component$, $ } from '@builder.io/qwik';
import { state } from './sibling';

export const Local = component$(() => {
	return (
		<div>{state}</div>
	)
});
"#;
	let res = transform_modules(TransformModulesOptions {
		src_dir: "/path/to/app/src/thing".into(),
		root_dir: Some("/path/to/app/".into()),
		input: vec![
			TransformModuleInput {
				code: dep.into(),
				path: "../../node_modules/dep/dist/lib.mjs".into(),
			},
			TransformModuleInput {
				code: code.into(),
				path: "components/main.tsx".into(),
			},
		],
		source_maps: true,
		minify: MinifyMode::Simplify,
		explicit_extensions: true,
		mode: EmitMode::Lib,
		manual_chunks: None,
		entry_strategy: EntryStrategy::Segment,
		transpile_ts: true,
		transpile_jsx: true,
		preserve_filenames: false,
		core_module: None,
		scope: None,
		strip_exports: None,
		strip_ctx_name: None,
		strip_event_handlers: false,
		reg_ctx_name: None,
		is_server: None,
	});
	snapshot_res!(&res, "".into());
}
#[test]
fn consistent_hashes() {
	let code = r#"
import { component$, $ } from '@builder.io/qwik';
import mongo from 'mongodb';

export const Greeter = component$(() => {
<<<<<<< HEAD
	// Double count watch
	useServerMount$(async () => {
		await mongo.users();
	});
	return (
		<div>
			<div onClick$={() => {}}/>
			<div onClick$={() => {}}/>
			<div onClick$={() => {}}/>
		</div>
	)
=======
    // Double count watch
    useTask$(async () => {
        await mongo.users();
    });
    return (
        <div>
            <div onClick$={() => {}}/>
            <div onClick$={() => {}}/>
            <div onClick$={() => {}}/>
        </div>
    )
>>>>>>> 1583bb56
});

"#;
	let options = vec![
		(EmitMode::Lib, EntryStrategy::Segment, true),
		(EmitMode::Lib, EntryStrategy::Single, true),
		(EmitMode::Lib, EntryStrategy::Component, true),
		// (EmitMode::Lib, EntryStrategy::Inline, true),
		(EmitMode::Prod, EntryStrategy::Segment, true),
		(EmitMode::Prod, EntryStrategy::Single, true),
		(EmitMode::Prod, EntryStrategy::Component, true),
		// (EmitMode::Prod, EntryStrategy::Inline, true),
		(EmitMode::Dev, EntryStrategy::Segment, true),
		(EmitMode::Dev, EntryStrategy::Single, true),
		(EmitMode::Dev, EntryStrategy::Component, true),
		// (EmitMode::Dev, EntryStrategy::Inline, true),
		(EmitMode::Lib, EntryStrategy::Segment, false),
		(EmitMode::Lib, EntryStrategy::Single, false),
		(EmitMode::Lib, EntryStrategy::Component, false),
		// (EmitMode::Lib, EntryStrategy::Inline, false),
		(EmitMode::Prod, EntryStrategy::Segment, false),
		(EmitMode::Prod, EntryStrategy::Single, false),
		(EmitMode::Prod, EntryStrategy::Component, false),
		// (EmitMode::Prod, EntryStrategy::Inline, false),
		(EmitMode::Dev, EntryStrategy::Segment, false),
		(EmitMode::Dev, EntryStrategy::Single, false),
		(EmitMode::Dev, EntryStrategy::Component, false),
		// (EmitMode::Dev, EntryStrategy::Inline, false),
	];

	let res = transform_modules(TransformModulesOptions {
		src_dir: "./thing".into(),
		input: vec![
			TransformModuleInput {
				code: code.into(),
				path: "main.tsx".into(),
			},
			TransformModuleInput {
				code: code.into(),
				path: "components/main.tsx".into(),
			},
		],
		source_maps: true,
		minify: MinifyMode::Simplify,
		root_dir: None,
		explicit_extensions: true,
		mode: EmitMode::Lib,
		manual_chunks: None,
		entry_strategy: EntryStrategy::Segment,
		transpile_ts: true,
		transpile_jsx: true,
		preserve_filenames: false,
		scope: None,
		core_module: None,
		reg_ctx_name: None,
		strip_exports: None,
		strip_ctx_name: None,
		strip_event_handlers: false,
		is_server: None,
	});
	let ref_segments: Vec<_> = res
		.unwrap()
		.modules
		.into_iter()
		.flat_map(|module| module.segment)
		.collect();

	for (i, option) in options.into_iter().enumerate() {
		let res = transform_modules(TransformModulesOptions {
			src_dir: "./thing".into(),
			input: vec![
				TransformModuleInput {
					code: code.into(),
					path: "main.tsx".into(),
				},
				TransformModuleInput {
					code: code.into(),
					path: "components/main.tsx".into(),
				},
			],
			root_dir: None,
			source_maps: false,
			minify: MinifyMode::Simplify,
			explicit_extensions: true,
			mode: option.0,
			manual_chunks: None,
			entry_strategy: option.1,
			transpile_ts: option.2,
			transpile_jsx: option.2,
			preserve_filenames: false,
			scope: None,
			core_module: None,
			strip_exports: None,
			strip_ctx_name: None,
			strip_event_handlers: false,
			reg_ctx_name: None,
			is_server: None,
		});

		let segments: Vec<_> = res
			.unwrap()
			.modules
			.into_iter()
			.flat_map(|module| module.segment)
			.collect();

		assert_eq!(segments.len(), ref_segments.len());

		for (a, b) in segments.iter().zip(ref_segments.iter()) {
			assert_eq!(
				get_hash(a.name.as_ref()),
				get_hash(b.name.as_ref()),
				"INDEX: {}\n\n{:#?}\n\n{:#?}\n\n{:#?}\n\n{:#?}",
				i,
				a,
				b,
				segments,
				ref_segments
			);
		}
	}
}

#[test]
fn issue_5008() {
	test_input!(TestInput {
		code: r#"
		import { component$, useStore } from "@builder.io/qwik";

		export default component$(() => {
		const store = useStore([{ value: 0 }]);
		return (
			<>
			<button onClick$={() => store[0].value++}>+1</button>
			{store.map(function (v, idx) {
				return <div key={"fn_" + idx}>Function: {v.value}</div>;
			})}
			{store.map((v, idx) => (
				<div key={"arrow_" + idx}>Arrow: {v.value}</div>
			))}
			</>
		);
		});
		"#
		.to_string(),
		transpile_ts: true,
		transpile_jsx: true,
		..TestInput::default()
	});
}

#[test]
fn example_of_synchronous_qrl() {
	test_input!(TestInput {
		code: r#"
		import { sync$, component$ } from "@builder.io/qwik";

		export default component$(() => {
		return (
			<>
				<input onClick$={sync$(function(event, target) {
					// comment should be removed
					event.preventDefault();
				})}/>
				<input onClick$={sync$((event, target) => {
					event.preventDefault();
				})}/>
				<input onClick$={sync$((event, target) => event.preventDefault())}/>
			</>
		);
		});
		"#
		.to_string(),
		transpile_ts: true,
		transpile_jsx: true,
		..TestInput::default()
	});
}

#[test]
fn should_destructure_args() {
	test_input!(TestInput {
		code: r#"
		import { component$ } from "@builder.io/qwik";

		// the count results in _fnSignal because of the rename
		// would be nice to consider it a prop too
		export default component$(({ message, id, count: c, ...rest }: Record<string, any>) => {
			const renders = useStore({ renders: 0 }, { reactive: false });
			renders.renders++;
			const rerenders = renders.renders + 0;
			return (
				<div id={id}>
					<span {...rest}>
					{message} {c}
					</span>
					<div class="renders">{rerenders}</div>
				</div>
			);
		}
		);
	"#
		.to_string(),
		transpile_ts: true,
		transpile_jsx: true,
		..TestInput::default()
	});
}

#[test]
fn should_handle_dangerously_set_inner_html() {
	test_input!(TestInput {
		code: r#"
		import { component$ } from "@builder.io/qwik";
		const Cmp = component$(() => {
			const htmlSignal = useSignal("<h2><span>I'm a signal value!</span></h2>");
			return (
				<div>
					<div>
						<span id="first" dangerouslySetInnerHTML="vanilla HTML here" />
					</div>
					<div>
						<span id="second" dangerouslySetInnerHTML="<h1>I'm an h1!</h1>" class="after" />
					</div>
					<div>
						<span id="third" dangerouslySetInnerHTML={htmlSignal.value} class="after" />
						<button
							onClick$={() =>
								(htmlSignal.value = "<h2><span>I'm a updated signal value!</span></h2>")
							}
						></button>
					</div>
				</div>
			);
		});
		"#
		.to_string(),
		transpile_ts: true,
		transpile_jsx: true,
		..TestInput::default()
	});
}

#[test]
fn example_noop_dev_mode() {
	test_input!(TestInput {
		code: r#"
import { component$, useStore, serverStuff$, $ } from '@builder.io/qwik';

export const App = component$(() => {
    const stuff = useStore();
    serverStuff$(async () => {
        // should be removed but keep scope
        console.log(stuff.count)
    })
    serverStuff$(async () => {
        // should be removed
    })

    return (
        <Cmp>
            <p class="stuff" 
                shouldRemove$={() => stuff.count}
                onClick$={() => console.log('warn')}
            >
                Hello Qwik
            </p>
        </Cmp>
    );
});
"#
		.to_string(),
		mode: EmitMode::Dev,
		transpile_ts: true,
		transpile_jsx: true,
		strip_event_handlers: true,
		strip_ctx_name: Some(vec!["server".into()]),
		..TestInput::default()
	});
}

#[test]
fn lib_mode_fn_signal() {
	test_input!(TestInput {
		code: r#"
    import { component$ } from '@builder.io/qwik';
export const Counter = component$(() => {
  const count = useSignal(0);

  return (
    <div>
      <p>Count: {count.value}</p>
      <p>
        <button onClick$={() => count.value++}>Increment</button>
      </p>
    </div>
  );
});
"#
		.to_string(),
		transpile_jsx: true,
		mode: EmitMode::Lib,
		// make sure it overrides it
		is_server: Some(false),
		..TestInput::default()
	});
}

// TODO(misko): Make this test work by implementing strict serialization.
// #[test]
// fn example_of_synchronous_qrl_that_cant_be_serialized() {
//		 test_input!(TestInput {
//				 code: r#"
//				 import { sync$, component$ } from "@builder.io/qwik";

//				 export default component$(() => {
//				 return (
//						 <input onClick$={sync$(function(event, target) {
//								 console.log(component$);
//						 })}/>
//				 );
//				 });
//				 "#
//				 .to_string(),
//				 transpile_ts: true,
//				 transpile_jsx: true,
//				 ..TestInput::default()
//		 });
// }

fn get_hash(name: &str) -> String {
	name.split('_').last().unwrap().into()
}

struct TestInput {
	pub code: String,
	pub filename: String,
	pub src_dir: String,
	pub root_dir: Option<String>,
	pub manual_chunks: Option<HashMap<String, JsWord>>,
	pub entry_strategy: EntryStrategy,
	pub minify: MinifyMode,
	pub transpile_ts: bool,
	pub transpile_jsx: bool,
	pub preserve_filenames: bool,
	pub explicit_extensions: bool,
	pub snapshot: bool,
	pub mode: EmitMode,
	pub core_module: Option<String>,
	pub scope: Option<String>,
	pub strip_exports: Option<Vec<String>>,
	pub reg_ctx_name: Option<Vec<String>>,
	pub strip_ctx_name: Option<Vec<String>>,
	pub strip_event_handlers: bool,
	pub is_server: Option<bool>,
}

impl TestInput {
	pub fn default() -> Self {
		Self {
			filename: "test.tsx".to_string(),
			src_dir: "/user/qwik/src/".to_string(),
			root_dir: None,
			code: "/user/qwik/src/".to_string(),
			manual_chunks: None,
			entry_strategy: EntryStrategy::Segment,
			minify: MinifyMode::Simplify,
			transpile_ts: false,
			transpile_jsx: false,
			preserve_filenames: false,
			explicit_extensions: false,
			snapshot: true,
			mode: EmitMode::Lib,
			scope: None,
			core_module: None,
			reg_ctx_name: None,
			strip_exports: None,
			strip_ctx_name: None,
			strip_event_handlers: false,
			is_server: None,
		}
	}
}<|MERGE_RESOLUTION|>--- conflicted
+++ resolved
@@ -1283,29 +1283,16 @@
 import thing from "../state";
 
 export function foo() {
-<<<<<<< HEAD
-	return import("../state")
+	return import("../foo/state2")
 }
 
 export const Header = component$(() => {
 	return (
 		<div>
-			{import("../state")}
+			{import("../folder/state3")}
 			{thing}
 		</div>
 	);
-=======
-    return import("../foo/state2")
-}
-
-export const Header = component$(() => {
-    return (
-        <div>
-            {import("../folder/state3")}
-            {thing}
-        </div>
-    );
->>>>>>> 1583bb56
 });
 "#
 		.to_string(),
@@ -1681,19 +1668,11 @@
 		text: ''
 	});
 
-<<<<<<< HEAD
 	// Double count watch
-	useServerMount$(async () => {
+	useTask$(async () => {
 		state.text = await mongo.users();
 		redis.set(state.text);
 	});
-=======
-    // Double count watch
-    useTask$(async () => {
-        state.text = await mongo.users();
-        redis.set(state.text);
-    });
->>>>>>> 1583bb56
 
 	return (
 		<div onClick$={() => console.log('parent')}>
@@ -1707,17 +1686,10 @@
 		text: ''
 	});
 
-<<<<<<< HEAD
 	// Double count watch
-	useServerMount$(async () => {
+	useTask$(async () => {
 		state.text = await mongo.users();
 	});
-=======
-    // Double count watch
-    useTask$(async () => {
-        state.text = await mongo.users();
-    });
->>>>>>> 1583bb56
 
 	return (
 		<div onClick$={() => console.log('child')}>
@@ -1847,26 +1819,21 @@
 #[test]
 fn example_strip_server_code() {
 	test_input!(TestInput {
-<<<<<<< HEAD
-		code: r#"
-import { component$, useServerMount$, serverLoader$, serverStuff$, $, client$, useStore, useTask$ } from '@builder.io/qwik';
-=======
-        code: r#"
+		code: r#"
 import { component$, serverLoader$, serverStuff$, $, client$, useStore, useTask$ } from '@builder.io/qwik';
 import { isServer } from '@builder.io/qwik/build';
->>>>>>> 1583bb56
 import mongo from 'mongodb';
 import redis from 'redis';
 import { handler } from 'serverless';
 
 export const Parent = component$(() => {
-<<<<<<< HEAD
 	const state = useStore({
 		text: ''
 	});
 
 	// Double count watch
-	useServerMount$(async () => {
+	useTask$(async () => {
+		if (!isServer) return;
 		state.text = await mongo.users();
 		redis.set(state.text);
 	});
@@ -1898,54 +1865,11 @@
 		.to_string(),
 		transpile_ts: true,
 		transpile_jsx: true,
-		entry_strategy: EntryStrategy::Hook,
-		strip_ctx_name: Some(vec!["useServerMount$".into(), "server".into()]),
-		..TestInput::default()
-	});
-=======
-    const state = useStore({
-        text: ''
-    });
-
-    // Double count watch
-    useTask$(async () => {
-        if (!isServer) return;
-        state.text = await mongo.users();
-        redis.set(state.text);
-    });
-
-    serverStuff$(async () => {
-        // should be removed too
-        const a = $(() => {
-            // from $(), should not be removed
-        });
-        const b = client$(() => {
-            // from clien$(), should not be removed
-        });
-        return [a,b];
-    })
-
-    serverLoader$(handler);
-
-    useTask$(() => {
-        // Code
-    });
-
-    return (
-        <div onClick$={() => console.log('parent')}>
-            {state.text}
-        </div>
-    );
-});
-"#
-        .to_string(),
-        transpile_ts: true,
-        transpile_jsx: true,
-        entry_strategy: EntryStrategy::Segment,
-        strip_ctx_name: Some(vec!["server".into()]),
-        ..TestInput::default()
-    });
->>>>>>> 1583bb56
+		entry_strategy: EntryStrategy::Segment,
+		strip_ctx_name: Some(vec!["server".into()]),
+		mode: EmitMode::Prod,
+		..TestInput::default()
+	});
 }
 
 #[test]
@@ -2137,22 +2061,8 @@
 		filename: r"components\apps\apps.tsx".to_string(),
 		src_dir: r"C:\users\apps".to_string(),
 		code: r#"
-<<<<<<< HEAD
-import { component$, $ } from '@builder.io/qwik';
-
-export const Greeter = component$(() => {
-	return $(() => {
-		return (
-			<div/>
-		)
-	});
-});
-
-const d = $(()=>console.log('thing'));
-=======
 import { component$ } from '@builder.io/qwik';
 export const Greeter = component$(() => <div/>)
->>>>>>> 1583bb56
 "#
 		.to_string(),
 		transpile_jsx: true,
@@ -2180,7 +2090,6 @@
 import { Counter } from "./counter.tsx";
 
 export const Root = () => {
-<<<<<<< HEAD
 	return (
 		<html>
 			<head>
@@ -2192,19 +2101,6 @@
 			</body>
 		</html>
 	);
-=======
-    return (
-        <html>
-            <head>
-                <meta charset="utf-8" />
-                <title>Qwik Blank App</title>
-            </head>
-            <body>
-                <Counter initial={3} />
-            </body>
-        </html>
-    );
->>>>>>> 1583bb56
 };
 "#
 		.to_string(),
@@ -2448,21 +2344,12 @@
 		code: r#"
 import { component$, useStore } from '@builder.io/qwik';
 
-<<<<<<< HEAD
-export const App = component$((props: Stuff) => {
+export const App = component$((props) => {
 	return (
 		<Cmp>
 			<p class="stuff" onClick$={() => console.log('warn')}>Hello Qwik</p>
 		</Cmp>
 	);
-=======
-export const App = component$((props) => {
-    return (
-        <Cmp>
-            <p class="stuff" onClick$={() => console.log('warn')}>Hello Qwik</p>
-        </Cmp>
-    );
->>>>>>> 1583bb56
 });
 "#
 		.to_string(),
@@ -2793,21 +2680,12 @@
 		code: r#"
 import { component$, useStore } from '@builder.io/qwik';
 
-<<<<<<< HEAD
-export const App = component$((props: Stuff) => {
+export const App = component$((props) => {
 	return (
 		<Cmp>
 			<p class="stuff" onClick$={() => console.log('warn')}>Hello Qwik</p>
 		</Cmp>
 	);
-=======
-export const App = component$((props) => {
-    return (
-        <Cmp>
-            <p class="stuff" onClick$={() => console.log('warn')}>Hello Qwik</p>
-        </Cmp>
-    );
->>>>>>> 1583bb56
 });
 "#
 		.to_string(),
@@ -3329,23 +3207,13 @@
 }
 
 export { qwikify$, qwikifyQrl, renderToString };
-<<<<<<< HEAD
 		"#
 		.to_string(),
 		filename: "../node_modules/@builder.io/qwik-react/index.qwik.mjs".to_string(),
-		entry_strategy: EntryStrategy::Hook,
+		entry_strategy: EntryStrategy::Segment,
 		explicit_extensions: true,
 		..TestInput::default()
 	});
-=======
-        "#
-        .to_string(),
-        filename: "../node_modules/@builder.io/qwik-react/index.qwik.mjs".to_string(),
-        entry_strategy: EntryStrategy::Segment,
-        explicit_extensions: true,
-        ..TestInput::default()
-    });
->>>>>>> 1583bb56
 }
 
 #[test]
@@ -3452,13 +3320,13 @@
 }
 
 #[test]
-fn example_qwik_sdk_inline() {
+fn example_qwik_city_inline() {
 	test_input!(TestInput {
 		code: include_str!("fixtures/index.qwik.mjs").to_string(),
 		filename: "../node_modules/@builder.io/qwik-city/index.qwik.mjs".to_string(),
 		entry_strategy: EntryStrategy::Smart,
 		explicit_extensions: true,
-		// mode: EmitMode::Prod,
+		mode: EmitMode::Lib,
 		..TestInput::default()
 	});
 }
@@ -3551,9 +3419,8 @@
 import mongo from 'mongodb';
 
 export const Greeter = component$(() => {
-<<<<<<< HEAD
 	// Double count watch
-	useServerMount$(async () => {
+	useTask$(async () => {
 		await mongo.users();
 	});
 	return (
@@ -3563,19 +3430,6 @@
 			<div onClick$={() => {}}/>
 		</div>
 	)
-=======
-    // Double count watch
-    useTask$(async () => {
-        await mongo.users();
-    });
-    return (
-        <div>
-            <div onClick$={() => {}}/>
-            <div onClick$={() => {}}/>
-            <div onClick$={() => {}}/>
-        </div>
-    )
->>>>>>> 1583bb56
 });
 
 "#;
@@ -3826,25 +3680,25 @@
 import { component$, useStore, serverStuff$, $ } from '@builder.io/qwik';
 
 export const App = component$(() => {
-    const stuff = useStore();
-    serverStuff$(async () => {
-        // should be removed but keep scope
-        console.log(stuff.count)
-    })
-    serverStuff$(async () => {
-        // should be removed
-    })
-
-    return (
-        <Cmp>
-            <p class="stuff" 
-                shouldRemove$={() => stuff.count}
-                onClick$={() => console.log('warn')}
-            >
-                Hello Qwik
-            </p>
-        </Cmp>
-    );
+	const stuff = useStore();
+	serverStuff$(async () => {
+		// should be removed but keep scope
+		console.log(stuff.count)
+	})
+	serverStuff$(async () => {
+		// should be removed
+	})
+
+	return (
+		<Cmp>
+			<p class="stuff" 
+				shouldRemove$={() => stuff.count}
+				onClick$={() => console.log('warn')}
+			>
+				Hello Qwik
+			</p>
+		</Cmp>
+	);
 });
 "#
 		.to_string(),
@@ -3861,19 +3715,19 @@
 fn lib_mode_fn_signal() {
 	test_input!(TestInput {
 		code: r#"
-    import { component$ } from '@builder.io/qwik';
-export const Counter = component$(() => {
-  const count = useSignal(0);
-
-  return (
-    <div>
-      <p>Count: {count.value}</p>
-      <p>
-        <button onClick$={() => count.value++}>Increment</button>
-      </p>
-    </div>
-  );
-});
+		import { component$ } from '@builder.io/qwik';
+		export const Counter = component$(() => {
+			const count = useSignal(0);
+
+			return (
+				<div>
+					<p>Count: {count.value}</p>
+					<p>
+						<button onClick$={() => count.value++}>Increment</button>
+					</p>
+				</div>
+			);
+		});
 "#
 		.to_string(),
 		transpile_jsx: true,
