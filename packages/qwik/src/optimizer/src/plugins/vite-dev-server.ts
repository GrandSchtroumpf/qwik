--- conflicted
+++ resolved
@@ -1,28 +1,16 @@
 /* eslint-disable no-console */
-<<<<<<< HEAD
 import type { Render, RenderToStreamOptions } from '@qwik.dev/core/server';
 import type { IncomingMessage, ServerResponse } from 'http';
 import { magenta } from 'kleur/colors';
+
 import type { Connect, ViteDevServer } from 'vite';
 import { SYNC_QRL } from '../../../core/shared/qrl/qrl-class';
-=======
-import type { Render, RenderToStreamOptions } from '@builder.io/qwik/server';
-import type { IncomingMessage, ServerResponse } from 'http';
-import { magenta } from 'kleur/colors';
-
-import type { Connect, ViteDevServer } from 'vite';
-import { SYNC_QRL } from '../../../core/qrl/qrl-class';
->>>>>>> dea36bed
 import type { OptimizerSystem, Path, QwikManifest, SymbolMapper, SymbolMapperFn } from '../types';
 import clickToComponent from './click-to-component.html?raw';
 import errorHost from './error-host.html?raw';
 import imageDevTools from './image-size-runtime.html?raw';
 import perfWarning from './perf-warning.html?raw';
-<<<<<<< HEAD
-import { makeNormalizePath, type NormalizedQwikPluginOptions, parseId } from './plugin';
-=======
-import { parseId, type NormalizedQwikPluginOptions } from './plugin';
->>>>>>> dea36bed
+import { type NormalizedQwikPluginOptions, parseId } from './plugin';
 import type { QwikViteDevResponse } from './vite';
 import { VITE_ERROR_OVERLAY_STYLES } from './vite-error';
 import { formatError } from './vite-utils';
