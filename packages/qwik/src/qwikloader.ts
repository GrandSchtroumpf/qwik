import type { QwikSymbolEvent, QwikVisibleEvent } from './core/render/jsx/types/jsx-qwik-events';
import type { QContainerElement } from './core/container/container';
import type { QContext } from './core/state/context';
import type { QElement2, QwikLoaderEventScope, qWindow } from './core/v2/shared/types';

/**
 * Set up event listening for browser.
 *
 * Determine all the browser events and set up global listeners for them. If browser triggers event
 * search for the lazy load URL and `import()` it.
 *
 * @param doc - Document to use for setting up global listeners, and to determine all the browser
 *   supported events.
 */
export const qwikLoader = (
  doc: Document & { __q_context__?: [Element, Event, URL] | 0 },
  hasInitialized?: number
) => {
  const Q_CONTEXT = '__q_context__';
<<<<<<< HEAD
  const win = window as unknown as qWindow;
  const events = new Set();
=======
  type qWindow = Window & {
    qwikevents: {
      events: Set<string>;
      roots: Set<Node>;
      push: (...e: (string | (EventTarget & ParentNode))[]) => void;
    };
  };
  const win = window as unknown as qWindow;
  const events = new Set<string>();
  const roots = new Set<EventTarget & ParentNode>([doc]);
>>>>>>> 1583bb56

  // Some shortenings for minification
  const replace = 'replace';
  const forEach = 'forEach';
  const target = 'target';
  const getAttribute = 'getAttribute';
  const isConnected = 'isConnected';
  const qvisible = 'qvisible';
  const Q_JSON = '_qwikjson_';
  const qContainerAttr = '[q\\:container]';
  const nativeQuerySelectorAll = (root: ParentNode, selector: string) =>
    Array.from(root.querySelectorAll(selector));
  const querySelectorAll = (query: string) => {
    const elements: Element[] = [];
    roots.forEach((root) => elements.push(...nativeQuerySelectorAll(root, query)));
    return elements;
  };
  const findShadowRoots = (fragment: EventTarget & ParentNode) => {
    processEventOrNode(fragment);
    nativeQuerySelectorAll(fragment, '[q\\:shadowroot]').forEach((parent) => {
      const shadowRoot = parent.shadowRoot;
      shadowRoot && findShadowRoots(shadowRoot);
    });
  };

  const isPromise = (promise: Promise<any>) => promise && typeof promise.then === 'function';

  const broadcast = (infix: QwikLoaderEventScope, ev: Event, type = ev.type) => {
    querySelectorAll('[on' + infix + '\\:' + type + ']')[forEach]((el) =>
      dispatch(el, infix, ev, type)
    );
  };

  const resolveContainer = (containerEl: QContainerElement) => {
    if (containerEl[Q_JSON] === undefined) {
      const parentJSON = containerEl === doc.documentElement ? doc.body : containerEl;
      let script = parentJSON.lastElementChild;
      while (script) {
        if (script.tagName === 'SCRIPT' && script[getAttribute]('type') === 'qwik/json') {
          containerEl[Q_JSON] = JSON.parse(
            script.textContent![replace](/\\x3C(\/?script)/gi, '<$1')
          );
          break;
        }
        script = script.previousElementSibling;
      }
    }
  };

  const createEvent = <T extends CustomEvent = any>(eventName: string, detail?: T['detail']) =>
    new CustomEvent(eventName, {
      detail,
    }) as T;

  const dispatch = async (
    element: Element & { _qc_?: QContext | undefined },
<<<<<<< HEAD
    scope: QwikLoaderEventScope,
    ev: Event,
    eventName = ev.type
  ) => {
    const attrName = 'on' + scope + ':' + eventName;
    if (element.hasAttribute('preventdefault:' + eventName)) {
      ev.preventDefault();
    }
    // <DELETE ME LATER>: After Qwik 2.0 release
    // This needs to be here for backward compatibility with Qwik 1.0, but at some point we can drop it.
=======
    onPrefix: string,
    ev: Event,
    eventName = ev.type
  ) => {
    const attrName = 'on' + onPrefix + ':' + eventName;
    if (element.hasAttribute('preventdefault:' + eventName)) {
      ev.preventDefault();
    }
>>>>>>> 1583bb56
    const ctx = element['_qc_'];
    const relevantListeners = ctx && ctx.li.filter((li) => li[0] === attrName);
    if (relevantListeners && relevantListeners.length > 0) {
      for (const listener of relevantListeners) {
        // listener[1] holds the QRL
        const results = listener[1].getFn([element, ev], () => element[isConnected])(ev, element);
        const cancelBubble = ev.cancelBubble;
        if (isPromise(results)) {
          await results;
        }
        // forcing async with await resets ev.cancelBubble to false
        if (cancelBubble) {
          ev.stopPropagation();
        }
      }
      return;
    }
    // </DELETE ME LATER>
    const qDispatchEvent = (element as QElement2)['qDispatchEvent'];
    if (qDispatchEvent) {
      return qDispatchEvent(ev, scope);
    }
    const attrValue = element[getAttribute](attrName);
    if (attrValue) {
<<<<<<< HEAD
      const container = element.closest(
        '[q\\:container]:not([q\\:container=html]):not([q\\:container=text])'
      )! as QContainerElement;
=======
      const container = element.closest(qContainerAttr)! as QContainerElement;
>>>>>>> 1583bb56
      const qBase = container[getAttribute]('q:base')!;
      const qVersion = container[getAttribute]('q:version') || 'unknown';
      const qManifest = container[getAttribute]('q:manifest-hash') || 'dev';
      const base = new URL(qBase, doc.baseURI);
      for (const qrl of attrValue.split('\n')) {
        const url = new URL(qrl, base);
        const href = url.href;
        const symbol = url.hash[replace](/^#?([^?[|]*).*$/, '$1') || 'default';
        const reqTime = performance.now();
        let handler: undefined | any;
<<<<<<< HEAD
        let importError: undefined | 'sync' | 'async';
=======
        let importError: undefined | 'sync' | 'async' | 'no-symbol';
>>>>>>> 1583bb56
        let error: undefined | Error;
        const isSync = qrl.startsWith('#');
        const eventData = { qBase, qManifest, qVersion, href, symbol, element, reqTime };
        if (isSync) {
<<<<<<< HEAD
          handler = (container.qFuncs || [])[Number.parseInt(symbol)];
=======
          const hash = container.getAttribute('q:instance')!;
          handler = ((doc as any)['qFuncs_' + hash] || [])[Number.parseInt(symbol)];
>>>>>>> 1583bb56
          if (!handler) {
            importError = 'sync';
            error = new Error('sync handler error for symbol: ' + symbol);
          }
        } else {
          const uri = url.href.split('#')[0];
          try {
            const module = import(/* @vite-ignore */ uri);
            resolveContainer(container);
            handler = (await module)[symbol];
<<<<<<< HEAD
          } catch (err) {
            importError = 'async';
=======
            if (!handler) {
              importError = 'no-symbol';
              error = new Error(`${symbol} not in ${uri}`);
            }
          } catch (err) {
            importError ||= 'async';
>>>>>>> 1583bb56
            error = err as Error;
          }
        }
        if (!handler) {
          emitEvent('qerror', { importError, error, ...eventData });
<<<<<<< HEAD
=======
          console.error(error);
>>>>>>> 1583bb56
          // break out of the loop if handler is not found
          break;
        }
        const previousCtx = doc[Q_CONTEXT];
        if (element[isConnected]) {
          try {
            doc[Q_CONTEXT] = [element, ev, url];
<<<<<<< HEAD
            if (!isSync) {
              emitEvent<QwikSymbolEvent>('qsymbol', eventData);
            }
=======
            isSync || emitEvent<QwikSymbolEvent>('qsymbol', { ...eventData });
>>>>>>> 1583bb56
            const results = handler(ev, element);
            // only await if there is a promise returned
            if (isPromise(results)) {
              await results;
            }
          } catch (error) {
            emitEvent('qerror', { error, ...eventData });
          } finally {
            doc[Q_CONTEXT] = previousCtx;
          }
        }
      }
    }
  };

  const emitEvent = <T extends CustomEvent = any>(eventName: string, detail?: T['detail']) => {
    doc.dispatchEvent(createEvent<T>(eventName, detail));
  };

  const camelToKebab = (str: string) => str[replace](/([A-Z-])/g, (a) => '-' + a.toLowerCase());

  /**
   * Event handler responsible for processing browser events.
   *
   * If browser emits an event, the `eventProcessor` walks the DOM tree looking for corresponding
   * `(${event.type})`. If found the event's URL is parsed and `import()`ed.
   *
   * @param ev - Browser event.
   */
  const processDocumentEvent = async (ev: Event) => {
    // eslint-disable-next-line prefer-const
    let type = camelToKebab(ev.type);
    let element = ev[target] as Element | null;
    broadcast('-document', ev, type);

    while (element && element[getAttribute]) {
      const results = dispatch(element, '', ev, type);
      let cancelBubble = ev.cancelBubble;
      if (isPromise(results)) {
        await results;
      }
      // if another async handler stopPropagation
      cancelBubble =
        cancelBubble || ev.cancelBubble || element.hasAttribute('stoppropagation:' + ev.type);
      element = ev.bubbles && cancelBubble !== true ? element.parentElement : null;
    }
  };

  const processWindowEvent = (ev: Event) => {
    broadcast('-window', ev, camelToKebab(ev.type));
  };

  const processReadyStateChange = () => {
    const readyState = doc.readyState;
    if (!hasInitialized && (readyState == 'interactive' || readyState == 'complete')) {
      roots.forEach(findShadowRoots);
      // document is ready
      hasInitialized = 1;

      emitEvent('qinit');
      const riC = win.requestIdleCallback ?? win.setTimeout;
      riC.bind(win)(() => emitEvent('qidle'));

      if (events.has(qvisible)) {
        const results = querySelectorAll('[on\\:' + qvisible + ']');
        const observer = new IntersectionObserver((entries) => {
          for (const entry of entries) {
            if (entry.isIntersecting) {
              observer.unobserve(entry[target]);
              dispatch(entry[target], '', createEvent<QwikVisibleEvent>(qvisible, entry));
            }
          }
        });
        results[forEach]((el) => observer.observe(el));
      }
    }
  };

  const addEventListener = (
    el: EventTarget,
    eventName: string,
    handler: (ev: Event) => void,
    capture = false
  ) => {
    return el.addEventListener(eventName, handler, { capture, passive: false });
  };

  const processEventOrNode = (...eventNames: (string | (EventTarget & ParentNode))[]) => {
    for (const eventNameOrNode of eventNames) {
      if (typeof eventNameOrNode === 'string') {
        // If it is string we just add the event to window and each of our roots.
        if (!events.has(eventNameOrNode)) {
          roots.forEach((root) =>
            addEventListener(root, eventNameOrNode, processDocumentEvent, true)
          );
          addEventListener(win, eventNameOrNode, processWindowEvent, true);
          events.add(eventNameOrNode);
        }
      } else {
        // If it is a new root, we also need this root to catch up to all of the events sofar.
        if (!roots.has(eventNameOrNode)) {
          events.forEach((eventName) =>
            addEventListener(eventNameOrNode, eventName, processDocumentEvent, true)
          );
          roots.add(eventNameOrNode);
        }
      }
    }
  };

  if (!(Q_CONTEXT in doc)) {
    // Mark qwik-loader presence but falsy
    doc[Q_CONTEXT] = 0;
    const qwikevents = win.qwikevents;
    // If `qwikEvents` is an array, process it.
    if (Array.isArray(qwikevents)) {
      processEventOrNode(...qwikevents);
    }
    // Now rig up `qwikEvents` so we get notified of new registrations by other containers.
    win.qwikevents = {
      events: events,
      roots: roots,
      push: processEventOrNode,
    };
    addEventListener(doc, 'readystatechange', processReadyStateChange);
    processReadyStateChange();
  }
};

export interface QwikLoaderMessage extends MessageEvent {
  data: string[];
}<|MERGE_RESOLUTION|>--- conflicted
+++ resolved
@@ -17,21 +17,9 @@
   hasInitialized?: number
 ) => {
   const Q_CONTEXT = '__q_context__';
-<<<<<<< HEAD
-  const win = window as unknown as qWindow;
-  const events = new Set();
-=======
-  type qWindow = Window & {
-    qwikevents: {
-      events: Set<string>;
-      roots: Set<Node>;
-      push: (...e: (string | (EventTarget & ParentNode))[]) => void;
-    };
-  };
   const win = window as unknown as qWindow;
   const events = new Set<string>();
   const roots = new Set<EventTarget & ParentNode>([doc]);
->>>>>>> 1583bb56
 
   // Some shortenings for minification
   const replace = 'replace';
@@ -41,7 +29,6 @@
   const isConnected = 'isConnected';
   const qvisible = 'qvisible';
   const Q_JSON = '_qwikjson_';
-  const qContainerAttr = '[q\\:container]';
   const nativeQuerySelectorAll = (root: ParentNode, selector: string) =>
     Array.from(root.querySelectorAll(selector));
   const querySelectorAll = (query: string) => {
@@ -88,7 +75,6 @@
 
   const dispatch = async (
     element: Element & { _qc_?: QContext | undefined },
-<<<<<<< HEAD
     scope: QwikLoaderEventScope,
     ev: Event,
     eventName = ev.type
@@ -99,16 +85,6 @@
     }
     // <DELETE ME LATER>: After Qwik 2.0 release
     // This needs to be here for backward compatibility with Qwik 1.0, but at some point we can drop it.
-=======
-    onPrefix: string,
-    ev: Event,
-    eventName = ev.type
-  ) => {
-    const attrName = 'on' + onPrefix + ':' + eventName;
-    if (element.hasAttribute('preventdefault:' + eventName)) {
-      ev.preventDefault();
-    }
->>>>>>> 1583bb56
     const ctx = element['_qc_'];
     const relevantListeners = ctx && ctx.li.filter((li) => li[0] === attrName);
     if (relevantListeners && relevantListeners.length > 0) {
@@ -133,13 +109,9 @@
     }
     const attrValue = element[getAttribute](attrName);
     if (attrValue) {
-<<<<<<< HEAD
       const container = element.closest(
         '[q\\:container]:not([q\\:container=html]):not([q\\:container=text])'
       )! as QContainerElement;
-=======
-      const container = element.closest(qContainerAttr)! as QContainerElement;
->>>>>>> 1583bb56
       const qBase = container[getAttribute]('q:base')!;
       const qVersion = container[getAttribute]('q:version') || 'unknown';
       const qManifest = container[getAttribute]('q:manifest-hash') || 'dev';
@@ -150,21 +122,13 @@
         const symbol = url.hash[replace](/^#?([^?[|]*).*$/, '$1') || 'default';
         const reqTime = performance.now();
         let handler: undefined | any;
-<<<<<<< HEAD
-        let importError: undefined | 'sync' | 'async';
-=======
         let importError: undefined | 'sync' | 'async' | 'no-symbol';
->>>>>>> 1583bb56
         let error: undefined | Error;
         const isSync = qrl.startsWith('#');
         const eventData = { qBase, qManifest, qVersion, href, symbol, element, reqTime };
         if (isSync) {
-<<<<<<< HEAD
-          handler = (container.qFuncs || [])[Number.parseInt(symbol)];
-=======
           const hash = container.getAttribute('q:instance')!;
           handler = ((doc as any)['qFuncs_' + hash] || [])[Number.parseInt(symbol)];
->>>>>>> 1583bb56
           if (!handler) {
             importError = 'sync';
             error = new Error('sync handler error for symbol: ' + symbol);
@@ -175,26 +139,18 @@
             const module = import(/* @vite-ignore */ uri);
             resolveContainer(container);
             handler = (await module)[symbol];
-<<<<<<< HEAD
-          } catch (err) {
-            importError = 'async';
-=======
             if (!handler) {
               importError = 'no-symbol';
               error = new Error(`${symbol} not in ${uri}`);
             }
           } catch (err) {
             importError ||= 'async';
->>>>>>> 1583bb56
             error = err as Error;
           }
         }
         if (!handler) {
           emitEvent('qerror', { importError, error, ...eventData });
-<<<<<<< HEAD
-=======
           console.error(error);
->>>>>>> 1583bb56
           // break out of the loop if handler is not found
           break;
         }
@@ -202,13 +158,9 @@
         if (element[isConnected]) {
           try {
             doc[Q_CONTEXT] = [element, ev, url];
-<<<<<<< HEAD
             if (!isSync) {
               emitEvent<QwikSymbolEvent>('qsymbol', eventData);
             }
-=======
-            isSync || emitEvent<QwikSymbolEvent>('qsymbol', { ...eventData });
->>>>>>> 1583bb56
             const results = handler(ev, element);
             // only await if there is a promise returned
             if (isPromise(results)) {
