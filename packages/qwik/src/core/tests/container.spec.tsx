import { walkJSX } from '@qwik.dev/core/testing';
import crypto from 'node:crypto';
import { describe, expect, it } from 'vitest';
import { ssrCreateContainer } from '../../server/ssr-container';
import { SsrNode } from '../../server/ssr-node';
import { createDocument } from '../../testing/document';
import { getDomContainer } from '../client/dom-container';
import type { ClientContainer, VNode } from '../client/types';
import { vnode_getAttr, vnode_getFirstChild, vnode_getText } from '../client/vnode';
import { SERIALIZABLE_STATE, component$ } from '../shared/component.public';
<<<<<<< HEAD
import { JSXNodeImpl, createPropsProxy } from '../shared/jsx/jsx-runtime';
import { Slot } from '../shared/jsx/slot.public';
import type { JSXOutput } from '../shared/jsx/types/jsx-node';
import { inlinedQrl, qrl } from '../shared/qrl/qrl';
import type { QRLInternal } from '../shared/qrl/qrl-class';
import { SerializationConstant, isDeserializerProxy } from '../shared/shared-serialization';
import { hasClassAttr } from '../shared/utils/scoped-styles';
=======
import { inlinedQrl, qrl } from '../shared/qrl/qrl';
import type { QRLInternal } from '../shared/qrl/qrl-class';
import { Fragment, JSXNodeImpl, createPropsProxy } from '../shared/jsx/jsx-runtime';
import { Slot } from '../shared/jsx/slot.public';
import type { JSXOutput } from '../shared/jsx/types/jsx-node';
import { getDomContainer } from '../client/dom-container';
import type { ClientContainer, VNode } from '../client/types';
import { vnode_getAttr, vnode_getFirstChild, vnode_getText } from '../client/vnode';
import { hasClassAttr } from '../shared/utils/scoped-styles';
import { TypeIds } from '../shared/shared-serialization';
>>>>>>> 1f3fde5a
import { constPropsToSsrAttrs, varPropsToSsrAttrs } from '../ssr/ssr-render-jsx';
import { type SSRContainer } from '../ssr/ssr-types';
import { createSignal, createComputed$ } from '../signal/signal.public';

describe('serializer v2', () => {
  describe('rendering', () => {
    it('should do basic serialize/deserialize', async () => {
      const input = <span>test</span>;
      const output = toVNode(toDOM(await toHTML(input)));
      expect(output).toMatchVDOM(input);
    });

    it('should handle multiple text nodes, and fragment', async () => {
      const input = (
        <>
          {'Hello'} <b>{'world'}</b>!
        </>
      );
      const output = toVNode(toDOM(await toHTML(input)));
      expect(output).toMatchVDOM(input);
    });

    it('should render blog post example', async () => {
      const state = { value: 123 };
      const input = (
        <main>
          <>
            <>
              Count: {state.value}!<button>+1</button>
            </>
          </>
        </main>
      );
      const output = toVNode(toDOM(await toHTML(input)));
      expect(output).toMatchVDOM(input);
    });

    it('should handle more complex example', async () => {
      const input = (
        <div>
          <span>A</span>
          <>Hello {'World'}!</>
          <>
            <span>
              <>B</>!
            </span>
            <>Greetings {'World'}!</>
          </>
        </div>
      );
      const output = toVNode(toDOM(await toHTML(input)));
      expect(output).toMatchVDOM(input);
    });

    it('should handle adjacent qwik/vnode data', async () => {
      const input = (
        <div>
          <span>A{'B'}</span>
          <span>C{'D'}</span>
        </div>
      );
      const output = toVNode(toDOM(await toHTML(input)));
      expect(output).toMatchVDOM(input);
    });

    it('should handle long strings', async () => {
      const string = (length: number) => new Array(length).fill('.').join('');
      const input = (
        <div>
          {string(26 * 26 * 26)}
          {string(26 * 26)}
          {string(26)}
        </div>
      );
      const output = toVNode(toDOM(await toHTML(input)));
      expect(output).toMatchVDOM(input);
    });

    describe('node references', () => {
      it('should retrieve element', async () => {
        const clientContainer = await withContainer((ssr) => {
          ssr.openElement('div', ['id', 'parent']);
          ssr.textNode('Hello');
          ssr.openElement('span', ['id', 'myId']);
          const node = ssr.getLastNode();
          ssr.addRoot({ someProp: node });
          ssr.textNode('Hello');
          ssr.openElement('b', ['id', 'child']);
          ssr.closeElement();
          ssr.closeElement();
          ssr.closeElement();
        });
        const vnodeSpan = await clientContainer.$getObjectById$(0).someProp;
        expect(vnode_getAttr(vnodeSpan, 'id')).toBe('myId');
      });
      it('should retrieve text node', async () => {
        const clientContainer = await withContainer((ssr) => {
          ssr.openElement('div', ['id', 'parent']);
          ssr.textNode('Hello');
          ssr.openElement('span', ['id', 'div']);
          ssr.textNode('Greetings');
          ssr.textNode(' ');
          ssr.textNode('World');
          const node = ssr.getLastNode();
          expect(node.id).toBe('2C');
          ssr.textNode('!');
          ssr.addRoot({ someProp: node });
          ssr.openElement('b', ['id', 'child']);
          ssr.closeElement();
          ssr.closeElement();
          ssr.closeElement();
        });
        const vnode = await clientContainer.$getObjectById$(0).someProp;
        expect(vnode_getText(vnode)).toBe('World');
      });
      it('should retrieve text node in Fragments', async () => {
        const clientContainer = await withContainer((ssr) => {
          ssr.openElement('div', ['id', 'parent']);
          ssr.textNode('Hello');
          ssr.openElement('span', ['id', 'div']); // 2
          ssr.textNode('Greetings'); // 2A
          ssr.textNode(' '); // 2B
          ssr.openFragment([]); // 2C
          ssr.textNode('World'); // 2CA
          const node = ssr.getLastNode();
          expect(node.id).toBe('2CA');
          ssr.textNode('!');
          ssr.addRoot({ someProp: node });
          ssr.openElement('b', ['id', 'child']);
          ssr.closeElement();
          ssr.closeFragment();
          ssr.closeElement();
          ssr.closeElement();
        });
        const vnode = await clientContainer.$getObjectById$(0).someProp;
        expect(vnode_getText(vnode)).toBe('World');
      });
      it.todo('should attach props to Fragment');
    });
  });

  describe('attributes', () => {
    it('should serialize attributes', async () => {
      const input = <span id="test" class="test" />;
      const output = toVNode(toDOM(await toHTML(input)));
      expect(output).toMatchVDOM(input);
    });
  });

  describe('object serialization', () => {
    it('should serialize object', async () => {
      const container = await withContainer((ssrContainer) => {
        const obj = { age: 1, child: { b: 'child' } };
        expect(ssrContainer.addRoot(obj)).toBe(0);
        expect(ssrContainer.addRoot(obj.child)).toBe(1);
      });
      const obj = container.$getObjectById$(0);
      expect(obj).toEqual({ age: 1, child: { b: 'child' } });
      expect(container.$getObjectById$(1)).toBe(obj.child);
    });

    it('should escape string <>', async () => {
      const container = await withContainer((ssrContainer) => {
        ssrContainer.addRoot({ '</script>': '"<script></script>"', '<': '<script>' });
      });
      expect(container.$getObjectById$(0)).toEqual({
        '</script>': '"<script></script>"',
        '<': '<script>',
      });
    });

    it('should serialize non-standard objects', async () => {
      const container = await withContainer((ssrContainer) => {
        const obj = { null: null, undefined: undefined };
        expect(ssrContainer.addRoot(null)).toBe(0);
        expect(ssrContainer.addRoot(undefined)).toBe(1);
        expect(ssrContainer.addRoot(obj)).toBe(2);
        expect(
          ssrContainer.addRoot([null, undefined, obj, { null: null, undefined: undefined }])
        ).toBe(3);
      });
      const obj = container.$getObjectById$(2);
      expect(container.$getObjectById$(0)).toEqual(null);
      expect(container.$getObjectById$(1)).toBe(undefined);
      expect(obj).toEqual({ null: null, undefined: undefined });
      expect(container.$getObjectById$(3)).toEqual([
        null,
        undefined,
        obj,
        { null: null, undefined: undefined },
      ]);
    });

    it('should de-dup long strings', async () => {
      const str = new Array(100).fill('a').join('');
      const container = await withContainer((ssrContainer) => {
        expect(ssrContainer.addRoot(str)).toBe(0);
        expect(ssrContainer.addRoot({ a: str, b: str })).toBe(1);
      });
      const idx = container.element.innerHTML.indexOf(str);
      expect(idx).toBeGreaterThan(0);
      const idx2 = container.element.innerHTML.indexOf(str, idx + 1);
      expect(idx2).toBe(-1);
      expect(container.$getObjectById$(0)).toEqual(str);
      expect(container.$getObjectById$(1)).toEqual({ a: str, b: str });
    });

    describe('ReferenceSerializer, ///// ' + TypeIds.RootRef, () => {
      it('should serialize and deserialize', async () => {
        const obj1 = {};
        const obj2 = { obj1 };
        const c = await withContainer((ssr) => {
          ssr.addRoot(obj1);
          ssr.addRoot(obj2);
        });
        expect(c.$getObjectById$(1).obj1).toBe(c.$getObjectById$(0));
      });
    });

    describe('ConstantSerializer, ////// ' + TypeIds.Constant, async () => {
      it('should serialize and deserialize', async () => {
        const obj = [undefined, null, true, false, NaN, -Infinity, +Infinity, Slot, Fragment];
        expect((await withContainer((ssr) => ssr.addRoot(obj))).$getObjectById$(0)).toEqual(obj);
      });
    });

    describe('URLSerializer, /////////// ' + TypeIds.URL, () => {
      it('should serialize and deserialize', async () => {
        const obj = new URL('http://server/path#hash');
        expect((await withContainer((ssr) => ssr.addRoot(obj))).$getObjectById$(0)).toEqual(obj);
      });
    });

    describe('DateSerializer, ////////// ' + TypeIds.Date, () => {
      it('should serialize and deserialize', async () => {
        const obj = new Date();
        expect((await withContainer((ssr) => ssr.addRoot(obj))).$getObjectById$(0)).toEqual(obj);
      });
    });

    describe('RegexSerializer, ///////// ' + TypeIds.Regex, () => {
      it('should serialize and deserialize', async () => {
        const obj = /abc/gim;
        expect((await withContainer((ssr) => ssr.addRoot(obj))).$getObjectById$(0)).toEqual(obj);
      });
    });

    describe('StringSerializer, //////// ' + TypeIds.String, () => {
      it('should serialize and deserialize', async () => {
        const obj = '\u0010anything';
        expect((await withContainer((ssr) => ssr.addRoot(obj))).$getObjectById$(0)).toEqual(obj);
      });

      it('should serialize and deserialize strings in array', async () => {
        const obj = ['\b: backspace'];
        expect((await withContainer((ssr) => ssr.addRoot(obj))).$getObjectById$(0)).toEqual(obj);
      });
    });

    describe('VNodeSerializer, ///////// ' + TypeIds.VNode, () => {
      it.todo('should serialize and deserialize', async () => {
        ///
      });
    });

    describe('BigIntSerializer, //////// ' + TypeIds.BigInt, () => {
      it('should serialize and deserialize', async () => {
        const obj = BigInt('12345678901234567890');
        expect((await withContainer((ssr) => ssr.addRoot(obj))).$getObjectById$(0)).toEqual(obj);
      });
    });

    describe('URLSearchParamsSerializer, ' + TypeIds.URLSearchParams, () => {
      it('should serialize and deserialize', async () => {
        const obj = new URLSearchParams('a=1&b=2');
        expect((await withContainer((ssr) => ssr.addRoot(obj))).$getObjectById$(0)).toEqual(obj);
      });
    });

    describe('ErrorSerializer, ///////// ' + TypeIds.Error, () => {
      it('should serialize and deserialize', async () => {
        const obj = Object.assign(new Error('MyError'), { extra: 'property' });
        expect((await withContainer((ssr) => ssr.addRoot(obj))).$getObjectById$(0)).toEqual(obj);
      });
    });

    describe('PromiseSerializer, /////// ' + TypeIds.Promise, () => {
      it('should serialize and deserialize', async () => {
        const obj1 = Promise.resolve('test');
        const obj2 = Promise.reject(new Error('test'));
        const result = (await withContainer((ssr) => ssr.addRoot([obj1, obj2]))).$getObjectById$(0);
        expect(result).toEqual([obj1, obj2]);
        expect(await result[0]).toBe('test');
        await expect(result[1]).rejects.toThrowError('test');
      });
    });

    describe('SetSerializer, /////////// ' + TypeIds.Set, () => {
      it('should serialize and deserialize', async () => {
        const obj = new Set(['a', 'b', 'c']);
        expect((await withContainer((ssr) => ssr.addRoot(obj))).$getObjectById$(0)).toEqual(obj);
      });
      it('should dedup internal state', async () => {
        const a = { a: 'A' };
        const b = { b: 'B', a: a };
        const c = { c: 'C', a: a, b: b };
        const obj = new Set([a, b, c]);
        const value: Set<any> = (await withContainer((ssr) => ssr.addRoot(obj))).$getObjectById$(0);
        expect(value).toEqual(obj);
        const [valueA, valueB, valueC] = Array.from(value.values());
        expect(valueB.a).toBe(valueA);
        expect(valueC.a).toBe(valueA);
        expect(valueC.b).toBe(valueB);
      });
    });

    describe('MapSerializer, /////////// ' + TypeIds.Map, () => {
      it('should serialize and deserialize', async () => {
        const obj = new Map([
          ['a', 1],
          ['b', 3],
          ['c', 4],
        ]);
        expect((await withContainer((ssr) => ssr.addRoot(obj))).$getObjectById$(0)).toEqual(obj);
      });
      it('should dedup internal state', async () => {
        const a = { a: 'A' };
        const b = { b: 'B', a: a };
        const c = { c: 'C', a: a, b: b };
        const obj = new Map<string, any>([
          ['a', a],
          ['b', b],
          ['c', c],
        ]);
        const value: Map<string, any> = (
          await withContainer((ssr) => ssr.addRoot(obj))
        ).$getObjectById$(0);
        expect(value).toEqual(obj);
        const [valueA, valueB, valueC] = Array.from(value.values());
        expect(valueB.a).toBe(valueA);
        expect(valueC.a).toBe(valueA);
        expect(valueC.b).toBe(valueB);
      });
    });
    describe('Uint8Serializer, ///////// ' + TypeIds.Uint8Array, () => {
      it('should serialize and deserialize', async () => {
        const obj = new Uint8Array([1, 2, 3, 4, 5, 0]);
        expect((await withContainer((ssr) => ssr.addRoot(obj))).$getObjectById$(0)).toEqual(obj);
      });
      it('should handle large arrays', async () => {
        const obj = new Uint8Array(Math.floor(Math.random() * 65530 + 1));
        crypto.getRandomValues(obj);
        expect((await withContainer((ssr) => ssr.addRoot(obj))).$getObjectById$(0)).toEqual(obj);
      });
    });

    describe('QRLSerializer, /////////// ' + TypeIds.QRL, () => {
      it('should serialize and deserialize', async () => {
        const testFn = () => 'test';
        const obj: QRLInternal[] = [
          // $(testFn) as QRLInternal,
          qrl('chunk.js', 's_123', ['Hello', 'World']) as QRLInternal,
          qrl('chunk.js', 's_123', ['Hello', 'World']) as QRLInternal,
          inlinedQrl(testFn, 's_inline', ['Hello']) as QRLInternal,
        ];
        const [qrl0, qrl1, qrl2] = (await withContainer((ssr) => ssr.addRoot(obj))).$getObjectById$(
          0
        );
        expect(qrl0.$hash$).toEqual(obj[0].$hash$);
        expect(qrl0.$captureRef$).toEqual(obj[0].$captureRef$);
        expect(qrl0._devOnlySymbolRef).toEqual((obj[0] as any)._devOnlySymbolRef);
        expect(qrl1.$hash$).toEqual(obj[1].$hash$);
        expect(qrl1.$captureRef$).toEqual(obj[1].$captureRef$);
        expect(qrl1._devOnlySymbolRef).toEqual((obj[1] as any)._devOnlySymbolRef);
        expect(qrl2.$hash$).toEqual(obj[2].$hash$);
        expect(qrl2.$captureRef$).toEqual(obj[2].$captureRef$);
        expect(qrl2._devOnlySymbolRef.toString()).toEqual(
          (obj[2] as any)._devOnlySymbolRef.toString()
        );
      });
    });

    describe('TaskSerializer, ////////// ' + TypeIds.Task, () => {
      it.todo('should serialize and deserialize', async () => {
        ///
      });
    });

    describe('ResourceSerializer, ////// ' + TypeIds.Resource, () => {
      it.todo('should serialize and deserialize', async () => {
        ///
      });
    });

    describe('ComponentSerializer, ///// ' + TypeIds.Component, () => {
      it('should serialize and deserialize', async () => {
        const obj = component$(() => <div />);
        const container = await withContainer((ssr) => ssr.addRoot(obj));
        const [srcQrl] = (obj as any)[SERIALIZABLE_STATE];
        const [dstQrl] = container.$getObjectById$(0)[SERIALIZABLE_STATE];
        expect(dstQrl.$hash$).toEqual(srcQrl.$hash$);
        expect(dstQrl.$captureRef$).toEqual(
          srcQrl.$captureRef$.length ? srcQrl.$captureRef$ : null
        );
        expect(dstQrl._devOnlySymbolRef).toEqual((srcQrl as any)._devOnlySymbolRef);
      });
    });

    describe('SignalSerializer, //////// ' + TypeIds.Signal, () => {
      it.todo('should serialize and deserialize', async () => {
        ///
      });
    });

    describe('WrappedSignalSerializer, / ' + TypeIds.WrappedSignal, () => {
      it.todo('should serialize and deserialize', async () => {
        ///
      });
    });

    describe('ComputedSignalSerializer,  ' + TypeIds.ComputedSignal, () => {
      it('should serialize and deserialize', async () => {
        const signal = createSignal('test');
        const computed = createComputed$(() => signal.value + '!');
        const container = await withContainer((ssr) => {
          ssr.addRoot(computed);
        });
        const got = container.$getObjectById$(0);
        expect(got).toMatchInlineSnapshot(`
          {
            "value": Symbol(invalid),
          }
        `);
        expect(got.value).toBe('test!');
      });
    });

    describe('FormDataSerializer, ////// ' + TypeIds.FormData, () => {
      it('should serialize and deserialize', async () => {
        const obj = new FormData();
        obj.append('someKey', 'someValue');
        expect((await withContainer((ssr) => ssr.addRoot(obj))).$getObjectById$(0)).toEqual(obj);
      });
    });

    describe('JSXNodeSerializer, /////// ' + TypeIds.JSXNode, () => {
      it('should serialize and deserialize', async () => {
        const obj = (
          <>
            Hello World <Slot />
          </>
        ) as JSXNodeImpl<any>;
        const result = (await withContainer((ssr) => ssr.addRoot(obj))).$getObjectById$(
          0
        ) as JSXNodeImpl<any>;
        // be explicit about the contents so we don't check internal details
        expect(result).toBeInstanceOf(JSXNodeImpl);
        expect(result.constProps).toEqual(obj.constProps);
        expect(result.varProps).toEqual(obj.varProps);
        expect(result.children).toHaveLength(2);
        expect((result.children as any)[0]!).toBe('Hello World ');
        expect((result.children as any)[1]!).toBeInstanceOf(JSXNodeImpl);
        expect((result.children as any)[1]!.type).toBe(Slot);
      });
    });

    describe('PropsProxySerializer, //// ' + TypeIds.PropsProxy, () => {
      it('should serialize and deserialize', async () => {
        const obj = createPropsProxy({ number: 1, text: 'abc' }, { n: 2, t: 'test' });
        expect((await withContainer((ssr) => ssr.addRoot(obj))).$getObjectById$(0)).toEqual(obj);
      });
      it('should serialize and deserialize with null const props', async () => {
        const obj = createPropsProxy({ number: 1, text: 'abc' }, null);
        expect((await withContainer((ssr) => ssr.addRoot(obj))).$getObjectById$(0)).toEqual(obj);
      });
    });

    describe('DocumentSerializer, //////', () => {
      it('should serialize and deserialize', async () => {
        const obj = new SsrNode(null, SsrNode.DOCUMENT_NODE, '', [], []);
        const container = await withContainer((ssr) => ssr.addRoot(obj));
        expect(container.$getObjectById$(0)).toEqual(container.element.ownerDocument);
      });
    });
  });

  describe('events', () => {
    it.todo('should serialize events');
  });

  describe('element nesting rules', () => {
    it('should throw when incorrectly nested elements', async () => {
      await expect(() =>
        withContainer(
          (ssr) => {
            ssr.openElement('body', []);
            ssr.openElement('p', []);
            ssr.openFragment([]);
            ssr.openElement('b', []);
            ssr.openElement('div', []);
          },
          { containerTag: 'html' }
        )
      ).rejects.toThrowError(
        [
          `SsrError(tag): HTML rules do not allow '<div>' at this location.`,
          `  (The HTML parser will try to recover by auto-closing or inserting additional tags which will confuse Qwik when it resumes.)`,
          `  Offending tag: <div>`,
          `  Existing tag context:`,
          `    <html> [html content] -> <head>, <body>`,
          `     <body> [body content] -> all tags allowed here`,
          `      <p> [phrasing content] -> <a>, <b>, <img>, <input> ... (no <div>, <p> ...)`,
          `       <b>`,
          `        <div> <= is not allowed as a child of phrasing content.`,
        ].join('\n')
      );
    });
    it('should throw when adding content to empty elements', async () => {
      await expect(() =>
        withContainer((ssr) => {
          ssr.openElement('img', []);
          ssr.openFragment([]);
          ssr.openElement('div', []);
        })
      ).rejects.toThrowError(
        [
          `SsrError(tag): HTML rules do not allow '<div>' at this location.`,
          `  (The HTML parser will try to recover by auto-closing or inserting additional tags which will confuse Qwik when it resumes.)`,
          `  Offending tag: <div>`,
          `  Existing tag context:`,
          `    <div> [any content]`,
          `     <img> [no-content element]`,
          `      <div> <= is not allowed as a child of no-content element.`,
        ].join('\n')
      );
    });
  });
});

async function withContainer(
  ssrFn: (ssrContainer: SSRContainer) => void,
  opts: { containerTag?: string } = {}
): Promise<ClientContainer> {
  const ssrContainer: SSRContainer = ssrCreateContainer({
    tagName: opts.containerTag || 'div',
  });
  ssrContainer.openContainer();
  ssrFn(ssrContainer);
  await ssrContainer.closeContainer();
  const html = ssrContainer.writer.toString();
  // console.log(html);
  const container = getDomContainer(toDOM(html));
  // console.log(JSON.stringify((container as any).rawStateData, null, 2));
  return container;
}

async function toHTML(jsx: JSXOutput): Promise<string> {
  const ssrContainer = ssrCreateContainer({ tagName: 'div' });
  ssrContainer.openContainer();
  walkJSX(jsx, {
    enter: (jsx) => {
      if (typeof jsx.type === 'string') {
        const classAttributeExists =
          hasClassAttr(jsx.varProps) || (jsx.constProps && hasClassAttr(jsx.constProps));
        if (!classAttributeExists) {
          if (!jsx.constProps) {
            jsx.constProps = {};
          }
          jsx.constProps['class'] = '';
        }
        ssrContainer.openElement(
          jsx.type,
          varPropsToSsrAttrs(
            jsx.varProps as any,
            jsx.constProps,
            ssrContainer.serializationCtx,
            null,
            jsx.key
          ),
          constPropsToSsrAttrs(
            jsx.constProps as any,
            jsx.varProps,
            ssrContainer.serializationCtx,
            null
          )
        );
      } else {
        ssrContainer.openFragment([]);
      }
    },
    leave: (jsx) => {
      if (typeof jsx.type === 'string') {
        ssrContainer.closeElement();
      } else {
        ssrContainer.closeFragment();
      }
    },
    text: (text) => ssrContainer.textNode(String(text)),
  });
  await ssrContainer.closeContainer();
  const html = ssrContainer.writer.toString();
  // console.log(html);
  return html;
}

function toDOM(html: string): HTMLElement {
  const document = createDocument();
  document.body.innerHTML = html;
  return document.body.firstElementChild! as HTMLElement;
}

function toVNode(containerElement: HTMLElement): VNode {
  const container = getDomContainer(containerElement);
  const vNode = vnode_getFirstChild(container.rootVNode)!;
  return vNode;
}<|MERGE_RESOLUTION|>--- conflicted
+++ resolved
@@ -8,15 +8,6 @@
 import type { ClientContainer, VNode } from '../client/types';
 import { vnode_getAttr, vnode_getFirstChild, vnode_getText } from '../client/vnode';
 import { SERIALIZABLE_STATE, component$ } from '../shared/component.public';
-<<<<<<< HEAD
-import { JSXNodeImpl, createPropsProxy } from '../shared/jsx/jsx-runtime';
-import { Slot } from '../shared/jsx/slot.public';
-import type { JSXOutput } from '../shared/jsx/types/jsx-node';
-import { inlinedQrl, qrl } from '../shared/qrl/qrl';
-import type { QRLInternal } from '../shared/qrl/qrl-class';
-import { SerializationConstant, isDeserializerProxy } from '../shared/shared-serialization';
-import { hasClassAttr } from '../shared/utils/scoped-styles';
-=======
 import { inlinedQrl, qrl } from '../shared/qrl/qrl';
 import type { QRLInternal } from '../shared/qrl/qrl-class';
 import { Fragment, JSXNodeImpl, createPropsProxy } from '../shared/jsx/jsx-runtime';
@@ -27,7 +18,6 @@
 import { vnode_getAttr, vnode_getFirstChild, vnode_getText } from '../client/vnode';
 import { hasClassAttr } from '../shared/utils/scoped-styles';
 import { TypeIds } from '../shared/shared-serialization';
->>>>>>> 1f3fde5a
 import { constPropsToSsrAttrs, varPropsToSsrAttrs } from '../ssr/ssr-render-jsx';
 import { type SSRContainer } from '../ssr/ssr-types';
 import { createSignal, createComputed$ } from '../signal/signal.public';
