import type { QwikElement, VirtualElement } from '../render/dom/virtual-element';

export const isNode = (value: any): value is Node => {
  return value && typeof value.nodeType === 'number';
};

export const isDocument = (value: Node): value is Document => {
  return (value as any).nodeType === 9;
};

export const isElement = (value: object): value is Element => {
  return (value as any).nodeType === 1;
};

<<<<<<< HEAD
export const isQwikElement = (value: Node | VirtualElement): value is QwikElement => {
  const nodeType = value.nodeType;
  return nodeType === 1 || nodeType === 11 || nodeType === 111;
};

export const isNodeElement = (value: any): value is QwikElement => {
  const nodeType = value.nodeType;
  return nodeType === 1 || nodeType === 11 || nodeType === 111 || nodeType === 3;
};

export const isVirtualElement = (value: Node | VirtualElement): value is VirtualElement => {
  const nodeType = value.nodeType;
  return nodeType === 11 || nodeType === 111;
=======
export const isQwikElement = (value: object): value is QwikElement => {
  const nodeType = (value as any).nodeType;
  return nodeType === 1 || nodeType === 111;
};

export const isNodeElement = (value: object): value is QwikElement => {
  const nodeType = (value as any).nodeType;
  return nodeType === 1 || nodeType === 111 || nodeType === 3;
};

export const isVirtualElement = (value: object): value is VirtualElement => {
  return (value as any).nodeType === 111;
>>>>>>> ef5365f8
};

export const isVirtualElementOpenComment = (value: Node | VirtualElement): value is Comment => {
  return isComment(value) && value.data.startsWith('qv ');
};

export const isText = (value: Node | QwikElement): value is Text => {
  return (value as any).nodeType === 3;
};

export const isComment = (value: Node | QwikElement): value is Comment => {
  return (value as any).nodeType === 8;
};<|MERGE_RESOLUTION|>--- conflicted
+++ resolved
@@ -12,34 +12,19 @@
   return (value as any).nodeType === 1;
 };
 
-<<<<<<< HEAD
-export const isQwikElement = (value: Node | VirtualElement): value is QwikElement => {
-  const nodeType = value.nodeType;
-  return nodeType === 1 || nodeType === 11 || nodeType === 111;
-};
-
-export const isNodeElement = (value: any): value is QwikElement => {
-  const nodeType = value.nodeType;
-  return nodeType === 1 || nodeType === 11 || nodeType === 111 || nodeType === 3;
-};
-
-export const isVirtualElement = (value: Node | VirtualElement): value is VirtualElement => {
-  const nodeType = value.nodeType;
-  return nodeType === 11 || nodeType === 111;
-=======
 export const isQwikElement = (value: object): value is QwikElement => {
   const nodeType = (value as any).nodeType;
-  return nodeType === 1 || nodeType === 111;
+  return nodeType === 1 || nodeType === 11 || nodeType === 111;
 };
 
 export const isNodeElement = (value: object): value is QwikElement => {
   const nodeType = (value as any).nodeType;
-  return nodeType === 1 || nodeType === 111 || nodeType === 3;
+  return nodeType === 1 || nodeType === 11 || nodeType === 111 || nodeType === 3;
 };
 
 export const isVirtualElement = (value: object): value is VirtualElement => {
-  return (value as any).nodeType === 111;
->>>>>>> ef5365f8
+  const nodeType = (value as any).nodeType;
+  return nodeType === 11 || nodeType === 111;
 };
 
 export const isVirtualElementOpenComment = (value: Node | VirtualElement): value is Comment => {
