--- conflicted
+++ resolved
@@ -182,13 +182,11 @@
     dev: null,
     resolved: undefined,
   });
-<<<<<<< HEAD
+  if (symbolRef) {
+    maybeThen(symbolRef, (resolved) => (qrl.resolved = symbolRef = resolved));
+  }
   if (isDev) {
     (qrl as any)._devOnlySymbolRef = symbolRef;
-=======
-  if (symbolRef) {
-    maybeThen(symbolRef, (resolved) => (qrl.resolved = symbolRef = resolved));
->>>>>>> a418b919
   }
   if (qDev) {
     seal(qrl);
