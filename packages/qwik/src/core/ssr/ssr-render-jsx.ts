--- conflicted
+++ resolved
@@ -1,12 +1,6 @@
 import { isDev } from '@qwik.dev/core/build';
 import { isQwikComponent } from '../shared/component.public';
-<<<<<<< HEAD
-import { Fragment } from '../shared/jsx/jsx-runtime';
-=======
-import { isQrl } from '../shared/qrl/qrl-class';
-import type { QRL } from '../shared/qrl/qrl.public';
 import { Fragment, directGetPropsProxyProp } from '../shared/jsx/jsx-runtime';
->>>>>>> 386edeb0
 import { Slot } from '../shared/jsx/slot.public';
 import type { JSXNode, JSXOutput } from '../shared/jsx/types/jsx-node';
 import type { JSXChildren } from '../shared/jsx/types/jsx-qwik-attributes';
@@ -32,26 +26,12 @@
   QSlot,
 } from '../shared/utils/markers';
 import { isPromise } from '../shared/utils/promises';
-<<<<<<< HEAD
 import { qInspector } from '../shared/utils/qdev';
-import { addComponentStylePrefix, hasClassAttr, isClassAttr } from '../shared/utils/scoped-styles';
+import { addComponentStylePrefix, isClassAttr } from '../shared/utils/scoped-styles';
 import { serializeAttribute } from '../shared/utils/styles';
 import { isFunction, type ValueOrPromise } from '../shared/utils/types';
 import { EffectProperty, WrappedSignal, isSignal } from '../signal/signal';
 import { trackSignal } from '../use/use-core';
-=======
-import { isFunction, type ValueOrPromise } from '../shared/utils/types';
-import {
-  convertEventNameFromJsxPropToHtmlAttr,
-  getEventNameFromJsxProp,
-  isJsxPropertyAnEventName,
-  isPreventDefault,
-} from '../shared/utils/event-names';
-import { addComponentStylePrefix, isClassAttr } from '../shared/utils/scoped-styles';
-import { qrlToString, type SerializationContext } from '../shared/shared-serialization';
-import { DEBUG_TYPE, VirtualType } from '../shared/types';
-import { WrappedSignal, EffectProperty, isSignal } from '../signal/signal';
->>>>>>> 386edeb0
 import { applyInlineComponent, applyQwikComponentBody } from './ssr-render-component';
 import type { ISsrNode, SSRContainer, SsrAttrs } from './ssr-types';
 
