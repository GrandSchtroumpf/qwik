import { isDev } from '@qwikdev/core/build';
import { isQwikComponent } from '../shared/component.public';
import { Fragment } from '../shared/jsx/jsx-runtime';
import { Slot } from '../shared/jsx/slot.public';
import type { JSXNode, JSXOutput } from '../shared/jsx/types/jsx-node';
import type { JSXChildren } from '../shared/jsx/types/jsx-qwik-attributes';
import { SSRComment, SSRRaw, SSRStream, type SSRStreamChildren } from '../shared/jsx/utils.public';
import { isQrl } from '../shared/qrl/qrl-class';
import type { QRL } from '../shared/qrl/qrl.public';
import { qrlToString, type SerializationContext } from '../shared/shared-serialization';
import { DEBUG_TYPE, VirtualType, type fixMeAny } from '../shared/types';
import { isAsyncGenerator } from '../shared/utils/async-generator';
import {
  convertEventNameFromJsxPropToHtmlAttr,
  getEventNameFromJsxProp,
  isJsxPropertyAnEventName,
  isPreventDefault,
} from '../shared/utils/event-names';
import { EMPTY_ARRAY } from '../shared/utils/flyweight';
import { throwErrorAndStop } from '../shared/utils/log';
import {
  ELEMENT_KEY,
  FLUSH_COMMENT,
  QDefaultSlot,
  QScopedStyle,
  QSlot,
} from '../shared/utils/markers';
import { isPromise } from '../shared/utils/promises';
import { qInspector } from '../shared/utils/qdev';
import { addComponentStylePrefix, hasClassAttr, isClassAttr } from '../shared/utils/scoped-styles';
<<<<<<< HEAD
import { serializeAttribute } from '../shared/utils/styles';
import { isFunction, type ValueOrPromise } from '../shared/utils/types';
import { EffectProperty, WrappedSignal, isSignal } from '../signal/signal';
import { trackSignal } from '../use/use-core';
=======
import { qrlToString, type SerializationContext } from '../shared/shared-serialization';
import { DEBUG_TYPE, VirtualType } from '../shared/types';
import { WrappedSignal, EffectProperty, isSignal } from '../signal/signal';
>>>>>>> 01702b59
import { applyInlineComponent, applyQwikComponentBody } from './ssr-render-component';
import type { ISsrNode, SSRContainer, SsrAttrs } from './ssr-types';

class SetScopedStyle {
  constructor(public $scopedStyle$: string | null) {}
}
type StackFn = () => ValueOrPromise<void>;
type StackValue = ValueOrPromise<
  JSXOutput | StackFn | Promise<JSXOutput> | typeof Promise | SetScopedStyle | AsyncGenerator
>;

/** @internal */
export function _walkJSX(
  ssr: SSRContainer,
  value: JSXOutput,
  allowPromises: true,
  currentStyleScoped: string | null
): ValueOrPromise<void>;
/** @internal */
export function _walkJSX(
  ssr: SSRContainer,
  value: JSXOutput,
  allowPromises: false,
  currentStyleScoped: string | null
): false;
/** @internal */
export function _walkJSX(
  ssr: SSRContainer,
  value: JSXOutput,
  allowPromises: boolean,
  currentStyleScoped: string | null
): ValueOrPromise<void> | false {
  const stack: StackValue[] = [value];
  let resolveDrain: () => void;
  let rejectDrain: (reason: any) => void;
  const drained =
    allowPromises &&
    new Promise<void>((res, rej) => {
      resolveDrain = res;
      rejectDrain = rej;
    });
  const enqueue = (value: StackValue) => stack.push(value);
  const resolveValue = (value: JSXOutput) => {
    stack.push(value);
    drain();
  };
  const drain = (): void => {
    while (stack.length) {
      const value = stack.pop();
      if (value instanceof SetScopedStyle) {
        currentStyleScoped = value.$scopedStyle$;
        continue;
      } else if (typeof value === 'function') {
        if (value === Promise) {
          if (!allowPromises) {
            return throwErrorAndStop('Promises not expected here.');
          }
          (stack.pop() as Promise<JSXOutput>).then(resolveValue, rejectDrain);
          return;
        }
        const waitOn = (value as StackFn).apply(ssr);
        if (waitOn) {
          if (!allowPromises) {
            return throwErrorAndStop('Promises not expected here.');
          }
          waitOn.then(drain, rejectDrain);
          return;
        }
        continue;
      }
      processJSXNode(ssr, enqueue, value as JSXOutput, currentStyleScoped);
    }
    if (stack.length === 0 && allowPromises) {
      resolveDrain();
    }
  };
  drain();
  return drained;
}

function processJSXNode(
  ssr: SSRContainer,
  enqueue: (value: StackValue) => void,
  value: JSXOutput,
  styleScoped: string | null
) {
  // console.log('processJSXNode', value);
  if (value === null || value === undefined) {
    ssr.textNode('');
  } else if (typeof value === 'boolean') {
    ssr.textNode('');
  } else if (typeof value === 'number') {
    ssr.textNode(String(value));
  } else if (typeof value === 'string') {
    ssr.textNode(value);
  } else if (typeof value === 'object') {
    if (Array.isArray(value)) {
      for (let i = value.length - 1; i >= 0; i--) {
        enqueue(value[i]);
      }
    } else if (isSignal(value)) {
      ssr.openFragment(isDev ? [DEBUG_TYPE, VirtualType.WrappedSignal] : EMPTY_ARRAY);
      const signalNode = ssr.getLastNode();
      enqueue(ssr.closeFragment);
      enqueue(trackSignal(() => value.value as any, signalNode, EffectProperty.VNODE, ssr));
    } else if (isPromise(value)) {
      ssr.openFragment(isDev ? [DEBUG_TYPE, VirtualType.Awaited] : EMPTY_ARRAY);
      enqueue(ssr.closeFragment);
      enqueue(value);
      enqueue(Promise);
      enqueue(() => ssr.commentNode(FLUSH_COMMENT));
    } else if (isAsyncGenerator(value)) {
      enqueue(async () => {
        for await (const chunk of value) {
          await _walkJSX(ssr, chunk as JSXOutput, true, styleScoped);
          ssr.commentNode(FLUSH_COMMENT);
        }
      });
    } else {
      const jsx = value as JSXNode;
      const type = jsx.type;
      // Below, JSXChildren allows functions and regexes, but we assume the dev only uses those as appropriate.
      if (typeof type === 'string') {
        // append class attribute if styleScopedId exists and there is no class attribute
        const classAttributeExists =
          hasClassAttr(jsx.varProps) || (jsx.constProps && hasClassAttr(jsx.constProps));
        if (!classAttributeExists && styleScoped) {
          if (!jsx.constProps) {
            jsx.constProps = {};
          }
          jsx.constProps['class'] = '';
        }

        appendQwikInspectorAttribute(jsx);

        const innerHTML = ssr.openElement(
          type,
          varPropsToSsrAttrs(
            jsx.varProps,
            jsx.constProps,
            ssr.serializationCtx,
            styleScoped,
            jsx.key
          ),
          constPropsToSsrAttrs(jsx.constProps, jsx.varProps, ssr.serializationCtx, styleScoped)
        );
        if (innerHTML) {
          ssr.htmlNode(innerHTML);
        }

        enqueue(ssr.closeElement);

        if (type === 'head') {
          enqueue(ssr.additionalHeadNodes);
          enqueue(ssr.emitQwikLoaderAtTopIfNeeded);
        } else if (type === 'body') {
          enqueue(ssr.additionalBodyNodes);
        }

        const children = jsx.children as JSXOutput;
        children != null && enqueue(children);
      } else if (isFunction(type)) {
        if (type === Fragment) {
          let attrs = jsx.key != null ? [ELEMENT_KEY, jsx.key] : EMPTY_ARRAY;
          if (isDev) {
            attrs = [DEBUG_TYPE, VirtualType.Fragment, ...attrs]; // Add debug info.
          }
          ssr.openFragment(attrs);
          enqueue(ssr.closeFragment);
          // In theory we could get functions or regexes, but we assume all is well
          const children = jsx.children as JSXOutput;
          children != null && enqueue(children);
        } else if (type === Slot) {
          const componentFrame =
            ssr.getNearestComponentFrame() || ssr.unclaimedProjectionComponentFrameQueue.shift();
          const projectionAttrs = isDev ? [DEBUG_TYPE, VirtualType.Projection] : [];
          if (componentFrame) {
            const compId = componentFrame.componentNode.id || '';
            projectionAttrs.push(':', compId);
            ssr.openProjection(projectionAttrs);
            const host = componentFrame.componentNode;
            const node = ssr.getLastNode();
            const slotName = getSlotName(host, jsx, ssr);
            projectionAttrs.push(QSlot, slotName);
            enqueue(new SetScopedStyle(styleScoped));
            enqueue(ssr.closeProjection);
            const slotDefaultChildren: JSXChildren | null = jsx.children || null;
            const slotChildren =
              componentFrame.consumeChildrenForSlot(node, slotName) || slotDefaultChildren;
            if (slotDefaultChildren && slotChildren !== slotDefaultChildren) {
              ssr.addUnclaimedProjection(componentFrame, QDefaultSlot, slotDefaultChildren);
            }
            enqueue(slotChildren as JSXOutput);
            enqueue(new SetScopedStyle(componentFrame.childrenScopedStyle));
          } else {
            // Even thought we are not projecting we still need to leave a marker for the slot.
            ssr.openFragment(isDev ? [DEBUG_TYPE, VirtualType.Projection] : EMPTY_ARRAY);
            ssr.closeFragment();
          }
        } else if (type === SSRComment) {
          ssr.commentNode((jsx.props.data as string) || '');
        } else if (type === SSRStream) {
          ssr.commentNode(FLUSH_COMMENT);
          const generator = jsx.children as SSRStreamChildren;
          let value: AsyncGenerator | Promise<void>;
          if (isFunction(generator)) {
            value = generator({
              async write(chunk) {
                await _walkJSX(ssr, chunk as JSXOutput, true, styleScoped);
                ssr.commentNode(FLUSH_COMMENT);
              },
            });
          } else {
            value = generator;
          }

          enqueue(value as StackValue);
          isPromise(value) && enqueue(Promise);
        } else if (type === SSRRaw) {
          ssr.htmlNode(jsx.props.data as string);
        } else if (isQwikComponent(type)) {
          // prod: use new instance of an array for props, we always modify props for a component
          ssr.openComponent(isDev ? [DEBUG_TYPE, VirtualType.Component] : []);
          const host = ssr.getLastNode();
          ssr.getComponentFrame(0)!.distributeChildrenIntoSlots(jsx.children, styleScoped);
          const jsxOutput = applyQwikComponentBody(ssr, jsx, type);
          const compStyleComponentId = addComponentStylePrefix(host.getProp(QScopedStyle));
          enqueue(new SetScopedStyle(styleScoped));
          enqueue(ssr.closeComponent);
          enqueue(jsxOutput);
          isPromise(jsxOutput) && enqueue(Promise);
          enqueue(new SetScopedStyle(compStyleComponentId));
        } else {
          ssr.openFragment(isDev ? [DEBUG_TYPE, VirtualType.InlineComponent] : EMPTY_ARRAY);
          enqueue(ssr.closeFragment);
          const component = ssr.getComponentFrame(0)!;
          const jsxOutput = applyInlineComponent(
            ssr,
            component && component.componentNode,
            type,
            jsx
          );
          enqueue(jsxOutput);
          isPromise(jsxOutput) && enqueue(Promise);
        }
      }
    }
  }
}

export function varPropsToSsrAttrs(
  varProps: Record<string, unknown>,
  constProps: Record<string, unknown> | null,
  serializationCtx: SerializationContext,
  styleScopedId: string | null,
  key?: string | null
): SsrAttrs | null {
  return toSsrAttrs(varProps, constProps, serializationCtx, true, styleScopedId, key);
}

export function constPropsToSsrAttrs(
  constProps: Record<string, unknown> | null,
  varProps: Record<string, unknown>,
  serializationCtx: SerializationContext,
  styleScopedId: string | null
): SsrAttrs | null {
  return toSsrAttrs(constProps, varProps, serializationCtx, false, styleScopedId);
}

export function toSsrAttrs(
  record: Record<string, unknown>,
  anotherRecord: Record<string, unknown>,
  serializationCtx: SerializationContext,
  pushMergedEventProps: boolean,
  styleScopedId: string | null,
  key?: string | null
): SsrAttrs;
export function toSsrAttrs(
  record: Record<string, unknown> | null | undefined,
  anotherRecord: Record<string, unknown> | null | undefined,
  serializationCtx: SerializationContext,
  pushMergedEventProps: boolean,
  styleScopedId: string | null,
  key?: string | null
): SsrAttrs | null;
export function toSsrAttrs(
  record: Record<string, unknown> | null | undefined,
  anotherRecord: Record<string, unknown> | null | undefined,
  serializationCtx: SerializationContext,
  pushMergedEventProps: boolean,
  styleScopedId: string | null,
  key?: string | null
): SsrAttrs | null {
  if (record == null) {
    return null;
  }
  const ssrAttrs: SsrAttrs = [];
  for (const key in record) {
    let value = record[key];
    if (isJsxPropertyAnEventName(key)) {
      if (anotherRecord) {
        /**
         * If we have two sources of the same event like this:
         *
         * ```tsx
         * const Counter = component$((props: { initial: number }) => {
         *  const count = useSignal(props.initial);
         *  useOnWindow(
         *    'dblclick',
         *    $(() => count.value++)
         *  );
         *  return <button window:onDblClick$={() => count.value++}>Count: {count.value}!</button>;
         * });
         * ```
         *
         * Then we can end with the const and var props with the same (doubled) event. We process
         * the const and var props separately, so:
         *
         * - For the var props we need to merge them into the one value (array)
         * - For the const props we need to just skip, because we will handle this in the var props
         */
        const anotherValue = getEventProp(anotherRecord, key);
        if (anotherValue) {
          if (pushMergedEventProps) {
            // merge values from the const props with the var props
            value = getMergedEventPropValues(value, anotherValue);
          } else {
            continue;
          }
        }
      }
      const eventValue = setEvent(serializationCtx, key, value);
      if (eventValue) {
        ssrAttrs.push(convertEventNameFromJsxPropToHtmlAttr(key), eventValue);
      }
      continue;
    }

    if (isSignal(value)) {
      // write signal as is. We will track this signal inside `writeAttrs`
      if (isClassAttr(key)) {
        // additionally append styleScopedId for class attr
        ssrAttrs.push(key, [value, styleScopedId]);
      } else {
        ssrAttrs.push(key, value);
      }
      continue;
    }

    if (isPreventDefault(key)) {
      addPreventDefaultEventToSerializationContext(serializationCtx, key);
    }

    value = serializeAttribute(key, value, styleScopedId);

    ssrAttrs.push(key, value as string);
  }
  if (key != null) {
    ssrAttrs.push(ELEMENT_KEY, key);
  }
  return ssrAttrs;
}

function getMergedEventPropValues(value: unknown, anotherValue: unknown) {
  let mergedValue = value;
  // merge values from the const props with the var props
  if (Array.isArray(value) && Array.isArray(anotherValue)) {
    // both values are arrays
    mergedValue = value.concat(anotherValue);
  } else if (Array.isArray(mergedValue)) {
    // only first value is array
    mergedValue.push(anotherValue);
  } else if (Array.isArray(anotherValue)) {
    // only second value is array
    mergedValue = anotherValue;
    (mergedValue as unknown[]).push(value);
  } else {
    // none of these values are array
    mergedValue = [value, anotherValue];
  }
  return mergedValue;
}

function getEventProp(record: Record<string, unknown>, propKey: string): unknown | null {
  const eventProp = propKey.toLowerCase();
  for (const prop in record) {
    if (prop.toLowerCase() === eventProp) {
      return record[prop];
    }
  }
  return null;
}

function setEvent(
  serializationCtx: SerializationContext,
  key: string,
  rawValue: unknown
): string | null {
  let value: string | null = null;
  const qrls = rawValue;

  const appendToValue = (valueToAppend: string) => {
    value = (value == null ? '' : value + '\n') + valueToAppend;
  };

  if (Array.isArray(qrls)) {
    for (let i = 0; i <= qrls.length; i++) {
      const qrl: unknown = qrls[i];
      if (isQrl(qrl)) {
        appendToValue(qrlToString(serializationCtx, qrl));
        addQwikEventToSerializationContext(serializationCtx, key, qrl);
      } else if (qrl != null) {
        // nested arrays etc.
        const nestedValue = setEvent(serializationCtx, key, qrl);
        if (nestedValue) {
          appendToValue(nestedValue);
        }
      }
    }
  } else if (isQrl(qrls)) {
    value = qrlToString(serializationCtx, qrls);
    addQwikEventToSerializationContext(serializationCtx, key, qrls);
  }

  return value;
}

function addQwikEventToSerializationContext(
  serializationCtx: SerializationContext,
  key: string,
  qrl: QRL
) {
  const eventName = getEventNameFromJsxProp(key);
  if (eventName) {
    serializationCtx.$eventNames$.add(eventName);
    serializationCtx.$eventQrls$.add(qrl);
  }
}

function addPreventDefaultEventToSerializationContext(
  serializationCtx: SerializationContext,
  key: string
) {
  // skip first 15 chars, this is length of the `preventdefault:`
  const eventName = key.substring(15);
  if (eventName) {
    serializationCtx.$eventNames$.add(eventName);
  }
}

function getSlotName(host: ISsrNode, jsx: JSXNode, ssr: SSRContainer): string {
  const constProps = jsx.constProps;
  if (constProps && typeof constProps == 'object' && 'name' in constProps) {
    const constValue = constProps.name;
    if (constValue instanceof WrappedSignal) {
      return trackSignal(() => constValue.value, host, EffectProperty.COMPONENT, ssr);
    }
  }
  return (jsx.props.name as string) || QDefaultSlot;
}

function appendQwikInspectorAttribute(jsx: JSXNode) {
  if (isDev && qInspector && jsx.dev && jsx.type !== 'head') {
    const sanitizedFileName = jsx.dev.fileName?.replace(/\\/g, '/');
    const qwikInspectorAttr = 'data-qwik-inspector';
    if (sanitizedFileName && !(qwikInspectorAttr in jsx.props)) {
      if (!jsx.constProps) {
        jsx.constProps = {};
      }
      jsx.constProps[qwikInspectorAttr] =
        `${sanitizedFileName}:${jsx.dev.lineNumber}:${jsx.dev.columnNumber}`;
    }
  }
}<|MERGE_RESOLUTION|>--- conflicted
+++ resolved
@@ -8,7 +8,7 @@
 import { isQrl } from '../shared/qrl/qrl-class';
 import type { QRL } from '../shared/qrl/qrl.public';
 import { qrlToString, type SerializationContext } from '../shared/shared-serialization';
-import { DEBUG_TYPE, VirtualType, type fixMeAny } from '../shared/types';
+import { DEBUG_TYPE, VirtualType } from '../shared/types';
 import { isAsyncGenerator } from '../shared/utils/async-generator';
 import {
   convertEventNameFromJsxPropToHtmlAttr,
@@ -28,16 +28,10 @@
 import { isPromise } from '../shared/utils/promises';
 import { qInspector } from '../shared/utils/qdev';
 import { addComponentStylePrefix, hasClassAttr, isClassAttr } from '../shared/utils/scoped-styles';
-<<<<<<< HEAD
 import { serializeAttribute } from '../shared/utils/styles';
 import { isFunction, type ValueOrPromise } from '../shared/utils/types';
 import { EffectProperty, WrappedSignal, isSignal } from '../signal/signal';
 import { trackSignal } from '../use/use-core';
-=======
-import { qrlToString, type SerializationContext } from '../shared/shared-serialization';
-import { DEBUG_TYPE, VirtualType } from '../shared/types';
-import { WrappedSignal, EffectProperty, isSignal } from '../signal/signal';
->>>>>>> 01702b59
 import { applyInlineComponent, applyQwikComponentBody } from './ssr-render-component';
 import type { ISsrNode, SSRContainer, SsrAttrs } from './ssr-types';
 
