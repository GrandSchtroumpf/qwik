import { describe, expect, it } from 'vitest';
import { PrefetchServiceWorker, PrefetchGraph } from './prefetch';
<<<<<<< HEAD
import { renderToString2 as renderToString } from '../../server/v2-ssr-render2';
import { cleanupAttrs } from '../../testing/element-fixture';
=======
import { renderToString } from '../../server/render';
>>>>>>> 1583bb56

const DEBUG = false;
function log(...args: any[]) {
  if (DEBUG) {
    // eslint-disable-next-line no-console
    console.log(...args);
  }
}

describe('PrefetchServiceWorker', () => {
  describe('render', () => {
    it('should render', async () => {
<<<<<<< HEAD
      await renderToString(<PrefetchServiceWorker />, { containerTagName: 'div' });
=======
      const output = await renderToString(<PrefetchServiceWorker />, { containerTagName: 'div' });
      log('>>>>', output.html);
>>>>>>> 1583bb56
    });

    it('should render with a nonce', async () => {
      const output = await renderToString(<PrefetchServiceWorker nonce="1234" />, {
        containerTagName: 'div',
      });
<<<<<<< HEAD
      expect(cleanupAttrs(output.html)).to.contain('<script q:container="html" nonce="1234">');
    });
    it('should render script with a scope', async () => {
      const output = await renderToString(
        <PrefetchServiceWorker base="/build/en/" scope="/en/" />,
=======
      expect(output.html).to.contain('<script nonce="1234" q:key="prefetch-service-worker">');
    });
    it('should render script with a scope', async () => {
      // if the qwik app was isolated to /en/ folder
      // scope will only run in /en/ pathname in the url
      const output = await renderToString(
        <PrefetchServiceWorker base="/en/build/" scope="/en/" />,
>>>>>>> 1583bb56
        {
          containerTagName: 'div',
        }
      );
<<<<<<< HEAD
      // eslint-disable-next-line no-console
      console.log('>>>>', output.html);
      expect(output.html).to.includes(`scope: '/en/'`);
      expect(output.html).to.includes(`'/build/en/qwik-prefetch-service-worker.js'`);
=======
      log('>>>>', output.html);
      expect(output.html).to.includes('scope: "/en/"');
      expect(output.html).to.includes('"/en/build/"');
      expect(output.html).to.includes('"/qwik-prefetch-service-worker.js"');
>>>>>>> 1583bb56
    });
    it('should render script with a base', async () => {
      const output = await renderToString(<PrefetchServiceWorker base="/build/en/" />, {
        containerTagName: 'div',
      });
<<<<<<< HEAD
      // eslint-disable-next-line no-console
      console.log('>>>>', output.html);
      expect(output.html).to.includes(`scope: '/'`);
      expect(output.html).to.includes(`'/build/en/qwik-prefetch-service-worker.js'`);
=======
      log('>>>>', output.html);
      expect(output.html).to.includes('scope: "/"');
      expect(output.html).to.includes('"/build/en/"');
      expect(output.html).to.includes('"/qwik-prefetch-service-worker.js"');
>>>>>>> 1583bb56
    });
    it('should render script with without base and only q:base', async () => {
      const output = await renderToString(<PrefetchServiceWorker />, {
        base: '/build/en/',
        containerTagName: 'div',
      });
<<<<<<< HEAD
      // eslint-disable-next-line no-console
      console.log('>>>>', output.html);
      expect(output.html).to.includes(`scope: '/'`);
      expect(output.html).to.includes(`'/qwik-prefetch-service-worker.js'`);
=======
      log('>>>>', output.html);
      expect(output.html).to.includes('scope: "/"');
      expect(output.html).to.includes('/qwik-prefetch-service-worker.js');
>>>>>>> 1583bb56
    });
    it('should render script with a custom service-worker path', async () => {
      const output = await renderToString(
        <PrefetchServiceWorker path="patrickjs-service-worker.js" />,
        {
          containerTagName: 'div',
        }
      );
<<<<<<< HEAD
      // eslint-disable-next-line no-console
      console.log('>>>>', output.html);
      expect(output.html).to.includes(`scope: '/'`);
      expect(output.html).to.includes(`'/patrickjs-service-worker.js'`);
=======
      log('>>>>', output.html);
      expect(output.html).to.includes('scope: "/"');
      expect(output.html).to.includes('/patrickjs-service-worker.js');
>>>>>>> 1583bb56
    });
    it('should render script with a custom service-worker path with different base', async () => {
      const output = await renderToString(
        <PrefetchServiceWorker path="patrickjs-service-worker.js" base="/build2/" />,
        {
          containerTagName: 'div',
        }
      );
<<<<<<< HEAD
      // eslint-disable-next-line no-console
      console.log('>>>>', output.html);
      expect(output.html).to.includes(`scope: '/'`);
      expect(output.html).to.includes(`'/build2/patrickjs-service-worker.js'`);
=======
      log('>>>>', output.html);
      expect(output.html).to.includes('scope: "/"');
      expect(output.html).to.includes('"/build2/"');
      expect(output.html).to.includes('"/patrickjs-service-worker.js"');
>>>>>>> 1583bb56
    });
    it('should render script with a custom path', async () => {
      const output = await renderToString(
        <PrefetchServiceWorker
          path="/build/patrickjs-service-worker.js"
          scope="/"
          base="/build/en/" // should be ignored
        />,
        {
          containerTagName: 'div',
        }
      );
<<<<<<< HEAD
      // eslint-disable-next-line no-console
      console.log('>>>>', output.html);
      expect(output.html).to.includes(`scope: '/'`);
      expect(output.html).to.includes(`'/build/patrickjs-service-worker.js'`);
=======
      log('>>>>', output.html);
      expect(output.html).to.includes('scope: "/"');
      expect(output.html).to.includes('"/build/en/"');
      expect(output.html).to.includes('"/build/patrickjs-service-worker.js"');
>>>>>>> 1583bb56
    });
  });
});

describe('PrefetchGraph', () => {
  describe('render', () => {
    it('should render', async () => {
<<<<<<< HEAD
      // eslint-disable-next-line no-console
      const output = await renderToString(<PrefetchGraph />, { containerTagName: 'div' });
      // eslint-disable-next-line no-console
      console.log('>>>>', output.html);
=======
      const output = await renderToString(<PrefetchGraph />, { containerTagName: 'div' });
      log('>>>>', output.html);
>>>>>>> 1583bb56
    });

    it('should render with a nonce', async () => {
      const output = await renderToString(<PrefetchGraph nonce="1234" />, {
        containerTagName: 'div',
      });
<<<<<<< HEAD
      expect(cleanupAttrs(output.html)).to.contain('<script q:container="html" nonce="1234">');
    });

    it('should render with a nonce', async () => {
      const output = await renderToString(<PrefetchServiceWorker nonce="1234" />, {
        containerTagName: 'div',
      });
      expect(cleanupAttrs(output.html)).to.contain('<script q:container="html" nonce="1234">');
    });
    it('should render script with a scope', async () => {
      const output = await renderToString(
        <PrefetchServiceWorker base="/build/en/" scope="/en/" />,
        {
          containerTagName: 'div',
        }
      );
      // eslint-disable-next-line no-console
      console.log('>>>>', output.html);
      expect(output.html).to.includes(`scope: '/en/'`);
      expect(output.html).to.includes(`'/build/en/qwik-prefetch-service-worker.js'`);
    });
    it('should render script with a base', async () => {
      const output = await renderToString(<PrefetchServiceWorker base="/build/en/" />, {
        containerTagName: 'div',
      });
      // eslint-disable-next-line no-console
      console.log('>>>>', output.html);
      expect(output.html).to.includes(`scope: '/'`);
      expect(output.html).to.includes(`'/build/en/qwik-prefetch-service-worker.js'`);
    });
    it('should render script with without base and only q:base', async () => {
      const output = await renderToString(<PrefetchServiceWorker />, {
        base: '/build/en/',
        containerTagName: 'div',
      });
      // eslint-disable-next-line no-console
      console.log('>>>>', output.html);
      expect(output.html).to.includes(`scope: '/'`);
      expect(output.html).to.includes(`'/qwik-prefetch-service-worker.js'`);
    });
    it('should render script with a custom service-worker path', async () => {
      const output = await renderToString(
        <PrefetchServiceWorker path="patrickjs-service-worker.js" />,
        {
          containerTagName: 'div',
        }
      );
      // eslint-disable-next-line no-console
      console.log('>>>>', output.html);
      expect(output.html).to.includes(`scope: '/'`);
      expect(output.html).to.includes(`'/patrickjs-service-worker.js'`);
    });
    it('should render script with a custom service-worker path with different base', async () => {
      const output = await renderToString(
        <PrefetchServiceWorker path="patrickjs-service-worker.js" base="/build2/" />,
        {
          containerTagName: 'div',
        }
      );
      // eslint-disable-next-line no-console
      console.log('>>>>', output.html);
      expect(output.html).to.includes(`scope: '/'`);
      expect(output.html).to.includes(`'/build2/patrickjs-service-worker.js'`);
    });
    it('should render script with a custom path', async () => {
      const output = await renderToString(
        <PrefetchServiceWorker
          path="/build/patrickjs-service-worker.js"
          scope="/"
          base="/build/en/" // should be ignored
        />,
        {
          containerTagName: 'div',
        }
      );
      // eslint-disable-next-line no-console
      console.log('>>>>', output.html);
      expect(output.html).to.includes(`scope: '/'`);
      expect(output.html).to.includes(`'/build/patrickjs-service-worker.js'`);
    });
  });
});

describe('PrefetchGraph', () => {
  describe('render', () => {
    it('should render', async () => {
      // eslint-disable-next-line no-console
      const output = await renderToString(<PrefetchGraph />, { containerTagName: 'div' });
      // eslint-disable-next-line no-console
      console.log('>>>>', output.html);
    });

    it('should render with a nonce', async () => {
      const output = await renderToString(<PrefetchGraph nonce="1234" />, {
        containerTagName: 'div',
      });
      expect(cleanupAttrs(output.html)).to.contain('<script q:container="html" nonce="1234">');
=======
      expect(output.html).to.contain('<script nonce="1234" q:key="prefetch-graph">');
>>>>>>> 1583bb56
    });
  });
});<|MERGE_RESOLUTION|>--- conflicted
+++ resolved
@@ -1,11 +1,7 @@
 import { describe, expect, it } from 'vitest';
 import { PrefetchServiceWorker, PrefetchGraph } from './prefetch';
-<<<<<<< HEAD
 import { renderToString2 as renderToString } from '../../server/v2-ssr-render2';
 import { cleanupAttrs } from '../../testing/element-fixture';
-=======
-import { renderToString } from '../../server/render';
->>>>>>> 1583bb56
 
 const DEBUG = false;
 function log(...args: any[]) {
@@ -18,80 +14,49 @@
 describe('PrefetchServiceWorker', () => {
   describe('render', () => {
     it('should render', async () => {
-<<<<<<< HEAD
-      await renderToString(<PrefetchServiceWorker />, { containerTagName: 'div' });
-=======
       const output = await renderToString(<PrefetchServiceWorker />, { containerTagName: 'div' });
       log('>>>>', output.html);
->>>>>>> 1583bb56
     });
 
     it('should render with a nonce', async () => {
       const output = await renderToString(<PrefetchServiceWorker nonce="1234" />, {
         containerTagName: 'div',
       });
-<<<<<<< HEAD
-      expect(cleanupAttrs(output.html)).to.contain('<script q:container="html" nonce="1234">');
-    });
-    it('should render script with a scope', async () => {
-      const output = await renderToString(
-        <PrefetchServiceWorker base="/build/en/" scope="/en/" />,
-=======
-      expect(output.html).to.contain('<script nonce="1234" q:key="prefetch-service-worker">');
+      expect(cleanupAttrs(output.html)).to.contain(
+        '<script nonce="1234" q:key="prefetch-service-worker">'
+      );
     });
     it('should render script with a scope', async () => {
       // if the qwik app was isolated to /en/ folder
       // scope will only run in /en/ pathname in the url
       const output = await renderToString(
         <PrefetchServiceWorker base="/en/build/" scope="/en/" />,
->>>>>>> 1583bb56
         {
           containerTagName: 'div',
         }
       );
-<<<<<<< HEAD
-      // eslint-disable-next-line no-console
-      console.log('>>>>', output.html);
-      expect(output.html).to.includes(`scope: '/en/'`);
-      expect(output.html).to.includes(`'/build/en/qwik-prefetch-service-worker.js'`);
-=======
       log('>>>>', output.html);
       expect(output.html).to.includes('scope: "/en/"');
       expect(output.html).to.includes('"/en/build/"');
       expect(output.html).to.includes('"/qwik-prefetch-service-worker.js"');
->>>>>>> 1583bb56
     });
     it('should render script with a base', async () => {
       const output = await renderToString(<PrefetchServiceWorker base="/build/en/" />, {
         containerTagName: 'div',
       });
-<<<<<<< HEAD
-      // eslint-disable-next-line no-console
-      console.log('>>>>', output.html);
-      expect(output.html).to.includes(`scope: '/'`);
-      expect(output.html).to.includes(`'/build/en/qwik-prefetch-service-worker.js'`);
-=======
       log('>>>>', output.html);
       expect(output.html).to.includes('scope: "/"');
       expect(output.html).to.includes('"/build/en/"');
       expect(output.html).to.includes('"/qwik-prefetch-service-worker.js"');
->>>>>>> 1583bb56
     });
     it('should render script with without base and only q:base', async () => {
       const output = await renderToString(<PrefetchServiceWorker />, {
         base: '/build/en/',
         containerTagName: 'div',
       });
-<<<<<<< HEAD
-      // eslint-disable-next-line no-console
-      console.log('>>>>', output.html);
-      expect(output.html).to.includes(`scope: '/'`);
-      expect(output.html).to.includes(`'/qwik-prefetch-service-worker.js'`);
-=======
       log('>>>>', output.html);
       expect(output.html).to.includes('scope: "/"');
       expect(output.html).to.includes('/qwik-prefetch-service-worker.js');
->>>>>>> 1583bb56
     });
     it('should render script with a custom service-worker path', async () => {
       const output = await renderToString(
@@ -100,16 +65,9 @@
           containerTagName: 'div',
         }
       );
-<<<<<<< HEAD
-      // eslint-disable-next-line no-console
-      console.log('>>>>', output.html);
-      expect(output.html).to.includes(`scope: '/'`);
-      expect(output.html).to.includes(`'/patrickjs-service-worker.js'`);
-=======
       log('>>>>', output.html);
       expect(output.html).to.includes('scope: "/"');
       expect(output.html).to.includes('/patrickjs-service-worker.js');
->>>>>>> 1583bb56
     });
     it('should render script with a custom service-worker path with different base', async () => {
       const output = await renderToString(
@@ -118,17 +76,10 @@
           containerTagName: 'div',
         }
       );
-<<<<<<< HEAD
-      // eslint-disable-next-line no-console
-      console.log('>>>>', output.html);
-      expect(output.html).to.includes(`scope: '/'`);
-      expect(output.html).to.includes(`'/build2/patrickjs-service-worker.js'`);
-=======
       log('>>>>', output.html);
       expect(output.html).to.includes('scope: "/"');
       expect(output.html).to.includes('"/build2/"');
       expect(output.html).to.includes('"/patrickjs-service-worker.js"');
->>>>>>> 1583bb56
     });
     it('should render script with a custom path', async () => {
       const output = await renderToString(
@@ -141,17 +92,10 @@
           containerTagName: 'div',
         }
       );
-<<<<<<< HEAD
-      // eslint-disable-next-line no-console
-      console.log('>>>>', output.html);
-      expect(output.html).to.includes(`scope: '/'`);
-      expect(output.html).to.includes(`'/build/patrickjs-service-worker.js'`);
-=======
       log('>>>>', output.html);
       expect(output.html).to.includes('scope: "/"');
       expect(output.html).to.includes('"/build/en/"');
       expect(output.html).to.includes('"/build/patrickjs-service-worker.js"');
->>>>>>> 1583bb56
     });
   });
 });
@@ -159,122 +103,15 @@
 describe('PrefetchGraph', () => {
   describe('render', () => {
     it('should render', async () => {
-<<<<<<< HEAD
-      // eslint-disable-next-line no-console
-      const output = await renderToString(<PrefetchGraph />, { containerTagName: 'div' });
-      // eslint-disable-next-line no-console
-      console.log('>>>>', output.html);
-=======
       const output = await renderToString(<PrefetchGraph />, { containerTagName: 'div' });
       log('>>>>', output.html);
->>>>>>> 1583bb56
     });
 
     it('should render with a nonce', async () => {
       const output = await renderToString(<PrefetchGraph nonce="1234" />, {
         containerTagName: 'div',
       });
-<<<<<<< HEAD
-      expect(cleanupAttrs(output.html)).to.contain('<script q:container="html" nonce="1234">');
-    });
-
-    it('should render with a nonce', async () => {
-      const output = await renderToString(<PrefetchServiceWorker nonce="1234" />, {
-        containerTagName: 'div',
-      });
-      expect(cleanupAttrs(output.html)).to.contain('<script q:container="html" nonce="1234">');
-    });
-    it('should render script with a scope', async () => {
-      const output = await renderToString(
-        <PrefetchServiceWorker base="/build/en/" scope="/en/" />,
-        {
-          containerTagName: 'div',
-        }
-      );
-      // eslint-disable-next-line no-console
-      console.log('>>>>', output.html);
-      expect(output.html).to.includes(`scope: '/en/'`);
-      expect(output.html).to.includes(`'/build/en/qwik-prefetch-service-worker.js'`);
-    });
-    it('should render script with a base', async () => {
-      const output = await renderToString(<PrefetchServiceWorker base="/build/en/" />, {
-        containerTagName: 'div',
-      });
-      // eslint-disable-next-line no-console
-      console.log('>>>>', output.html);
-      expect(output.html).to.includes(`scope: '/'`);
-      expect(output.html).to.includes(`'/build/en/qwik-prefetch-service-worker.js'`);
-    });
-    it('should render script with without base and only q:base', async () => {
-      const output = await renderToString(<PrefetchServiceWorker />, {
-        base: '/build/en/',
-        containerTagName: 'div',
-      });
-      // eslint-disable-next-line no-console
-      console.log('>>>>', output.html);
-      expect(output.html).to.includes(`scope: '/'`);
-      expect(output.html).to.includes(`'/qwik-prefetch-service-worker.js'`);
-    });
-    it('should render script with a custom service-worker path', async () => {
-      const output = await renderToString(
-        <PrefetchServiceWorker path="patrickjs-service-worker.js" />,
-        {
-          containerTagName: 'div',
-        }
-      );
-      // eslint-disable-next-line no-console
-      console.log('>>>>', output.html);
-      expect(output.html).to.includes(`scope: '/'`);
-      expect(output.html).to.includes(`'/patrickjs-service-worker.js'`);
-    });
-    it('should render script with a custom service-worker path with different base', async () => {
-      const output = await renderToString(
-        <PrefetchServiceWorker path="patrickjs-service-worker.js" base="/build2/" />,
-        {
-          containerTagName: 'div',
-        }
-      );
-      // eslint-disable-next-line no-console
-      console.log('>>>>', output.html);
-      expect(output.html).to.includes(`scope: '/'`);
-      expect(output.html).to.includes(`'/build2/patrickjs-service-worker.js'`);
-    });
-    it('should render script with a custom path', async () => {
-      const output = await renderToString(
-        <PrefetchServiceWorker
-          path="/build/patrickjs-service-worker.js"
-          scope="/"
-          base="/build/en/" // should be ignored
-        />,
-        {
-          containerTagName: 'div',
-        }
-      );
-      // eslint-disable-next-line no-console
-      console.log('>>>>', output.html);
-      expect(output.html).to.includes(`scope: '/'`);
-      expect(output.html).to.includes(`'/build/patrickjs-service-worker.js'`);
-    });
-  });
-});
-
-describe('PrefetchGraph', () => {
-  describe('render', () => {
-    it('should render', async () => {
-      // eslint-disable-next-line no-console
-      const output = await renderToString(<PrefetchGraph />, { containerTagName: 'div' });
-      // eslint-disable-next-line no-console
-      console.log('>>>>', output.html);
-    });
-
-    it('should render with a nonce', async () => {
-      const output = await renderToString(<PrefetchGraph nonce="1234" />, {
-        containerTagName: 'div',
-      });
-      expect(cleanupAttrs(output.html)).to.contain('<script q:container="html" nonce="1234">');
-=======
-      expect(output.html).to.contain('<script nonce="1234" q:key="prefetch-graph">');
->>>>>>> 1583bb56
+      expect(cleanupAttrs(output.html)).to.contain('<script nonce="1234" q:key="prefetch-graph">');
     });
   });
 });