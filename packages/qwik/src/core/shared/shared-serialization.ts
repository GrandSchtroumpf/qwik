/** There's [documentation](./serialization.md) */

import { isDev } from '../../build/index.dev';
import type { StreamWriter } from '../../server/types';
import { VNodeDataFlag } from '../../server/types';
import type { VNodeData } from '../../server/vnode-data';
import { type DomContainer } from '../client/dom-container';
import type { VNode } from '../client/types';
import { vnode_getNode, vnode_isVNode, vnode_locate, vnode_toString } from '../client/vnode';
import { NEEDS_COMPUTATION } from '../signal/flags';
import { ComputedSignal, EffectPropData, Signal, WrappedSignal } from '../signal/signal';
import type { Subscriber } from '../signal/signal-subscriber';
import {
  STORE_ARRAY_PROP,
  createStore,
  getStoreHandler,
  getStoreTarget,
  isStore,
} from '../signal/store';
import type { SsrAttrs, ISsrNode, SymbolToChunkResolver } from '../ssr/ssr-types';
import { untrack } from '../use/use-core';
import { createResourceReturn, type ResourceReturnInternal } from '../use/use-resource';
import { Task, isTask } from '../use/use-task';
import { SERIALIZABLE_STATE, componentQrl, isQwikComponent } from './component.public';
import { assertDefined, assertTrue } from './error/assert';
import { QError, qError } from './error/error';
import {
  Fragment,
  JSXNodeImpl,
  createPropsProxy,
  isJSXNode,
  isPropsProxy,
} from './jsx/jsx-runtime';
import { Slot } from './jsx/slot.public';
import { getPlatform } from './platform/platform';
import {
  createQRL,
  isQrl,
  isSyncQrl,
  type QRLInternal,
  type SyncQRLInternal,
} from './qrl/qrl-class';
import type { QRL } from './qrl/qrl.public';
import { ChoreType, type NodePropData } from './scheduler';
import type { DeserializeContainer, HostElement, ObjToProxyMap } from './types';
import { _CONST_PROPS, _VAR_PROPS } from './utils/constants';
import { isElement, isNode } from './utils/element';
import { EMPTY_ARRAY, EMPTY_OBJ } from './utils/flyweight';
<<<<<<< HEAD
import { ELEMENT_ID } from './utils/markers';
=======
import { throwErrorAndStop } from './utils/log';
import { ELEMENT_ID, ELEMENT_KEY } from './utils/markers';
>>>>>>> ccbb690d
import { isPromise } from './utils/promises';
import { fastSkipSerialize } from './utils/serialize-utils';
import { type ValueOrPromise } from './utils/types';

const deserializedProxyMap = new WeakMap<object, unknown[]>();

type DeserializerProxy<T extends object = object> = T & { [SERIALIZER_PROXY_UNWRAP]: object };

export const unwrapDeserializerProxy = (value: unknown) => {
  const unwrapped =
    typeof value === 'object' &&
    value !== null &&
    (value as DeserializerProxy)[SERIALIZER_PROXY_UNWRAP];
  return unwrapped ? unwrapped : value;
};

export const isDeserializerProxy = (value: unknown): value is DeserializerProxy => {
  return typeof value === 'object' && value !== null && SERIALIZER_PROXY_UNWRAP in value;
};

export const SERIALIZER_PROXY_UNWRAP = Symbol('UNWRAP');
/** Call this on the serialized root state */
export const wrapDeserializerProxy = (container: DomContainer, data: unknown): unknown[] => {
  if (
    !Array.isArray(data) || // must be an array
    vnode_isVNode(data) || // and not a VNode or Slot
    isDeserializerProxy(data) // and not already wrapped
  ) {
    return data as any;
  }
  let proxy = deserializedProxyMap.get(data);
  if (!proxy) {
    const target = Array(data.length / 2).fill(undefined);
    proxy = new Proxy(target, new DeserializationHandler(container, data)) as unknown[];
    deserializedProxyMap.set(data, proxy);
  }
  return proxy;
};

class DeserializationHandler implements ProxyHandler<object> {
  public $length$: number;

  constructor(
    public $container$: DomContainer,
    public $data$: unknown[]
  ) {
    this.$length$ = this.$data$.length / 2;
  }

  get(target: unknown[], property: PropertyKey, receiver: object) {
    if (property === SERIALIZER_PROXY_UNWRAP) {
      // Note that this will only be partially filled in
      return target;
    }
    const i =
      typeof property === 'number'
        ? property
        : typeof property === 'string'
          ? parseInt(property as string, 10)
          : NaN;
    if (Number.isNaN(i) || i < 0 || i >= this.$length$) {
      const out = Reflect.get(target, property, receiver);
      return out;
    }
    // The serialized data is an array with 2 values for each item
    const idx = i * 2;
    const typeId = this.$data$[idx] as number;
    const value = this.$data$[idx + 1];
    if (typeId === undefined) {
      // The value is already cached
      return value;
    }

    const container = this.$container$;
    const propValue = allocate(container, typeId, value);
    Reflect.set(target, property, propValue);
    this.$data$[idx] = undefined;
    this.$data$[idx + 1] = propValue;
    /** We stored the reference, so now we can inflate, allowing cycles. */
    if (typeId >= TypeIds.Error) {
      inflate(container, propValue, typeId, value);
    }
    return propValue;
  }

  has(target: object, property: PropertyKey) {
    if (property === SERIALIZER_PROXY_UNWRAP) {
      return true;
    }
    return Object.prototype.hasOwnProperty.call(target, property);
  }

  set(target: object, property: PropertyKey, value: any, receiver: object) {
    if (property === SERIALIZER_PROXY_UNWRAP) {
      return false;
    }
    const out = Reflect.set(target, property, value, receiver);
    const i = typeof property === 'number' ? property : parseInt(property as string, 10);
    if (Number.isNaN(i) || i < 0 || i >= this.$data$.length / 2) {
      return out;
    }
    const idx = i * 2;
    this.$data$[idx] = undefined;
    this.$data$[idx + 1] = value;
    return true;
  }
}

/**
 * Restores an array eagerly. If you need it lazily, use `deserializeData(container, TypeIds.Array,
 * array)` instead
 */
export const _eagerDeserializeArray = (
  container: DeserializeContainer,
  data: unknown[]
): unknown[] => {
  const out = Array(data.length / 2);
  for (let i = 0; i < data.length; i += 2) {
    out[i / 2] = deserializeData(container, data[i] as TypeIds, data[i + 1]);
  }
  return out;
};

const resolvers = new WeakMap<Promise<any>, [Function, Function]>();

const inflate = (container: DeserializeContainer, target: any, typeId: TypeIds, data: unknown) => {
  if (typeId === undefined) {
    // Already processed
    return;
  }
  // restore the complex data, except for plain objects
  if (typeId !== TypeIds.Object && Array.isArray(data)) {
    data = _eagerDeserializeArray(container, data);
  }
  switch (typeId) {
    case TypeIds.Object:
      // We use getters for making complex values lazy
      for (let i = 0; i < (data as any[]).length; i += 4) {
        const key = deserializeData(
          container,
          (data as any[])[i] as TypeIds,
          (data as any[])[i + 1]
        );
        const valType = (data as TypeIds[])[i + 2];
        const valData = (data as any[])[i + 3];
        if (valType === TypeIds.RootRef || valType >= TypeIds.Error) {
          Object.defineProperty(target, key, {
            get() {
              const value = deserializeData(container, valType, valData);
              // after first deserialize, we can replace the Object.defineProperty with the value
              target[key] = value;
              return value;
            },
            set(value: unknown) {
              Object.defineProperty(target, key, {
                value,
                writable: true,
                enumerable: true,
                configurable: true,
              });
            },
            enumerable: true,
            configurable: true,
          });
        } else {
          target[key] = deserializeData(container, valType, valData);
        }
      }
      break;
    case TypeIds.QRL:
      inflateQRL(container, target);
      break;
    case TypeIds.Task:
      const task = target as Task;
      const v = data as any[];
      task.$qrl$ = inflateQRL(container, v[0]);
      task.$flags$ = v[1];
      task.$index$ = v[2];
      task.$el$ = v[3] as HostElement;
      task.$effectDependencies$ = v[4] as Subscriber[] | null;
      task.$state$ = v[5];
      break;
    case TypeIds.Resource:
      const [resolved, result, effects] = data as [boolean, unknown, any];
      const resource = target as ResourceReturnInternal<unknown>;
      if (resolved) {
        resource.value = Promise.resolve(result);
        resource._resolved = result;
        resource._state = 'resolved';
      } else {
        resource.value = Promise.reject(result);
        resource._error = result as Error;
        resource._state = 'rejected';
      }
      getStoreHandler(target)!.$effects$ = effects;
      break;
    case TypeIds.Component:
      target[SERIALIZABLE_STATE][0] = (data as any[])[0];
      break;
    case TypeIds.Store:
    case TypeIds.StoreArray: {
      const [value, flags, effects, storeEffect] = data as unknown[];
      const handler = getStoreHandler(target)!;
      handler.$flags$ = flags as number;
      // First assign so it sets up the deep stores
      Object.assign(getStoreTarget(target), value as object);
      // Afterwards restore the effects so they don't get triggered
      if (storeEffect) {
        (effects as any)[STORE_ARRAY_PROP] = storeEffect;
      }
      handler.$effects$ = effects as any;

      container.$storeProxyMap$.set(value, target);
      break;
    }
    case TypeIds.Signal: {
      const signal = target as Signal<unknown>;
      const d = data as [unknown, ...any[]];
      signal.$untrackedValue$ = d[0];
      signal.$effects$ = d.slice(1);
      break;
    }
    case TypeIds.WrappedSignal: {
      const signal = target as WrappedSignal<unknown>;
      const d = data as [number, unknown[], Subscriber[], unknown, HostElement, ...any[]];
      signal.$func$ = container.getSyncFn(d[0]);
      signal.$args$ = d[1];
      signal.$effectDependencies$ = d[2];
      signal.$untrackedValue$ = d[3];
      signal.$hostElement$ = d[4];
      signal.$effects$ = d.slice(5);
      break;
    }
    case TypeIds.ComputedSignal: {
      const computed = target as ComputedSignal<unknown>;
      const d = data as [QRLInternal<() => {}>, any, unknown?];
      computed.$computeQrl$ = d[0];
      computed.$effects$ = d[1];
      if (d.length === 3) {
        computed.$untrackedValue$ = d[2];
      } else {
        computed.$invalid$ = true;
        /**
         * If we try to compute value and the qrl is not resolved, then system throws an error with
         * qrl promise. To prevent that we should early resolve computed qrl while computed
         * deserialization. This also prevents anything from firing while computed qrls load,
         * because of scheduler
         */
        // try to download qrl in this tick
        computed.$computeQrl$.resolve();
        (container as DomContainer).$scheduler$?.(
          ChoreType.QRL_RESOLVE,
          null,
          computed.$computeQrl$
        );
      }
      break;
    }
    case TypeIds.Error: {
      const d = data as unknown[];
      target.message = d[0];
      const second = d[1];
      if (second && Array.isArray(second)) {
        for (let i = 0; i < second.length; i++) {
          target[second[i++]] = d[i];
        }
        target.stack = d[2];
      } else {
        target.stack = second;
      }
      break;
    }
    case TypeIds.FormData: {
      const formData = target as FormData;
      const d = data as any[];
      for (let i = 0; i < d.length; i++) {
        formData.append(d[i++], d[i]);
      }
      break;
    }
    case TypeIds.JSXNode: {
      const jsx = target as JSXNodeImpl<unknown>;
      const [type, varProps, constProps, children, flags, key] = data as any[];
      jsx.type = type;
      jsx.varProps = varProps;
      jsx.constProps = constProps;
      jsx.children = children;
      jsx.flags = flags;
      jsx.key = key;
      break;
    }
    case TypeIds.Set: {
      const set = target as Set<unknown>;
      const d = data as any[];
      for (let i = 0; i < d.length; i++) {
        set.add(d[i]);
      }
      break;
    }
    case TypeIds.Map: {
      const map = target as Map<unknown, unknown>;
      const d = data as any[];
      for (let i = 0; i < d.length; i++) {
        map.set(d[i++], d[i]);
      }
      break;
    }
    case TypeIds.Promise: {
      const promise = target as Promise<unknown>;
      const [resolved, result] = data as [boolean, unknown];
      const [resolve, reject] = resolvers.get(promise)!;
      if (resolved) {
        resolve(result);
      } else {
        reject(result);
      }
      break;
    }
    case TypeIds.Uint8Array:
      const bytes = target as Uint8Array;
      const buf = atob(data as string);
      let i = 0;
      for (const s of buf) {
        bytes[i++] = s.charCodeAt(0);
      }
      break;
    case TypeIds.PropsProxy:
      const propsProxy = target as any;
      propsProxy[_VAR_PROPS] = data === 0 ? {} : (data as any)[0];
      propsProxy[_CONST_PROPS] = (data as any)[1];
      break;
    case TypeIds.EffectData: {
      const effectData = target as EffectPropData;
      effectData.data.$scopedStyleIdPrefix$ = (data as any[])[0];
      effectData.data.$isConst$ = (data as any[])[1];
      break;
    }
    default:
      throw qError(QError.serializeErrorNotImplemented, typeId);
  }
};

export const _constants = [
  undefined,
  null,
  true,
  false,
  '',
  EMPTY_ARRAY,
  EMPTY_OBJ,
  NEEDS_COMPUTATION,
  Slot,
  Fragment,
  NaN,
  Infinity,
  -Infinity,
  Number.MAX_SAFE_INTEGER,
  Number.MAX_SAFE_INTEGER - 1,
  Number.MIN_SAFE_INTEGER,
] as const;
const _constantNames = [
  'undefined',
  'null',
  'true',
  'false',
  "''",
  'EMPTY_ARRAY',
  'EMPTY_OBJ',
  'NEEDS_COMPUTATION',
  'Slot',
  'Fragment',
  'NaN',
  'Infinity',
  '-Infinity',
  'MAX_SAFE_INTEGER',
  'MAX_SAFE_INTEGER-1',
  'MIN_SAFE_INTEGER',
] as const;

const allocate = (container: DeserializeContainer, typeId: number, value: unknown): any => {
  if (value === undefined) {
    // When a value was already processed, the result is stored in type
    return typeId;
  }
  switch (typeId) {
    case TypeIds.RootRef:
      return container.$getObjectById$(value as number);
    case TypeIds.Constant:
      return _constants[value as Constants];
    case TypeIds.Number:
      return value as number;
    case TypeIds.Array:
      return wrapDeserializerProxy(container as any, value as any[]);
    case TypeIds.Object:
      return {};
    case TypeIds.QRL:
      const qrl = container.$getObjectById$(value as number);
      return parseQRL(qrl as string);
    case TypeIds.Task:
      return new Task(-1, -1, null!, null!, null!, null);
    case TypeIds.Resource: {
      const res = createResourceReturn(
        container as any,
        // we don't care about the timeout value
        undefined,
        undefined
      );
      res.loading = false;
      return res;
    }
    case TypeIds.URL:
      return new URL(value as string);
    case TypeIds.Date:
      return new Date(value as number);
    case TypeIds.Regex:
      const idx = (value as string).lastIndexOf('/');
      return new RegExp((value as string).slice(1, idx), (value as string).slice(idx + 1));
    case TypeIds.Error:
      return new Error();
    case TypeIds.Component:
      return componentQrl(null!);
    case TypeIds.Signal:
      return new Signal(container as any, 0);
    case TypeIds.WrappedSignal:
      return new WrappedSignal(container as any, null!, null!, null!);
    case TypeIds.ComputedSignal:
      return new ComputedSignal(container as any, null!);
    case TypeIds.Store:
      return createStore(container as any, {}, 0);
    case TypeIds.StoreArray:
      return createStore(container as any, [], 0);
    case TypeIds.URLSearchParams:
      return new URLSearchParams(value as string);
    case TypeIds.FormData:
      return new FormData();
    case TypeIds.JSXNode:
      return new JSXNodeImpl(null!, null!, null!, null!, -1, null);
    case TypeIds.BigInt:
      return BigInt(value as string);
    case TypeIds.Set:
      return new Set();
    case TypeIds.Map:
      return new Map();
    case TypeIds.String:
      return value as string;
    case TypeIds.Promise:
      let resolve!: (value: any) => void;
      let reject!: (error: any) => void;
      const promise = new Promise((res, rej) => {
        resolve = res;
        reject = rej;
      });
      resolvers.set(promise, [resolve, reject]);
      return promise;
    case TypeIds.Uint8Array:
      const encodedLength = (value as string).length;
      const blocks = encodedLength >>> 2;
      const rest = encodedLength & 3;
      const decodedLength = blocks * 3 + (rest ? rest - 1 : 0);
      return new Uint8Array(decodedLength);
    case TypeIds.PropsProxy:
      return createPropsProxy(null!, null);
    case TypeIds.RefVNode:
    case TypeIds.VNode:
      const vnodeOrDocument = retrieveVNodeOrDocument(container, value);
      if (typeId === TypeIds.VNode) {
        return vnodeOrDocument;
      }
      const vNode = retrieveVNodeOrDocument(container, value);
      if (vnode_isVNode(vNode)) {
        return vnode_getNode(vNode);
      } else {
        throw qError(QError.serializeErrorExpectedVNode, typeof vNode);
      }
    case TypeIds.EffectData:
      return new EffectPropData({} as NodePropData);

    default:
      throw qError(QError.serializeErrorCannotAllocate, typeId);
  }
};

function retrieveVNodeOrDocument(
  container: DeserializeContainer,
  value: unknown | null
): VNode | Document | undefined {
  return value
    ? (container as any).rootVNode
      ? vnode_locate((container as any).rootVNode, value as string)
      : undefined
    : container.element?.ownerDocument;
}

/** Parses "chunk#hash[...rootRef]" */
export function parseQRL(qrl: string): QRLInternal<any> {
  const hashIdx = qrl.indexOf('#');
  const captureStart = qrl.indexOf('[', hashIdx);
  const captureEnd = qrl.indexOf(']', captureStart);
  const chunk = hashIdx > -1 ? qrl.slice(0, hashIdx) : qrl.slice(0, captureStart);

  const symbol = captureStart > -1 ? qrl.slice(hashIdx + 1, captureStart) : qrl.slice(hashIdx + 1);
  const captureIds =
    captureStart > -1 && captureEnd > -1
      ? qrl
          .slice(captureStart + 1, captureEnd)
          .split(' ')
          .filter((v) => v.length)
          .map((s) => parseInt(s, 10))
      : null;
  let qrlRef = null;
  if (isDev && chunk === QRL_RUNTIME_CHUNK) {
    const backChannel: Map<string, Function> = (globalThis as any)[QRL_RUNTIME_CHUNK];
    assertDefined(backChannel, 'Missing QRL_RUNTIME_CHUNK');
    qrlRef = backChannel.get(symbol);
  }
  return createQRL(chunk, symbol, qrlRef, null, captureIds, null, null);
}

export function inflateQRL(container: DeserializeContainer, qrl: QRLInternal<any>) {
  const captureIds = qrl.$capture$;
  qrl.$captureRef$ = captureIds ? captureIds.map((id) => container.$getObjectById$(id)) : null;
  if (container.element) {
    qrl.$setContainer$(container.element);
  }
  return qrl;
}

/** A selection of attributes of the real thing */
type SsrNode = {
  nodeType: number;
  id: string;
  childrenVNodeData: VNodeData[] | null;
  vnodeData: VNodeData;
};

type DomRef = {
  $ssrNode$: SsrNode;
};

let isDomRef = (obj: unknown): obj is DomRef => false;

export interface SerializationContext {
  $serialize$: () => void;

  $symbolToChunkResolver$: SymbolToChunkResolver;

  /**
   * Map from object to root index.
   *
   * If object is found in `objMap` will return the index of the object in the `objRoots` or
   * `secondaryObjRoots`.
   *
   * `objMap` return:
   *
   * - `>=0` - index of the object in `objRoots`.
   * - `-1` - object has been seen, only once, and therefore does not need to be promoted into a root
   *   yet.
   */
  $wasSeen$: (obj: unknown) => number | undefined;

  $hasRootId$: (obj: unknown) => number | undefined;

  /**
   * Root objects which need to be serialized.
   *
   * Roots are entry points into the object graph. Typically the roots are held by the listeners.
   */
  $addRoot$: (obj: unknown) => number;

  /**
   * Get root index of the object without create a new root.
   *
   * This is used during serialization, as new roots can't be created during serialization.
   *
   * The function throws if the root was not found.
   */
  $getRootId$: (obj: unknown) => number;

  $seen$: (obj: unknown) => void;

  $roots$: unknown[];

  $addSyncFn$($funcStr$: string | null, argsCount: number, fn: Function): number;

  $breakCircularDepsAndAwaitPromises$: () => ValueOrPromise<void>;

  $isSsrNode$: (obj: unknown) => obj is SsrNode;
  $isDomRef$: (obj: unknown) => obj is DomRef;

  $writer$: StreamWriter;
  $syncFns$: string[];

  $eventQrls$: Set<QRL>;
  $eventNames$: Set<string>;
  $resources$: Set<ResourceReturnInternal<unknown>>;
  $renderSymbols$: Set<string>;
  $storeProxyMap$: ObjToProxyMap;

  $getProp$: (obj: any, prop: string) => any;
  $setProp$: (obj: any, prop: string, value: any) => void;
  $prepVNodeData$?: (vNodeData: VNodeData) => void;
}

export const createSerializationContext = (
  /**
   * Node constructor, for instanceof checks.
   *
   * A node constructor can be null. For example on the client we can't serialize DOM nodes as
   * server will not know what to do with them.
   */
  NodeConstructor: {
    new (...rest: any[]): { nodeType: number; id: string };
  } | null,
  /** DomRef constructor, for instanceof checks. */
  DomRefConstructor: {
    new (...rest: any[]): { $ssrNode$: ISsrNode };
  } | null,
  symbolToChunkResolver: SymbolToChunkResolver,
  getProp: (obj: any, prop: string) => any,
  setProp: (obj: any, prop: string, value: any) => void,
  storeProxyMap: ObjToProxyMap,
  writer?: StreamWriter,
  // temporary until we serdes the vnode data here
  prepVNodeData?: (vNodeData: VNodeData) => void
): SerializationContext => {
  if (!writer) {
    const buffer: string[] = [];
    writer = {
      write: (text: string) => buffer.push(text),
      toString: () => buffer.join(''),
    } as StreamWriter;
  }
  const map = new Map<any, number>();
  const syncFnMap = new Map<string, number>();
  const syncFns: string[] = [];
  const roots: any[] = [];
  const $wasSeen$ = (obj: any) => map.get(obj);
  const $seen$ = (obj: any) => map.set(obj, -1);
  const $addRoot$ = (obj: any) => {
    let id = map.get(obj);
    if (typeof id !== 'number' || id === -1) {
      id = roots.length;
      map.set(obj, id);
      roots.push(obj);
    }
    return id;
  };
  const isSsrNode = (NodeConstructor ? (obj) => obj instanceof NodeConstructor : () => false) as (
    obj: unknown
  ) => obj is SsrNode;
  isDomRef = (DomRefConstructor ? (obj) => obj instanceof DomRefConstructor : () => false) as (
    obj: unknown
  ) => obj is DomRef;

  return {
    $serialize$(): void {
      serialize(this);
    },
    $isSsrNode$: isSsrNode,
    $isDomRef$: isDomRef,
    $symbolToChunkResolver$: symbolToChunkResolver,
    $wasSeen$,
    $roots$: roots,
    $seen$,
    $hasRootId$: (obj: any) => {
      const id = map.get(obj);
      return id === undefined || id === -1 ? undefined : id;
    },
    $addRoot$,
    $getRootId$: (obj: any) => {
      const id = map.get(obj);
      if (!id || id === -1) {
        throw qError(QError.serializeErrorMissingRootId, obj);
      }
      return id;
    },
    $syncFns$: syncFns,
    $addSyncFn$: (funcStr: string | null, argCount: number, fn: Function) => {
      const isFullFn = funcStr == null;
      if (isFullFn) {
        funcStr = ((fn as any).serialized as string) || fn.toString();
      }
      let id = syncFnMap.get(funcStr!);
      if (id === undefined) {
        id = syncFns.length;
        syncFnMap.set(funcStr!, id);
        if (isFullFn) {
          syncFns.push(funcStr!);
        } else {
          let code = '(';
          for (let i = 0; i < argCount; i++) {
            code += (i == 0 ? 'p' : ',p') + i;
          }
          syncFns.push((code += ')=>' + funcStr));
        }
      }
      return id;
    },
    $writer$: writer,
    $breakCircularDepsAndAwaitPromises$: breakCircularDependenciesAndResolvePromises,
    $eventQrls$: new Set<QRL>(),
    $eventNames$: new Set<string>(),
    $resources$: new Set<ResourceReturnInternal<unknown>>(),
    $renderSymbols$: new Set<string>(),
    $storeProxyMap$: storeProxyMap,
    $getProp$: getProp,
    $setProp$: setProp,
    $prepVNodeData$: prepVNodeData,
  };

  async function breakCircularDependenciesAndResolvePromises() {
    // As we walk the object graph we insert newly discovered objects which need to be scanned here.
    const discoveredValues: unknown[] = [];
    const promises: Promise<unknown>[] = [];

    /**
     * Note on out of order streaming:
     *
     * When we implement that, we may need to send a reference to an object that was streamed
     * earlier but wasn't a root. This means we'll have to keep track of all objects on both send
     * and receive ends, which means we'll just have to make everything a root anyway, so `visit()`
     * won't be needed.
     */
    /** Visit an object, adding anything that will be serialized as to scan */
    const visit = (obj: unknown) => {
      if (typeof obj === 'function') {
        if (isQrl(obj)) {
          if (obj.$captureRef$) {
            discoveredValues.push(...obj.$captureRef$);
          }
        } else if (isQwikComponent(obj)) {
          const [qrl]: [QRLInternal] = (obj as any)[SERIALIZABLE_STATE];
          discoveredValues.push(qrl);
        }
      } else if (
        // skip as these are primitives
        typeof obj !== 'object' ||
        obj === null ||
        obj instanceof URL ||
        obj instanceof Date ||
        obj instanceof RegExp ||
        obj instanceof Uint8Array ||
        obj instanceof URLSearchParams ||
        (typeof FormData !== 'undefined' && obj instanceof FormData) ||
        // Ignore the no serialize objects
        fastSkipSerialize(obj as object)
      ) {
        // ignore
      } else if (obj instanceof Error) {
        discoveredValues.push(...Object.values(obj));
      } else if (isStore(obj)) {
        const target = getStoreTarget(obj)!;
        const effects = getStoreHandler(obj)!.$effects$;
        const storeEffect = effects?.[STORE_ARRAY_PROP] ?? null;
        discoveredValues.push(target, effects, storeEffect);

        for (const prop in target) {
          const propValue = (target as any)[prop];
          if (storeProxyMap.has(propValue)) {
            discoveredValues.push(prop, storeProxyMap.get(propValue));
          }
        }
      } else if (obj instanceof Set) {
        discoveredValues.push(...obj.values());
      } else if (obj instanceof Map) {
        obj.forEach((v, k) => {
          discoveredValues.push(k, v);
        });
      } else if (obj instanceof Signal) {
        /**
         * WrappedSignal might not be calculated yet so we need to use `untrackedValue` to get the
         * value. ComputedSignal can be left uncalculated.
         */
        const v =
          obj instanceof WrappedSignal
            ? obj.untrackedValue
            : obj instanceof ComputedSignal && (obj.$invalid$ || fastSkipSerialize(obj))
              ? NEEDS_COMPUTATION
              : obj.$untrackedValue$;
        if (v !== NEEDS_COMPUTATION) {
          discoveredValues.push(v);
        }
        if (obj.$effects$) {
          discoveredValues.push(...obj.$effects$);
        }
        // WrappedSignal uses syncQrl which has no captured refs
        if (obj instanceof WrappedSignal) {
          if (obj.$effectDependencies$) {
            discoveredValues.push(...obj.$effectDependencies$);
          }
          if (obj.$args$) {
            discoveredValues.push(...obj.$args$);
          }
          if (obj.$hostElement$) {
            discoveredValues.push(obj.$hostElement$);
          }
        } else if (obj instanceof ComputedSignal) {
          discoveredValues.push(obj.$computeQrl$);
        }
      } else if (obj instanceof Task) {
        discoveredValues.push(obj.$el$, obj.$qrl$, obj.$state$, obj.$effectDependencies$);
      } else if (isSsrNode(obj)) {
        discoverValuesForVNodeData(obj.vnodeData, discoveredValues);

        if (obj.childrenVNodeData && obj.childrenVNodeData.length) {
          for (const data of obj.childrenVNodeData) {
            discoverValuesForVNodeData(data, discoveredValues);
          }
        }
      } else if (isDomRef!(obj)) {
        discoveredValues.push(obj.$ssrNode$.id);
      } else if (isJSXNode(obj)) {
        discoveredValues.push(obj.type, obj.props, obj.constProps, obj.children);
      } else if (Array.isArray(obj)) {
        discoveredValues.push(...obj);
      } else if (isQrl(obj)) {
        obj.$captureRef$ && obj.$captureRef$.length && discoveredValues.push(...obj.$captureRef$);
      } else if (isPropsProxy(obj)) {
        discoveredValues.push(obj[_VAR_PROPS], obj[_CONST_PROPS]);
      } else if (isPromise(obj)) {
        obj.then(
          (value) => {
            promiseResults.set(obj, [true, value]);
            discoveredValues.push(value);
          },
          (error) => {
            promiseResults.set(obj, [false, error]);
            discoveredValues.push(error);
          }
        );
        promises.push(obj);
      } else if (obj instanceof EffectPropData) {
        discoveredValues.push(obj.data);
      } else if (isObjectLiteral(obj)) {
        Object.entries(obj).forEach(([key, value]) => {
          discoveredValues.push(key, value);
        });
      } else {
        throw qError(QError.serializeErrorUnknownType, obj);
      }
    };

    // Prime the pump with the root objects.
    for (const root of roots) {
      visit(root);
    }

    do {
      while (discoveredValues.length) {
        const obj = discoveredValues.pop();
        if (!(shouldTrackObj(obj) || frameworkType(obj))) {
          continue;
        }
        const id = $wasSeen$(obj);
        if (id === undefined) {
          // Object has not been seen yet, must scan content
          $seen$(obj);
          visit(obj);
        } else if (id === -1) {
          // We are seeing this object second time => promote it.
          $addRoot$(obj);
          // we don't need to scan the children, since we have already seen them.
        }
      }
      // We have scanned all the objects, but we still have promises to resolve.
      await Promise.allSettled(promises);
      promises.length = 0;
    } while (discoveredValues.length);
  }
};

const isSsrAttrs = (value: number | SsrAttrs): value is SsrAttrs =>
  Array.isArray(value) && value.length > 0;

const discoverValuesForVNodeData = (vnodeData: VNodeData, discoveredValues: unknown[]) => {
  for (const value of vnodeData) {
    if (isSsrAttrs(value)) {
      for (let i = 1; i < value.length; i += 2) {
        if (value[i - 1] === ELEMENT_KEY) {
          continue;
        }
        const attrValue = value[i];
        discoveredValues.push(attrValue);
      }
    }
  }
};

const promiseResults = new WeakMap<Promise<any>, [boolean, unknown]>();

/**
 * Format:
 *
 * - This encodes the $roots$ array.
 * - The output is a string of comma separated JSON values.
 * - Even values are always numbers, specifying the type of the next value.
 * - Odd values are numbers, strings (JSON stringified with `</` escaping) or arrays (same format).
 * - Therefore root indexes need to be doubled to get the actual index.
 */
function serialize(serializationContext: SerializationContext): void {
  const { $writer$, $isSsrNode$, $isDomRef$, $setProp$, $storeProxyMap$ } = serializationContext;
  let depth = -1;
  // Skip the type for the roots output
  let writeType = false;

  const output = (type: number, value: number | string | any[]) => {
    if (writeType) {
      $writer$.write(`${type},`);
    } else {
      writeType = true;
    }
    if (typeof value === 'number') {
      $writer$.write(value.toString());
    } else if (typeof value === 'string') {
      const s = JSON.stringify(value);
      let angleBracketIdx: number = -1;
      let lastIdx = 0;
      while ((angleBracketIdx = s.indexOf('</', lastIdx)) !== -1) {
        $writer$.write(s.slice(lastIdx, angleBracketIdx));
        $writer$.write('<\\/');
        lastIdx = angleBracketIdx + 2;
      }
      $writer$.write(lastIdx === 0 ? s : s.slice(lastIdx));
    } else {
      depth++;
      $writer$.write('[');
      let separator = false;
      // TODO only until last non-null value
      for (let i = 0; i < value.length; i++) {
        if (separator) {
          $writer$.write(',');
        } else {
          separator = true;
        }
        writeValue(value[i], i);
      }
      $writer$.write(']');
      depth--;
    }
  };

  const writeValue = (value: unknown, idx: number) => {
    if (fastSkipSerialize(value as object)) {
      output(TypeIds.Constant, Constants.Undefined);
    } else if (typeof value === 'bigint') {
      output(TypeIds.BigInt, value.toString());
    } else if (typeof value === 'boolean') {
      output(TypeIds.Constant, value ? Constants.True : Constants.False);
    } else if (typeof value === 'function') {
      if (value === Slot) {
        output(TypeIds.Constant, Constants.Slot);
      } else if (value === Fragment) {
        output(TypeIds.Constant, Constants.Fragment);
      } else if (isQrl(value)) {
        const qrl = qrlToString(serializationContext, value);
        const id = serializationContext.$addRoot$(qrl);
        output(TypeIds.QRL, id);
      } else if (isQwikComponent(value)) {
        const [qrl]: [QRLInternal] = (value as any)[SERIALIZABLE_STATE];
        serializationContext.$renderSymbols$.add(qrl.$symbol$);
        output(TypeIds.Component, [qrl]);
      } else {
        // TODO this happens for inline components with render props like Resource
        console.error('Cannot serialize function (ignoring for now): ' + value.toString());
        output(TypeIds.Constant, Constants.Undefined);
      }
    } else if (typeof value === 'number') {
      if (Number.isNaN(value)) {
        output(TypeIds.Constant, Constants.NaN);
      } else if (!Number.isFinite(value)) {
        output(
          TypeIds.Constant,
          value < 0 ? Constants.NegativeInfinity : Constants.PositiveInfinity
        );
      } else if (value === Number.MAX_SAFE_INTEGER) {
        output(TypeIds.Constant, Constants.MaxSafeInt);
      } else if (value === Number.MAX_SAFE_INTEGER - 1) {
        output(TypeIds.Constant, Constants.AlmostMaxSafeInt);
      } else if (value === Number.MIN_SAFE_INTEGER) {
        output(TypeIds.Constant, Constants.MinSafeInt);
      } else {
        output(TypeIds.Number, value);
      }
    } else if (typeof value === 'object') {
      if (value === EMPTY_ARRAY) {
        output(TypeIds.Constant, Constants.EMPTY_ARRAY);
      } else if (value === EMPTY_OBJ) {
        output(TypeIds.Constant, Constants.EMPTY_OBJ);
      } else {
        depth++;
        if (value === null) {
          output(TypeIds.Constant, Constants.Null);
        } else {
          writeObjectValue(value, idx);
        }
        depth--;
      }
    } else if (typeof value === 'string') {
      if (value.length === 0) {
        output(TypeIds.Constant, Constants.EmptyString);
      } else {
        // Note, in v1 we were reusing DOM text, but that is too dangerous with translation extensions changing the text
        const seen = depth > 1 && serializationContext.$wasSeen$(value);
        if (typeof seen === 'number' && seen >= 0) {
          output(TypeIds.RootRef, seen);
        } else {
          output(TypeIds.String, value);
        }
      }
    } else if (typeof value === 'undefined') {
      output(TypeIds.Constant, Constants.Undefined);
    } else if (value === NEEDS_COMPUTATION) {
      output(TypeIds.Constant, Constants.NEEDS_COMPUTATION);
    } else {
      throw qError(QError.serializeErrorUnknownType, typeof value);
    }
  };

  const writeObjectValue = (value: {}, idx: number) => {
    /**
     * We start at -1 and then serialize the roots array, which is an object so increases depth to
     * 0. The object writer then outputs an array object (without type prefix) and this increases
     * the depth for the objects within (depth 1). Then when writeValue encounters each root object,
     * it will increase the depth again, so it's at 2.
     */
    const isRootObject = depth === 2;
    // Objects are the only way to create circular dependencies.
    // So the first thing to to is to see if we have a circular dependency.
    // (NOTE: For root objects we need to serialize them regardless if we have seen
    //        them before, otherwise the root object reference will point to itself.)
    // Also note that depth will be 2 for objects in root
    if (depth > 2) {
      const seen = serializationContext.$wasSeen$(value);
      if (typeof seen === 'number' && seen >= 0) {
        // We have seen this object before, so we can serialize it as a reference.
        // Otherwise serialize as normal
        output(TypeIds.RootRef, seen);
        return;
      }
    }
    if (isPropsProxy(value)) {
      const varProps = value[_VAR_PROPS];
      const constProps = value[_CONST_PROPS];
      const out = constProps
        ? [varProps, constProps]
        : Object.keys(varProps).length
          ? [varProps]
          : 0;
      output(TypeIds.PropsProxy, out);
    } else if (value instanceof EffectPropData) {
      output(TypeIds.EffectData, [value.data.$scopedStyleIdPrefix$, value.data.$isConst$]);
    } else if (isStore(value)) {
      if (isResource(value)) {
        // let render know about the resource
        serializationContext.$resources$.add(value);
        const res = promiseResults.get(value.value);
        if (!res) {
          throw qError(QError.serializeErrorUnvisited, 'resource');
        }
        output(TypeIds.Resource, [...res, getStoreHandler(value)!.$effects$]);
      } else {
        const storeHandler = getStoreHandler(value)!;
        const storeTarget = getStoreTarget(value);
        const flags = storeHandler.$flags$;
        const effects = storeHandler.$effects$;
        const storeEffect = effects?.[STORE_ARRAY_PROP] ?? null;

        const innerStores = [];
        for (const prop in storeTarget) {
          const propValue = (storeTarget as any)[prop];
          if ($storeProxyMap$.has(propValue)) {
            const innerStore = $storeProxyMap$.get(propValue);
            innerStores.push(innerStore);
            serializationContext.$addRoot$(innerStore);
          }
        }

        const out = [storeTarget, flags, effects, storeEffect, ...innerStores];
        while (out[out.length - 1] == null) {
          out.pop();
        }
        output(Array.isArray(storeTarget) ? TypeIds.StoreArray : TypeIds.Store, out);
      }
    } else if (isObjectLiteral(value)) {
      if (Array.isArray(value)) {
        output(TypeIds.Array, value);
      } else {
        const out: any[] = [];
        for (const key in value) {
          if (
            Object.prototype.hasOwnProperty.call(value, key) &&
            !fastSkipSerialize((value as any)[key])
          ) {
            out.push(key, (value as any)[key]);
          }
        }
        // TODO if !out.length, output 0 and restore as {}
        output(TypeIds.Object, out);
      }
    } else if ($isDomRef$(value)) {
      value.$ssrNode$.vnodeData[0] |= VNodeDataFlag.SERIALIZE;
      output(TypeIds.RefVNode, value.$ssrNode$.id);
    } else if (value instanceof Signal) {
      /**
       * Special case: when a Signal value is an SSRNode, it always needs to be a DOM ref instead.
       * It can never be meant to become a vNode, because vNodes are internal only.
       */
      const v =
        value instanceof ComputedSignal &&
        (value.$invalid$ || fastSkipSerialize(value.$untrackedValue$))
          ? NEEDS_COMPUTATION
          : value.$untrackedValue$;

      if (value instanceof WrappedSignal) {
        output(TypeIds.WrappedSignal, [
          ...serializeWrappingFn(serializationContext, value),
          value.$effectDependencies$,
          v,
          value.$hostElement$,
          ...(value.$effects$ || []),
        ]);
      } else if (value instanceof ComputedSignal) {
        const out = [
          value.$computeQrl$,
          // TODO check if we can use domVRef for effects
          value.$effects$,
        ];
        if (v !== NEEDS_COMPUTATION) {
          out.push(v);
        }
        output(TypeIds.ComputedSignal, out);
      } else {
        output(TypeIds.Signal, [v, ...(value.$effects$ || [])]);
      }
    } else if (value instanceof URL) {
      output(TypeIds.URL, value.href);
    } else if (value instanceof Date) {
      output(TypeIds.Date, Number.isNaN(value.valueOf()) ? '' : value.valueOf());
    } else if (value instanceof RegExp) {
      output(TypeIds.Regex, value.toString());
    } else if (value instanceof Error) {
      const out: any[] = [value.message];
      const extraProps = Object.entries(value).flat();
      if (extraProps.length) {
        out.push(extraProps);
      }
      /// In production we don't want to leak the stack trace.
      if (isDev) {
        out.push(value.stack);
      }
      output(TypeIds.Error, out);
    } else if ($isSsrNode$(value)) {
      if (isRootObject) {
        // Tell the SsrNode which root id it is
        $setProp$(value, ELEMENT_ID, String(idx));
        // we need to output before the vnode overwrites its values
        output(TypeIds.VNode, value.id);
        const vNodeData = value.vnodeData;
        if (vNodeData) {
          serializationContext.$prepVNodeData$?.(vNodeData);
          vNodeData[0] |= VNodeDataFlag.SERIALIZE;
        }
        if (value.childrenVNodeData) {
          for (const vNodeData of value.childrenVNodeData) {
            vNodeData[0] |= VNodeDataFlag.SERIALIZE;
          }
        }
      } else {
        // Promote the vnode to a root
        serializationContext.$addRoot$(value);
        output(TypeIds.RootRef, serializationContext.$roots$.length - 1);
      }
    } else if (typeof FormData !== 'undefined' && value instanceof FormData) {
      // FormData is generally used only once so don't bother with references
      const array: string[] = [];
      value.forEach((value, key) => {
        if (typeof value === 'string') {
          array.push(key, value);
        } else {
          array.push(key, value.name);
        }
      });
      output(TypeIds.FormData, array);
    } else if (value instanceof URLSearchParams) {
      output(TypeIds.URLSearchParams, value.toString());
    } else if (value instanceof Set) {
      output(TypeIds.Set, [...value.values()]);
    } else if (value instanceof Map) {
      const combined = [];
      for (const [k, v] of value.entries()) {
        combined.push(k, v);
      }
      output(TypeIds.Map, combined);
    } else if (isJSXNode(value)) {
      output(TypeIds.JSXNode, [
        value.type,
        value.varProps,
        value.constProps,
        value.children,
        value.flags,
        value.key,
      ]);
    } else if (value instanceof Task) {
      const out: unknown[] = [
        value.$qrl$,
        value.$flags$,
        value.$index$,
        value.$el$,
        value.$effectDependencies$,
        value.$state$,
      ];
      while (out[out.length - 1] == null) {
        out.pop();
      }
      output(TypeIds.Task, out);
    } else if (isPromise(value)) {
      const res = promiseResults.get(value);
      if (!res) {
        throw qError(QError.serializeErrorUnvisited, 'promise');
      }
      output(TypeIds.Promise, res);
    } else if (value instanceof Uint8Array) {
      let buf = '';
      for (const c of value) {
        buf += String.fromCharCode(c);
      }
      const out = btoa(buf).replace(/=+$/, '');
      output(TypeIds.Uint8Array, out);
    } else {
      throw qError(QError.serializeErrorUnknownType, typeof value);
    }
  };

  writeValue(serializationContext.$roots$, -1);
}

function serializeWrappingFn(
  serializationContext: SerializationContext,
  value: WrappedSignal<any>
) {
  // if value is an object then we need to wrap this in ()
  if (value.$funcStr$ && value.$funcStr$[0] === '{') {
    value.$funcStr$ = `(${value.$funcStr$})`;
  }
  const syncFnId = serializationContext.$addSyncFn$(
    value.$funcStr$,
    value.$args$.length,
    value.$func$
  );
  // TODO null if no args
  return [syncFnId, value.$args$] as const;
}

export function qrlToString(
  serializationContext: SerializationContext,
  value: QRLInternal | SyncQRLInternal
) {
  let symbol = value.$symbol$;
  let chunk = value.$chunk$;

  const refSymbol = value.$refSymbol$ ?? symbol;
  const platform = getPlatform();
  if (platform) {
    const result = platform.chunkForSymbol(refSymbol, chunk, value.dev?.file);
    if (result) {
      chunk = result[1];
      if (!value.$refSymbol$) {
        symbol = result[0];
      }
    }
  }

  const isSync = isSyncQrl(value);
  if (!isSync) {
    // If we have a symbol we need to resolve the chunk.
    if (!chunk) {
      chunk = serializationContext.$symbolToChunkResolver$(value.$hash$);
    }
    // in Dev mode we need to keep track of the symbols
    if (isDev) {
      let backChannel: Map<string, Function> = (globalThis as any)[QRL_RUNTIME_CHUNK];
      if (!backChannel) {
        backChannel = (globalThis as any)[QRL_RUNTIME_CHUNK] = new Map();
      }
      backChannel.set(value.$symbol$, (value as any)._devOnlySymbolRef);
      if (!chunk) {
        chunk = QRL_RUNTIME_CHUNK;
      }
    }
    if (!chunk) {
      throw qError(QError.qrlMissingChunk, value.$symbol$);
    }
    if (chunk.startsWith('./')) {
      chunk = chunk.slice(2);
    }
  } else {
    const fn = value.resolved as Function;
    chunk = '';
    // TODO test that provided stringified fn is used
    symbol = String(serializationContext.$addSyncFn$(null, 0, fn));
  }

  let qrlStringInline = `${chunk}#${symbol}`;
  if (Array.isArray(value.$captureRef$) && value.$captureRef$.length > 0) {
    let serializedReferences = '';
    // hot-path optimization
    for (let i = 0; i < value.$captureRef$.length; i++) {
      if (i > 0) {
        serializedReferences += ' ';
      }
      // We refer by id so every capture needs to be a root
      serializedReferences += serializationContext.$addRoot$(value.$captureRef$[i]);
    }
    qrlStringInline += `[${serializedReferences}]`;
  } else if (value.$capture$ && value.$capture$.length > 0) {
    qrlStringInline += `[${value.$capture$.join(' ')}]`;
  }
  return qrlStringInline;
}

/**
 * Serialize data to string using SerializationContext.
 *
 * @param data - Data to serialize
 * @internal
 */
export async function _serialize(data: unknown[]): Promise<string> {
  const serializationContext = createSerializationContext(
    null,
    null,
    () => '',
    () => '',
    () => {},
    new WeakMap<any, any>()
  );

  for (const root of data) {
    serializationContext.$addRoot$(root);
  }
  await serializationContext.$breakCircularDepsAndAwaitPromises$();
  serializationContext.$serialize$();
  return serializationContext.$writer$.toString();
}

/**
 * Deserialize data from string to an array of objects.
 *
 * @param rawStateData - Data to deserialize
 * @param element - Container element
 * @internal
 */
export function _deserialize(rawStateData: string | null, element?: unknown): unknown[] {
  if (rawStateData == null) {
    return [];
  }
  const stateData = JSON.parse(rawStateData);
  if (!Array.isArray(stateData)) {
    return [];
  }

  let container: DeserializeContainer | undefined = undefined;
  if (isNode(element) && isElement(element)) {
    container = _createDeserializeContainer(stateData, element as HTMLElement);
  } else {
    container = _createDeserializeContainer(stateData);
  }
  const output = [];
  for (let i = 0; i < stateData.length; i += 2) {
    output[i / 2] = deserializeData(container, stateData[i], stateData[i + 1]);
  }
  return output;
}

function deserializeData(container: DeserializeContainer, typeId: number, propValue: unknown) {
  if (typeId === undefined) {
    return propValue;
  }
  const value = allocate(container, typeId, propValue);
  if (typeId >= TypeIds.Error) {
    inflate(container, value, typeId, propValue);
  }
  return value;
}

function getObjectById(id: number | string, stateData: unknown[]): unknown {
  if (typeof id === 'string') {
    id = parseInt(id, 10);
  }
  assertTrue(id < stateData.length, `Invalid reference ${id} >= ${stateData.length}`);
  return stateData[id];
}

export function _createDeserializeContainer(
  stateData: unknown[],
  element?: HTMLElement
): DeserializeContainer {
  // eslint-disable-next-line prefer-const
  let state: unknown[];
  const container: DeserializeContainer = {
    $getObjectById$: (id: number | string) => getObjectById(id, state),
    getSyncFn: (_: number) => {
      const fn = () => {};
      return fn;
    },
    $storeProxyMap$: new WeakMap(),
    element: null,
  };
  state = wrapDeserializerProxy(container as any, stateData);
  container.$state$ = state;
  if (element) {
    container.element = element;
  }
  return container;
}

/**
 * Tracking all objects in the map would be expensive. For this reason we only track some of the
 * objects.
 *
 * For example we skip:
 *
 * - Short strings
 * - Anything which is not an object. (ie. number, boolean, null, undefined)
 *
 * @param obj
 * @returns
 */
function shouldTrackObj(obj: unknown) {
  return (
    // THINK: Not sure if we need to keep track of functions (QRLs) Let's skip them for now.
    // and see if we have a test case which requires them.
    (typeof obj === 'object' && obj !== null) ||
    /**
     * We track all strings greater than 1 character, because those take at least 6 bytes to encode
     * and even with 999 root objects it saves one byte per reference. Tracking more objects makes
     * the map bigger so we want to strike a balance
     */ (typeof obj === 'string' && obj.length > 1)
  );
}

/**
 * When serializing the object we need check if it is URL, RegExp, Map, Set, etc. This is time
 * consuming. So if we could know that this is a basic object literal we could skip the check, and
 * only run the checks for objects which are not object literals.
 *
 * So this function is here for performance to short circuit many checks later.
 *
 * @param obj
 */
function isObjectLiteral(obj: unknown): obj is object {
  // We are an object literal if:
  // - we are a direct instance of object OR
  // - we are an array
  // In all other cases it is a subclass which requires more checks.
  const prototype = Object.getPrototypeOf(obj);
  return prototype == null || prototype === Object.prototype || prototype === Array.prototype;
}

function isResource<T = unknown>(value: object): value is ResourceReturnInternal<T> {
  return '__brand' in value && value.__brand === 'resource';
}

const frameworkType = (obj: any) => {
  return (
    (typeof obj === 'object' &&
      obj !== null &&
      (obj instanceof Signal || obj instanceof Task || isJSXNode(obj))) ||
    isQrl(obj)
  );
};

export const canSerialize = (value: any): boolean => {
  if (
    value == null ||
    typeof value === 'string' ||
    typeof value === 'number' ||
    typeof value === 'boolean' ||
    typeof value === 'bigint'
  ) {
    return true;
  } else if (typeof value === 'object') {
    const proto = Object.getPrototypeOf(value);
    if (isStore(value)) {
      value = getStoreTarget(value);
    }
    if (proto == Object.prototype) {
      for (const key in value) {
        // if the value is a props proxy, then sometimes we could create a component-level subscription,
        // so we should call untrack here to avoid tracking the value
        if (!canSerialize(untrack(() => value[key]))) {
          return false;
        }
      }
      return true;
    } else if (proto == Array.prototype) {
      for (let i = 0; i < value.length; i++) {
        if (!canSerialize(value[i])) {
          return false;
        }
      }
      return true;
    } else if (isTask(value)) {
      return true;
    } else if (isPropsProxy(value)) {
      return true;
    } else if (isPromise(value)) {
      return true;
    } else if (isJSXNode(value)) {
      return true;
    } else if (value instanceof Error) {
      return true;
    } else if (value instanceof URL) {
      return true;
    } else if (value instanceof Date) {
      return true;
    } else if (value instanceof RegExp) {
      return true;
    } else if (value instanceof URLSearchParams) {
      return true;
    } else if (value instanceof FormData) {
      return true;
    } else if (value instanceof Set) {
      return true;
    } else if (value instanceof Map) {
      return true;
    } else if (value instanceof Uint8Array) {
      return true;
    } else if (isDomRef?.(value)) {
      return true;
    }
  } else if (typeof value === 'function') {
    if (isQrl(value) || isQwikComponent(value)) {
      return true;
    }
  }
  return false;
};

const QRL_RUNTIME_CHUNK = 'mock-chunk';

export const enum TypeIds {
  RootRef,
  /** Undefined, null, true, false, NaN, +Inf, -Inf, Slot, Fragment */
  Constant,
  Number,
  String,
  Array,
  URL,
  Date,
  Regex,
  VNode,
  RefVNode,
  BigInt,
  URLSearchParams,
  /// All values below need inflation because they may have reference cycles
  Error,
  Object,
  Promise,
  Set,
  Map,
  Uint8Array,
  QRL,
  Task,
  Resource,
  Component,
  Signal,
  WrappedSignal,
  ComputedSignal,
  Store,
  StoreArray,
  FormData,
  JSXNode,
  PropsProxy,
  EffectData,
}
export const _typeIdNames = [
  'RootRef',
  'Constant',
  'Number',
  'String',
  'Array',
  'URL',
  'Date',
  'Regex',
  'VNode',
  'RefVNode',
  'BigInt',
  'URLSearchParams',
  'Error',
  'Object',
  'Promise',
  'Set',
  'Map',
  'Uint8Array',
  'QRL',
  'Task',
  'Resource',
  'Component',
  'Signal',
  'WrappedSignal',
  'ComputedSignal',
  'Store',
  'StoreArray',
  'FormData',
  'JSXNode',
  'PropsProxy',
  'EffectData',
];

export const enum Constants {
  Undefined,
  Null,
  True,
  False,
  EmptyString,
  EMPTY_ARRAY,
  EMPTY_OBJ,
  NEEDS_COMPUTATION,
  Slot,
  Fragment,
  NaN,
  PositiveInfinity,
  NegativeInfinity,
  MaxSafeInt,
  // used for close fragment
  AlmostMaxSafeInt,
  MinSafeInt,
}

const circularProofJson = (obj: unknown, indent?: string | number) => {
  const seen = new WeakSet();
  return JSON.stringify(
    obj,
    (key, value) => {
      if (typeof value === 'object' && value !== null) {
        if (seen.has(value)) {
          return `[Circular ${value.constructor.name}]`;
        }
        seen.add(value);
      }
      return value;
    },
    indent
  );
};
const printRaw = (value: any, prefix: string) => {
  let result = vnode_isVNode(value)
    ? vnode_toString.call(value, 1, '', true).replaceAll(/\n.*/gm, '')
    : typeof value === 'function'
      ? String(value)
      : circularProofJson(value, 2);
  if (result.length > 500) {
    result = result.slice(0, 500) + '"...';
  }
  result = result.replace(/\n/g, '\n' + prefix);
  return result.includes('\n') ? (result = `\n${prefix}${result}`) : result;
};
let hasRaw = false;
export const dumpState = (
  state: unknown[],
  color = false,
  prefix = '',
  limit: number | null = 20
) => {
  const RED = color ? '\x1b[31m' : '';
  const RESET = color ? '\x1b[0m' : '';
  const isRoot = prefix === '';
  const out: any[] = [];
  for (let i = 0; i < state.length; i++) {
    if (limit && i > 2 * limit) {
      out.push('...');
      break;
    }
    const key = state[i];
    let value = state[++i];
    if (key === undefined) {
      hasRaw = true;
      out.push(
        `${RED}[raw${typeof value === 'object' && value ? ` ${value.constructor.name}` : ''}]${RESET} ${printRaw(value, `${prefix}  `)}`
      );
    } else {
      if (key === TypeIds.Constant) {
        value = constantToName(value as Constants);
      } else if (typeof value === 'string') {
        value = JSON.stringify(value);
        if ((value as string).length > 120) {
          value = (value as string).slice(0, 120) + '"...';
        }
      } else if (Array.isArray(value)) {
        value = value.length ? `[\n${dumpState(value, color, `${prefix}  `)}\n${prefix}]` : '[]';
      }
      out.push(`${RED}${typeIdToName(key as TypeIds)}${RESET} ${value}`);
    }
  }
  const result = out.map((v, i) => `${prefix}${isRoot ? `${i} ` : ''}${v}`).join('\n');
  if (isRoot) {
    const count = hasRaw ? '' : `(${JSON.stringify(state).length} chars)`;
    hasRaw = false;
    return `\n${result}\n${count}`;
  }
  return result;
};

export const typeIdToName = (code: TypeIds) => {
  return _typeIdNames[code] || `Unknown(${code})`;
};

const constantToName = (code: Constants) => {
  return _constantNames[code] || `Unknown(${code})`;
};<|MERGE_RESOLUTION|>--- conflicted
+++ resolved
@@ -46,12 +46,7 @@
 import { _CONST_PROPS, _VAR_PROPS } from './utils/constants';
 import { isElement, isNode } from './utils/element';
 import { EMPTY_ARRAY, EMPTY_OBJ } from './utils/flyweight';
-<<<<<<< HEAD
-import { ELEMENT_ID } from './utils/markers';
-=======
-import { throwErrorAndStop } from './utils/log';
 import { ELEMENT_ID, ELEMENT_KEY } from './utils/markers';
->>>>>>> ccbb690d
 import { isPromise } from './utils/promises';
 import { fastSkipSerialize } from './utils/serialize-utils';
 import { type ValueOrPromise } from './utils/types';
