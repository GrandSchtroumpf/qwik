/** There's [documentation](./serialization.md) */

import { isDev } from '../../build/index.dev';
import type { StreamWriter } from '../../server/types';
import { VNodeDataFlag, type VNodeData } from '../../server/vnode-data';
import { type DomContainer } from '../client/dom-container';
import type { VNode } from '../client/types';
import { vnode_getNode, vnode_isVNode, vnode_locate, vnode_toString } from '../client/vnode';
import { NEEDS_COMPUTATION } from '../signal/flags';
import { ComputedSignal, EffectPropData, Signal, WrappedSignal } from '../signal/signal';
import type { Subscriber } from '../signal/signal-subscriber';
import {
  STORE_ARRAY_PROP,
  createStore,
  getStoreHandler,
  getStoreTarget,
  isStore,
} from '../signal/store';
<<<<<<< HEAD
import type { SsrAttrs, SymbolToChunkResolver } from '../ssr/ssr-types';
=======
import type { ISsrNode, SymbolToChunkResolver } from '../ssr/ssr-types';
>>>>>>> f10c64d3
import { untrack } from '../use/use-core';
import { createResourceReturn, type ResourceReturnInternal } from '../use/use-resource';
import { Task, isTask } from '../use/use-task';
import { SERIALIZABLE_STATE, componentQrl, isQwikComponent } from './component.public';
import { assertDefined, assertTrue } from './error/assert';
import {
  Fragment,
  JSXNodeImpl,
  createPropsProxy,
  isJSXNode,
  isPropsProxy,
} from './jsx/jsx-runtime';
import { Slot } from './jsx/slot.public';
import { getPlatform } from './platform/platform';
import {
  createQRL,
  isQrl,
  isSyncQrl,
  type QRLInternal,
  type SyncQRLInternal,
} from './qrl/qrl-class';
import type { QRL } from './qrl/qrl.public';
import { ChoreType, type NodePropData } from './scheduler';
import type { DeserializeContainer, HostElement, ObjToProxyMap } from './types';
import { _CONST_PROPS, _VAR_PROPS } from './utils/constants';
import { isElement, isNode } from './utils/element';
import { EMPTY_ARRAY, EMPTY_OBJ } from './utils/flyweight';
import { throwErrorAndStop } from './utils/log';
import { ELEMENT_ID, ELEMENT_KEY } from './utils/markers';
import { isPromise } from './utils/promises';
import { fastSkipSerialize } from './utils/serialize-utils';
import { type ValueOrPromise } from './utils/types';

const deserializedProxyMap = new WeakMap<object, unknown[]>();

type DeserializerProxy<T extends object = object> = T & { [SERIALIZER_PROXY_UNWRAP]: object };

export const unwrapDeserializerProxy = (value: unknown) => {
  const unwrapped =
    typeof value === 'object' &&
    value !== null &&
    (value as DeserializerProxy)[SERIALIZER_PROXY_UNWRAP];
  return unwrapped ? unwrapped : value;
};

export const isDeserializerProxy = (value: unknown): value is DeserializerProxy => {
  return typeof value === 'object' && value !== null && SERIALIZER_PROXY_UNWRAP in value;
};

export const SERIALIZER_PROXY_UNWRAP = Symbol('UNWRAP');
/** Call this on the serialized root state */
export const wrapDeserializerProxy = (container: DomContainer, data: unknown): unknown[] => {
  if (
    !Array.isArray(data) || // must be an array
    vnode_isVNode(data) || // and not a VNode or Slot
    isDeserializerProxy(data) // and not already wrapped
  ) {
    return data as any;
  }
  let proxy = deserializedProxyMap.get(data);
  if (!proxy) {
    const target = Array(data.length / 2).fill(undefined);
    proxy = new Proxy(target, new DeserializationHandler(container, data)) as unknown[];
    deserializedProxyMap.set(data, proxy);
  }
  return proxy;
};

class DeserializationHandler implements ProxyHandler<object> {
  public $length$: number;

  constructor(
    public $container$: DomContainer,
    public $data$: unknown[]
  ) {
    this.$length$ = this.$data$.length / 2;
  }

  get(target: unknown[], property: PropertyKey, receiver: object) {
    if (property === SERIALIZER_PROXY_UNWRAP) {
      // Note that this will only be partially filled in
      return target;
    }
    const i =
      typeof property === 'number'
        ? property
        : typeof property === 'string'
          ? parseInt(property as string, 10)
          : NaN;
    if (Number.isNaN(i) || i < 0 || i >= this.$length$) {
      const out = Reflect.get(target, property, receiver);
      return out;
    }
    // The serialized data is an array with 2 values for each item
    const idx = i * 2;
    const typeId = this.$data$[idx] as number;
    const value = this.$data$[idx + 1];
    if (typeId === undefined) {
      // The value is already cached
      return value;
    }

    const container = this.$container$;
    const propValue = allocate(container, typeId, value);
    Reflect.set(target, property, propValue);
    this.$data$[idx] = undefined;
    this.$data$[idx + 1] = propValue;
    /** We stored the reference, so now we can inflate, allowing cycles. */
    if (typeId >= TypeIds.Error) {
      inflate(container, propValue, typeId, value);
    }
    return propValue;
  }

  has(target: object, property: PropertyKey) {
    if (property === SERIALIZER_PROXY_UNWRAP) {
      return true;
    }
    return Object.prototype.hasOwnProperty.call(target, property);
  }

  set(target: object, property: PropertyKey, value: any, receiver: object) {
    if (property === SERIALIZER_PROXY_UNWRAP) {
      return false;
    }
    const out = Reflect.set(target, property, value, receiver);
    const i = typeof property === 'number' ? property : parseInt(property as string, 10);
    if (Number.isNaN(i) || i < 0 || i >= this.$data$.length / 2) {
      return out;
    }
    const idx = i * 2;
    this.$data$[idx] = undefined;
    this.$data$[idx + 1] = value;
    return true;
  }
}

/**
 * Restores an array eagerly. If you need it lazily, use `deserializeData(container, TypeIds.Array,
 * array)` instead
 */
export const _eagerDeserializeArray = (
  container: DeserializeContainer,
  data: unknown[]
): unknown[] => {
  const out = Array(data.length / 2);
  for (let i = 0; i < data.length; i += 2) {
    out[i / 2] = deserializeData(container, data[i] as TypeIds, data[i + 1]);
  }
  return out;
};

const resolvers = new WeakMap<Promise<any>, [Function, Function]>();

const inflate = (container: DeserializeContainer, target: any, typeId: TypeIds, data: unknown) => {
  if (typeId === undefined) {
    // Already processed
    return;
  }
  // restore the complex data, except for plain objects
  if (typeId !== TypeIds.Object && Array.isArray(data)) {
    data = _eagerDeserializeArray(container, data);
  }
  switch (typeId) {
    case TypeIds.Object:
      // We use getters for making complex values lazy
      for (let i = 0; i < (data as any[]).length; i += 4) {
        const key = deserializeData(
          container,
          (data as any[])[i] as TypeIds,
          (data as any[])[i + 1]
        );
        const valType = (data as TypeIds[])[i + 2];
        const valData = (data as any[])[i + 3];
        if (valType === TypeIds.RootRef || valType >= TypeIds.Error) {
          Object.defineProperty(target, key, {
            get() {
              return deserializeData(container, valType, valData);
            },
            set(value: unknown) {
              Object.defineProperty(target, key, {
                value,
                writable: true,
                enumerable: true,
                configurable: true,
              });
            },
            enumerable: true,
            configurable: true,
          });
        } else {
          target[key] = deserializeData(container, valType, valData);
        }
      }
      break;
    case TypeIds.QRL:
      inflateQRL(container, target);
      break;
    case TypeIds.Task:
      const task = target as Task;
      const v = data as any[];
      task.$qrl$ = inflateQRL(container, v[0]);
      task.$flags$ = v[1];
      task.$index$ = v[2];
      task.$el$ = v[3] as HostElement;
      task.$effectDependencies$ = v[4] as Subscriber[] | null;
      task.$state$ = v[5];
      break;
    case TypeIds.Resource:
      const [resolved, result, effects] = data as [boolean, unknown, any];
      const resource = target as ResourceReturnInternal<unknown>;
      if (resolved) {
        resource.value = Promise.resolve(result);
        resource._resolved = result;
        resource._state = 'resolved';
      } else {
        resource.value = Promise.reject(result);
        resource._error = result as Error;
        resource._state = 'rejected';
      }
      getStoreHandler(target)!.$effects$ = effects;
      break;
    case TypeIds.Component:
      target[SERIALIZABLE_STATE][0] = (data as any[])[0];
      break;
    case TypeIds.Store:
    case TypeIds.StoreArray: {
      const [value, flags, effects, storeEffect] = data as unknown[];
      const handler = getStoreHandler(target)!;
      handler.$flags$ = flags as number;
      // First assign so it sets up the deep stores
      Object.assign(getStoreTarget(target), value as object);
      // Afterwards restore the effects so they don't get triggered
      if (storeEffect) {
        (effects as any)[STORE_ARRAY_PROP] = storeEffect;
      }
      handler.$effects$ = effects as any;

      container.$storeProxyMap$.set(value, target);
      break;
    }
    case TypeIds.Signal: {
      const signal = target as Signal<unknown>;
      const d = data as [unknown, ...any[]];
      signal.$untrackedValue$ = d[0];
      signal.$effects$ = d.slice(1);
      break;
    }
    case TypeIds.WrappedSignal: {
      const signal = target as WrappedSignal<unknown>;
      const d = data as [number, unknown[], Subscriber[], unknown, HostElement, ...any[]];
      signal.$func$ = container.getSyncFn(d[0]);
      signal.$args$ = d[1];
      signal.$effectDependencies$ = d[2];
      signal.$untrackedValue$ = d[3];
      signal.$hostElement$ = d[4];
      signal.$effects$ = d.slice(5);
      break;
    }
    case TypeIds.ComputedSignal: {
      const computed = target as ComputedSignal<unknown>;
      const d = data as [QRLInternal<() => {}>, any, unknown?];
      computed.$computeQrl$ = d[0];
      computed.$effects$ = d[1];
      if (d.length === 3) {
        computed.$untrackedValue$ = d[2];
      } else {
        computed.$invalid$ = true;
        /**
         * If we try to compute value and the qrl is not resolved, then system throws an error with
         * qrl promise. To prevent that we should early resolve computed qrl while computed
         * deserialization. This also prevents anything from firing while computed qrls load,
         * because of scheduler
         */
        // try to download qrl in this tick
        computed.$computeQrl$.resolve();
        (container as DomContainer).$scheduler$?.(
          ChoreType.QRL_RESOLVE,
          null,
          computed.$computeQrl$
        );
      }
      break;
    }
    case TypeIds.Error: {
      const d = data as unknown[];
      target.message = d[0];
      const second = d[1];
      if (second && Array.isArray(second)) {
        for (let i = 0; i < second.length; i++) {
          target[second[i++]] = d[i];
        }
        target.stack = d[2];
      } else {
        target.stack = second;
      }
      break;
    }
    case TypeIds.FormData: {
      const formData = target as FormData;
      const d = data as any[];
      for (let i = 0; i < d.length; i++) {
        formData.append(d[i++], d[i]);
      }
      break;
    }
    case TypeIds.JSXNode: {
      const jsx = target as JSXNodeImpl<unknown>;
      const [type, varProps, constProps, children, flags, key] = data as any[];
      jsx.type = type;
      jsx.varProps = varProps;
      jsx.constProps = constProps;
      jsx.children = children;
      jsx.flags = flags;
      jsx.key = key;
      break;
    }
    case TypeIds.Set: {
      const set = target as Set<unknown>;
      const d = data as any[];
      for (let i = 0; i < d.length; i++) {
        set.add(d[i]);
      }
      break;
    }
    case TypeIds.Map: {
      const map = target as Map<unknown, unknown>;
      const d = data as any[];
      for (let i = 0; i < d.length; i++) {
        map.set(d[i++], d[i]);
      }
      break;
    }
    case TypeIds.Promise: {
      const promise = target as Promise<unknown>;
      const [resolved, result] = data as [boolean, unknown];
      const [resolve, reject] = resolvers.get(promise)!;
      if (resolved) {
        resolve(result);
      } else {
        reject(result);
      }
      break;
    }
    case TypeIds.Uint8Array:
      const bytes = target as Uint8Array;
      const buf = atob(data as string);
      let i = 0;
      for (const s of buf) {
        bytes[i++] = s.charCodeAt(0);
      }
      break;
    case TypeIds.PropsProxy:
      const propsProxy = target as any;
      propsProxy[_VAR_PROPS] = data === 0 ? {} : (data as any)[0];
      propsProxy[_CONST_PROPS] = (data as any)[1];
      break;
    case TypeIds.EffectData: {
      const effectData = target as EffectPropData;
      effectData.data.$scopedStyleIdPrefix$ = (data as any[])[0];
      effectData.data.$isConst$ = (data as any[])[1];
      break;
    }
    default:
      return throwErrorAndStop('Not implemented');
  }
};

export const _constants = [
  undefined,
  null,
  true,
  false,
  '',
  EMPTY_ARRAY,
  EMPTY_OBJ,
  NEEDS_COMPUTATION,
  Slot,
  Fragment,
  NaN,
  Infinity,
  -Infinity,
  Number.MAX_SAFE_INTEGER,
  Number.MAX_SAFE_INTEGER - 1,
  Number.MIN_SAFE_INTEGER,
] as const;
const _constantNames = [
  'undefined',
  'null',
  'true',
  'false',
  "''",
  'EMPTY_ARRAY',
  'EMPTY_OBJ',
  'NEEDS_COMPUTATION',
  'Slot',
  'Fragment',
  'NaN',
  'Infinity',
  '-Infinity',
  'MAX_SAFE_INTEGER',
  'MAX_SAFE_INTEGER-1',
  'MIN_SAFE_INTEGER',
] as const;

const allocate = (container: DeserializeContainer, typeId: number, value: unknown): any => {
  if (value === undefined) {
    // When a value was already processed, the result is stored in type
    return typeId;
  }
  switch (typeId) {
    case TypeIds.RootRef:
      return container.$getObjectById$(value as number);
    case TypeIds.Constant:
      return _constants[value as Constants];
    case TypeIds.Number:
      return value as number;
    case TypeIds.Array:
      return wrapDeserializerProxy(container as any, value as any[]);
    case TypeIds.Object:
      return {};
    case TypeIds.QRL:
      const qrl = container.$getObjectById$(value as number);
      return parseQRL(qrl as string);
    case TypeIds.Task:
      return new Task(-1, -1, null!, null!, null!, null);
    case TypeIds.Resource: {
      const res = createResourceReturn(
        container as any,
        // we don't care about the timeout value
        undefined,
        undefined
      );
      res.loading = false;
      return res;
    }
    case TypeIds.URL:
      return new URL(value as string);
    case TypeIds.Date:
      return new Date(value as number);
    case TypeIds.Regex:
      const idx = (value as string).lastIndexOf('/');
      return new RegExp((value as string).slice(1, idx), (value as string).slice(idx + 1));
    case TypeIds.Error:
      return new Error();
    case TypeIds.Component:
      return componentQrl(null!);
    case TypeIds.Signal:
      return new Signal(container as any, 0);
    case TypeIds.WrappedSignal:
      return new WrappedSignal(container as any, null!, null!, null!);
    case TypeIds.ComputedSignal:
      return new ComputedSignal(container as any, null!);
    case TypeIds.Store:
      return createStore(container as any, {}, 0);
    case TypeIds.StoreArray:
      return createStore(container as any, [], 0);
    case TypeIds.URLSearchParams:
      return new URLSearchParams(value as string);
    case TypeIds.FormData:
      return new FormData();
    case TypeIds.JSXNode:
      return new JSXNodeImpl(null!, null!, null!, null!, -1, null);
    case TypeIds.BigInt:
      return BigInt(value as string);
    case TypeIds.Set:
      return new Set();
    case TypeIds.Map:
      return new Map();
    case TypeIds.String:
      return value as string;
    case TypeIds.Promise:
      let resolve!: (value: any) => void;
      let reject!: (error: any) => void;
      const promise = new Promise((res, rej) => {
        resolve = res;
        reject = rej;
      });
      resolvers.set(promise, [resolve, reject]);
      return promise;
    case TypeIds.Uint8Array:
      const encodedLength = (value as string).length;
      const blocks = encodedLength >>> 2;
      const rest = encodedLength & 3;
      const decodedLength = blocks * 3 + (rest ? rest - 1 : 0);
      return new Uint8Array(decodedLength);
    case TypeIds.PropsProxy:
      return createPropsProxy(null!, null);
    case TypeIds.RefVNode:
    case TypeIds.VNode:
      const vnodeOrDocument = retrieveVNodeOrDocument(container, value);
      if (typeId === TypeIds.VNode) {
        return vnodeOrDocument;
      }
      const vNode = retrieveVNodeOrDocument(container, value);
      if (vnode_isVNode(vNode)) {
        return vnode_getNode(vNode);
      } else {
        return throwErrorAndStop('expected vnode for ref prop, but got ' + typeof vNode);
      }
    case TypeIds.EffectData:
      return new EffectPropData({} as NodePropData);

    default:
      return throwErrorAndStop('unknown allocate type: ' + typeId);
  }
};

function retrieveVNodeOrDocument(
  container: DeserializeContainer,
  value: unknown | null
): VNode | Document | undefined {
  return value
    ? (container as any).rootVNode
      ? vnode_locate((container as any).rootVNode, value as string)
      : undefined
    : container.element?.ownerDocument;
}

/** Parses "chunk#hash[...rootRef]" */
export function parseQRL(qrl: string): QRLInternal<any> {
  const hashIdx = qrl.indexOf('#');
  const captureStart = qrl.indexOf('[', hashIdx);
  const captureEnd = qrl.indexOf(']', captureStart);
  const chunk = hashIdx > -1 ? qrl.slice(0, hashIdx) : qrl.slice(0, captureStart);

  const symbol = captureStart > -1 ? qrl.slice(hashIdx + 1, captureStart) : qrl.slice(hashIdx + 1);
  const captureIds =
    captureStart > -1 && captureEnd > -1
      ? qrl
          .slice(captureStart + 1, captureEnd)
          .split(' ')
          .filter((v) => v.length)
          .map((s) => parseInt(s, 10))
      : null;
  let qrlRef = null;
  if (isDev && chunk === QRL_RUNTIME_CHUNK) {
    const backChannel: Map<string, Function> = (globalThis as any)[QRL_RUNTIME_CHUNK];
    assertDefined(backChannel, 'Missing QRL_RUNTIME_CHUNK');
    qrlRef = backChannel.get(symbol);
  }
  return createQRL(chunk, symbol, qrlRef, null, captureIds, null, null);
}

export function inflateQRL(container: DeserializeContainer, qrl: QRLInternal<any>) {
  const captureIds = qrl.$capture$;
  qrl.$captureRef$ = captureIds ? captureIds.map((id) => container.$getObjectById$(id)) : null;
  if (container.element) {
    qrl.$setContainer$(container.element);
  }
  return qrl;
}

/** A selection of attributes of the real thing */
type SsrNode = {
  nodeType: number;
  id: string;
  childrenVNodeData: VNodeData[] | null;
  vnodeData: VNodeData;
};

type DomRef = {
  $ssrNode$: SsrNode;
};

let isDomRef = (obj: unknown): obj is DomRef => false;

export interface SerializationContext {
  $serialize$: () => void;

  $symbolToChunkResolver$: SymbolToChunkResolver;

  /**
   * Map from object to root index.
   *
   * If object is found in `objMap` will return the index of the object in the `objRoots` or
   * `secondaryObjRoots`.
   *
   * `objMap` return:
   *
   * - `>=0` - index of the object in `objRoots`.
   * - `-1` - object has been seen, only once, and therefore does not need to be promoted into a root
   *   yet.
   */
  $wasSeen$: (obj: unknown) => number | undefined;

  $hasRootId$: (obj: unknown) => number | undefined;

  /**
   * Root objects which need to be serialized.
   *
   * Roots are entry points into the object graph. Typically the roots are held by the listeners.
   */
  $addRoot$: (obj: unknown) => number;

  /**
   * Get root index of the object without create a new root.
   *
   * This is used during serialization, as new roots can't be created during serialization.
   *
   * The function throws if the root was not found.
   */
  $getRootId$: (obj: unknown) => number;

  $seen$: (obj: unknown) => void;

  $roots$: unknown[];

  $addSyncFn$($funcStr$: string | null, argsCount: number, fn: Function): number;

  $breakCircularDepsAndAwaitPromises$: () => ValueOrPromise<void>;

  $isSsrNode$: (obj: unknown) => obj is SsrNode;
  $isDomRef$: (obj: unknown) => obj is DomRef;

  $writer$: StreamWriter;
  $syncFns$: string[];

  $eventQrls$: Set<QRL>;
  $eventNames$: Set<string>;
  $resources$: Set<ResourceReturnInternal<unknown>>;
  $renderSymbols$: Set<string>;
  $storeProxyMap$: ObjToProxyMap;

  $getProp$: (obj: any, prop: string) => any;
  $setProp$: (obj: any, prop: string, value: any) => void;
  $prepVNodeData$?: (vNodeData: VNodeData) => void;
}

export const createSerializationContext = (
  /**
   * Node constructor, for instanceof checks.
   *
   * A node constructor can be null. For example on the client we can't serialize DOM nodes as
   * server will not know what to do with them.
   */
  NodeConstructor: {
    new (...rest: any[]): { nodeType: number; id: string };
  } | null,
  /** DomRef constructor, for instanceof checks. */
  DomRefConstructor: {
    new (...rest: any[]): { $ssrNode$: ISsrNode };
  } | null,
  symbolToChunkResolver: SymbolToChunkResolver,
  getProp: (obj: any, prop: string) => any,
  setProp: (obj: any, prop: string, value: any) => void,
  storeProxyMap: ObjToProxyMap,
  writer?: StreamWriter,
  // temporary until we serdes the vnode data here
  prepVNodeData?: (vNodeData: VNodeData) => void
): SerializationContext => {
  if (!writer) {
    const buffer: string[] = [];
    writer = {
      write: (text: string) => buffer.push(text),
      toString: () => buffer.join(''),
    } as StreamWriter;
  }
  const map = new Map<any, number>();
  const syncFnMap = new Map<string, number>();
  const syncFns: string[] = [];
  const roots: any[] = [];
  const $wasSeen$ = (obj: any) => map.get(obj);
  const $seen$ = (obj: any) => map.set(obj, -1);
  const $addRoot$ = (obj: any) => {
    let id = map.get(obj);
    if (typeof id !== 'number' || id === -1) {
      id = roots.length;
      map.set(obj, id);
      roots.push(obj);
    }
    return id;
  };
  const isSsrNode = (NodeConstructor ? (obj) => obj instanceof NodeConstructor : () => false) as (
    obj: unknown
  ) => obj is SsrNode;
  isDomRef = (DomRefConstructor ? (obj) => obj instanceof DomRefConstructor : () => false) as (
    obj: unknown
  ) => obj is DomRef;

  return {
    $serialize$(): void {
      serialize(this);
    },
    $isSsrNode$: isSsrNode,
    $isDomRef$: isDomRef,
    $symbolToChunkResolver$: symbolToChunkResolver,
    $wasSeen$,
    $roots$: roots,
    $seen$,
    $hasRootId$: (obj: any) => {
      const id = map.get(obj);
      return id === undefined || id === -1 ? undefined : id;
    },
    $addRoot$,
    $getRootId$: (obj: any) => {
      const id = map.get(obj);
      if (!id || id === -1) {
        return throwErrorAndStop('Missing root id for: ', obj);
      }
      return id;
    },
    $syncFns$: syncFns,
    $addSyncFn$: (funcStr: string | null, argCount: number, fn: Function) => {
      const isFullFn = funcStr == null;
      if (isFullFn) {
        funcStr = ((fn as any).serialized as string) || fn.toString();
      }
      let id = syncFnMap.get(funcStr!);
      if (id === undefined) {
        id = syncFns.length;
        syncFnMap.set(funcStr!, id);
        if (isFullFn) {
          syncFns.push(funcStr!);
        } else {
          let code = '(';
          for (let i = 0; i < argCount; i++) {
            code += (i == 0 ? 'p' : ',p') + i;
          }
          syncFns.push((code += ')=>' + funcStr));
        }
      }
      return id;
    },
    $writer$: writer,
    $breakCircularDepsAndAwaitPromises$: breakCircularDependenciesAndResolvePromises,
    $eventQrls$: new Set<QRL>(),
    $eventNames$: new Set<string>(),
    $resources$: new Set<ResourceReturnInternal<unknown>>(),
    $renderSymbols$: new Set<string>(),
    $storeProxyMap$: storeProxyMap,
    $getProp$: getProp,
    $setProp$: setProp,
    $prepVNodeData$: prepVNodeData,
  };

  async function breakCircularDependenciesAndResolvePromises() {
    // As we walk the object graph we insert newly discovered objects which need to be scanned here.
    const discoveredValues: unknown[] = [];
    const promises: Promise<unknown>[] = [];

    /**
     * Note on out of order streaming:
     *
     * When we implement that, we may need to send a reference to an object that was streamed
     * earlier but wasn't a root. This means we'll have to keep track of all objects on both send
     * and receive ends, which means we'll just have to make everything a root anyway, so `visit()`
     * won't be needed.
     */
    /** Visit an object, adding anything that will be serialized as to scan */
    const visit = (obj: unknown) => {
      if (typeof obj === 'function') {
        if (isQrl(obj)) {
          if (obj.$captureRef$) {
            discoveredValues.push(...obj.$captureRef$);
          }
        } else if (isQwikComponent(obj)) {
          const [qrl]: [QRLInternal] = (obj as any)[SERIALIZABLE_STATE];
          discoveredValues.push(qrl);
        }
      } else if (
        // skip as these are primitives
        typeof obj !== 'object' ||
        obj === null ||
        obj instanceof URL ||
        obj instanceof Date ||
        obj instanceof RegExp ||
        obj instanceof Uint8Array ||
        obj instanceof URLSearchParams ||
        (typeof FormData !== 'undefined' && obj instanceof FormData) ||
        // Ignore the no serialize objects
        fastSkipSerialize(obj as object)
      ) {
        // ignore
      } else if (obj instanceof Error) {
        discoveredValues.push(...Object.values(obj));
      } else if (isStore(obj)) {
        const target = getStoreTarget(obj)!;
        const effects = getStoreHandler(obj)!.$effects$;
        const storeEffect = effects?.[STORE_ARRAY_PROP] ?? null;
        discoveredValues.push(target, effects, storeEffect);

        for (const prop in target) {
          const propValue = (target as any)[prop];
          if (storeProxyMap.has(propValue)) {
            discoveredValues.push(prop, storeProxyMap.get(propValue));
          }
        }
      } else if (obj instanceof Set) {
        discoveredValues.push(...obj.values());
      } else if (obj instanceof Map) {
        obj.forEach((v, k) => {
          discoveredValues.push(k, v);
        });
      } else if (obj instanceof Signal) {
        /**
         * WrappedSignal might not be calculated yet so we need to use `untrackedValue` to get the
         * value. ComputedSignal can be left uncalculated.
         */
        const v =
          obj instanceof WrappedSignal
            ? obj.untrackedValue
            : obj instanceof ComputedSignal && (obj.$invalid$ || fastSkipSerialize(obj))
              ? NEEDS_COMPUTATION
              : obj.$untrackedValue$;
        if (v !== NEEDS_COMPUTATION) {
          discoveredValues.push(v);
        }
        if (obj.$effects$) {
          discoveredValues.push(...obj.$effects$);
        }
        // WrappedSignal uses syncQrl which has no captured refs
        if (obj instanceof WrappedSignal) {
          if (obj.$effectDependencies$) {
            discoveredValues.push(...obj.$effectDependencies$);
          }
          if (obj.$args$) {
            discoveredValues.push(...obj.$args$);
          }
          if (obj.$hostElement$) {
            discoveredValues.push(obj.$hostElement$);
          }
        } else if (obj instanceof ComputedSignal) {
          discoveredValues.push(obj.$computeQrl$);
        }
      } else if (obj instanceof Task) {
        discoveredValues.push(obj.$el$, obj.$qrl$, obj.$state$, obj.$effectDependencies$);
      } else if (isSsrNode(obj)) {
<<<<<<< HEAD
        discoverValuesForVNodeData(obj.vnodeData, discoveredValues);

        if (obj.childrenVNodeData && obj.childrenVNodeData.length) {
          for (const data of obj.childrenVNodeData) {
            discoverValuesForVNodeData(data, discoveredValues);
          }
        }
      } else if (isDomRef(obj)) {
        discoveredValues.push(obj.id);
=======
        discoveredValues.push(obj.vnodeData);
      } else if (isDomRef!(obj)) {
        discoveredValues.push(obj.$ssrNode$.id);
>>>>>>> f10c64d3
      } else if (isJSXNode(obj)) {
        discoveredValues.push(obj.type, obj.props, obj.constProps, obj.children);
      } else if (Array.isArray(obj)) {
        discoveredValues.push(...obj);
      } else if (isQrl(obj)) {
        obj.$captureRef$ && obj.$captureRef$.length && discoveredValues.push(...obj.$captureRef$);
      } else if (isPropsProxy(obj)) {
        discoveredValues.push(obj[_VAR_PROPS], obj[_CONST_PROPS]);
      } else if (isPromise(obj)) {
        obj.then(
          (value) => {
            promiseResults.set(obj, [true, value]);
            discoveredValues.push(value);
          },
          (error) => {
            promiseResults.set(obj, [false, error]);
            discoveredValues.push(error);
          }
        );
        promises.push(obj);
      } else if (obj instanceof EffectPropData) {
        discoveredValues.push(obj.data);
      } else if (isObjectLiteral(obj)) {
        Object.entries(obj).forEach(([key, value]) => {
          discoveredValues.push(key, value);
        });
      } else {
        return throwErrorAndStop('Unknown type: ' + obj);
      }
    };

    // Prime the pump with the root objects.
    for (const root of roots) {
      visit(root);
    }

    do {
      while (discoveredValues.length) {
        const obj = discoveredValues.pop();
        if (!(shouldTrackObj(obj) || frameworkType(obj))) {
          continue;
        }
        const id = $wasSeen$(obj);
        if (id === undefined) {
          // Object has not been seen yet, must scan content
          $seen$(obj);
          visit(obj);
        } else if (id === -1) {
          // We are seeing this object second time => promote it.
          $addRoot$(obj);
          // we don't need to scan the children, since we have already seen them.
        }
      }
      // We have scanned all the objects, but we still have promises to resolve.
      await Promise.allSettled(promises);
      promises.length = 0;
    } while (discoveredValues.length);
  }
};

const isSsrAttrs = (value: number | SsrAttrs): value is SsrAttrs =>
  Array.isArray(value) && value.length > 0;

const discoverValuesForVNodeData = (vnodeData: VNodeData, discoveredValues: unknown[]) => {
  for (const value of vnodeData) {
    if (isSsrAttrs(value)) {
      for (let i = 1; i < value.length; i += 2) {
        if (value[i - 1] === ELEMENT_KEY) {
          continue;
        }
        const attrValue = value[i];
        discoveredValues.push(attrValue);
      }
    }
  }
};

const promiseResults = new WeakMap<Promise<any>, [boolean, unknown]>();

/**
 * Format:
 *
 * - This encodes the $roots$ array.
 * - The output is a string of comma separated JSON values.
 * - Even values are always numbers, specifying the type of the next value.
 * - Odd values are numbers, strings (JSON stringified with `</` escaping) or arrays (same format).
 * - Therefore root indexes need to be doubled to get the actual index.
 */
function serialize(serializationContext: SerializationContext): void {
  const { $writer$, $isSsrNode$, $isDomRef$, $setProp$, $storeProxyMap$ } = serializationContext;
  let depth = -1;
  // Skip the type for the roots output
  let writeType = false;

  const output = (type: number, value: number | string | any[]) => {
    if (writeType) {
      $writer$.write(`${type},`);
    } else {
      writeType = true;
    }
    if (typeof value === 'number') {
      $writer$.write(value.toString());
    } else if (typeof value === 'string') {
      const s = JSON.stringify(value);
      let angleBracketIdx: number = -1;
      let lastIdx = 0;
      while ((angleBracketIdx = s.indexOf('</', lastIdx)) !== -1) {
        $writer$.write(s.slice(lastIdx, angleBracketIdx));
        $writer$.write('<\\/');
        lastIdx = angleBracketIdx + 2;
      }
      $writer$.write(lastIdx === 0 ? s : s.slice(lastIdx));
    } else {
      depth++;
      $writer$.write('[');
      let separator = false;
      // TODO only until last non-null value
      for (let i = 0; i < value.length; i++) {
        if (separator) {
          $writer$.write(',');
        } else {
          separator = true;
        }
        writeValue(value[i], i);
      }
      $writer$.write(']');
      depth--;
    }
  };

  const writeValue = (value: unknown, idx: number) => {
    if (fastSkipSerialize(value as object)) {
      output(TypeIds.Constant, Constants.Undefined);
    } else if (typeof value === 'bigint') {
      output(TypeIds.BigInt, value.toString());
    } else if (typeof value === 'boolean') {
      output(TypeIds.Constant, value ? Constants.True : Constants.False);
    } else if (typeof value === 'function') {
      if (value === Slot) {
        output(TypeIds.Constant, Constants.Slot);
      } else if (value === Fragment) {
        output(TypeIds.Constant, Constants.Fragment);
      } else if (isQrl(value)) {
        const qrl = qrlToString(serializationContext, value);
        const id = serializationContext.$addRoot$(qrl);
        output(TypeIds.QRL, id);
      } else if (isQwikComponent(value)) {
        const [qrl]: [QRLInternal] = (value as any)[SERIALIZABLE_STATE];
        serializationContext.$renderSymbols$.add(qrl.$symbol$);
        output(TypeIds.Component, [qrl]);
      } else {
        // TODO this happens for inline components with render props like Resource
        console.error('Cannot serialize function (ignoring for now): ' + value.toString());
        output(TypeIds.Constant, Constants.Undefined);
      }
    } else if (typeof value === 'number') {
      if (Number.isNaN(value)) {
        output(TypeIds.Constant, Constants.NaN);
      } else if (!Number.isFinite(value)) {
        output(
          TypeIds.Constant,
          value < 0 ? Constants.NegativeInfinity : Constants.PositiveInfinity
        );
      } else if (value === Number.MAX_SAFE_INTEGER) {
        output(TypeIds.Constant, Constants.MaxSafeInt);
      } else if (value === Number.MAX_SAFE_INTEGER - 1) {
        output(TypeIds.Constant, Constants.AlmostMaxSafeInt);
      } else if (value === Number.MIN_SAFE_INTEGER) {
        output(TypeIds.Constant, Constants.MinSafeInt);
      } else {
        output(TypeIds.Number, value);
      }
    } else if (typeof value === 'object') {
      if (value === EMPTY_ARRAY) {
        output(TypeIds.Constant, Constants.EMPTY_ARRAY);
      } else if (value === EMPTY_OBJ) {
        output(TypeIds.Constant, Constants.EMPTY_OBJ);
      } else {
        depth++;
        if (value === null) {
          output(TypeIds.Constant, Constants.Null);
        } else {
          writeObjectValue(value, idx);
        }
        depth--;
      }
    } else if (typeof value === 'string') {
      if (value.length === 0) {
        output(TypeIds.Constant, Constants.EmptyString);
      } else {
        // Note, in v1 we were reusing DOM text, but that is too dangerous with translation extensions changing the text
        const seen = depth > 1 && serializationContext.$wasSeen$(value);
        if (typeof seen === 'number' && seen >= 0) {
          output(TypeIds.RootRef, seen);
        } else {
          output(TypeIds.String, value);
        }
      }
    } else if (typeof value === 'undefined') {
      output(TypeIds.Constant, Constants.Undefined);
    } else if (value === NEEDS_COMPUTATION) {
      output(TypeIds.Constant, Constants.NEEDS_COMPUTATION);
    } else {
      throwErrorAndStop('Unknown type: ' + typeof value);
    }
  };

  const writeObjectValue = (value: {}, idx: number) => {
    /**
     * We start at -1 and then serialize the roots array, which is an object so increases depth to
     * 0. The object writer then outputs an array object (without type prefix) and this increases
     * the depth for the objects within (depth 1). Then when writeValue encounters each root object,
     * it will increase the depth again, so it's at 2.
     */
    const isRootObject = depth === 2;
    // Objects are the only way to create circular dependencies.
    // So the first thing to to is to see if we have a circular dependency.
    // (NOTE: For root objects we need to serialize them regardless if we have seen
    //        them before, otherwise the root object reference will point to itself.)
    // Also note that depth will be 2 for objects in root
    if (depth > 2) {
      const seen = serializationContext.$wasSeen$(value);
      if (typeof seen === 'number' && seen >= 0) {
        // We have seen this object before, so we can serialize it as a reference.
        // Otherwise serialize as normal
        output(TypeIds.RootRef, seen);
        return;
      }
    }
    if (isPropsProxy(value)) {
      const varProps = value[_VAR_PROPS];
      const constProps = value[_CONST_PROPS];
      const out = constProps
        ? [varProps, constProps]
        : Object.keys(varProps).length
          ? [varProps]
          : 0;
      output(TypeIds.PropsProxy, out);
    } else if (value instanceof EffectPropData) {
      output(TypeIds.EffectData, [value.data.$scopedStyleIdPrefix$, value.data.$isConst$]);
    } else if (isStore(value)) {
      if (isResource(value)) {
        // let render know about the resource
        serializationContext.$resources$.add(value);
        const res = promiseResults.get(value.value);
        if (!res) {
          return throwErrorAndStop('Unvisited Resource');
        }
        output(TypeIds.Resource, [...res, getStoreHandler(value)!.$effects$]);
      } else {
        const storeHandler = getStoreHandler(value)!;
        const storeTarget = getStoreTarget(value);
        const flags = storeHandler.$flags$;
        const effects = storeHandler.$effects$;
        const storeEffect = effects?.[STORE_ARRAY_PROP] ?? null;

        const innerStores = [];
        for (const prop in storeTarget) {
          const propValue = (storeTarget as any)[prop];
          if ($storeProxyMap$.has(propValue)) {
            const innerStore = $storeProxyMap$.get(propValue);
            innerStores.push(innerStore);
            serializationContext.$addRoot$(innerStore);
          }
        }

        const out = [storeTarget, flags, effects, storeEffect, ...innerStores];
        while (out[out.length - 1] == null) {
          out.pop();
        }
        output(Array.isArray(storeTarget) ? TypeIds.StoreArray : TypeIds.Store, out);
      }
    } else if (isObjectLiteral(value)) {
      if (Array.isArray(value)) {
        output(TypeIds.Array, value);
      } else {
        const out: any[] = [];
        for (const key in value) {
          if (
            Object.prototype.hasOwnProperty.call(value, key) &&
            !fastSkipSerialize((value as any)[key])
          ) {
            out.push(key, (value as any)[key]);
          }
        }
        // TODO if !out.length, output 0 and restore as {}
        output(TypeIds.Object, out);
      }
    } else if ($isDomRef$(value)) {
      value.$ssrNode$.vnodeData[0] |= VNodeDataFlag.SERIALIZE;
      output(TypeIds.RefVNode, value.$ssrNode$.id);
    } else if (value instanceof Signal) {
      /**
       * Special case: when a Signal value is an SSRNode, it always needs to be a DOM ref instead.
       * It can never be meant to become a vNode, because vNodes are internal only.
       */
      const v =
        value instanceof ComputedSignal &&
        (value.$invalid$ || fastSkipSerialize(value.$untrackedValue$))
          ? NEEDS_COMPUTATION
          : value.$untrackedValue$;

      if (value instanceof WrappedSignal) {
        output(TypeIds.WrappedSignal, [
          ...serializeWrappingFn(serializationContext, value),
          value.$effectDependencies$,
          v,
          value.$hostElement$,
          ...(value.$effects$ || []),
        ]);
      } else if (value instanceof ComputedSignal) {
        const out = [
          value.$computeQrl$,
          // TODO check if we can use domVRef for effects
          value.$effects$,
        ];
        if (v !== NEEDS_COMPUTATION) {
          out.push(v);
        }
        output(TypeIds.ComputedSignal, out);
      } else {
        output(TypeIds.Signal, [v, ...(value.$effects$ || [])]);
      }
    } else if (value instanceof URL) {
      output(TypeIds.URL, value.href);
    } else if (value instanceof Date) {
      output(TypeIds.Date, Number.isNaN(value.valueOf()) ? '' : value.valueOf());
    } else if (value instanceof RegExp) {
      output(TypeIds.Regex, value.toString());
    } else if (value instanceof Error) {
      const out: any[] = [value.message];
      const extraProps = Object.entries(value).flat();
      if (extraProps.length) {
        out.push(extraProps);
      }
      /// In production we don't want to leak the stack trace.
      if (isDev) {
        out.push(value.stack);
      }
      output(TypeIds.Error, out);
    } else if ($isSsrNode$(value)) {
      if (isRootObject) {
        // Tell the SsrNode which root id it is
        $setProp$(value, ELEMENT_ID, String(idx));
        // we need to output before the vnode overwrites its values
        output(TypeIds.VNode, value.id);
        const vNodeData = value.vnodeData;
        if (vNodeData) {
          serializationContext.$prepVNodeData$?.(vNodeData);
          vNodeData[0] |= VNodeDataFlag.SERIALIZE;
        }
        if (value.childrenVNodeData) {
          for (const vNodeData of value.childrenVNodeData) {
            vNodeData[0] |= VNodeDataFlag.SERIALIZE;
          }
        }
      } else {
        // Promote the vnode to a root
        serializationContext.$addRoot$(value);
        output(TypeIds.RootRef, serializationContext.$roots$.length - 1);
      }
    } else if (typeof FormData !== 'undefined' && value instanceof FormData) {
      // FormData is generally used only once so don't bother with references
      const array: string[] = [];
      value.forEach((value, key) => {
        if (typeof value === 'string') {
          array.push(key, value);
        } else {
          array.push(key, value.name);
        }
      });
      output(TypeIds.FormData, array);
    } else if (value instanceof URLSearchParams) {
      output(TypeIds.URLSearchParams, value.toString());
    } else if (value instanceof Set) {
      output(TypeIds.Set, [...value.values()]);
    } else if (value instanceof Map) {
      const combined = [];
      for (const [k, v] of value.entries()) {
        combined.push(k, v);
      }
      output(TypeIds.Map, combined);
    } else if (isJSXNode(value)) {
      output(TypeIds.JSXNode, [
        value.type,
        value.varProps,
        value.constProps,
        value.children,
        value.flags,
        value.key,
      ]);
    } else if (value instanceof Task) {
      const out: unknown[] = [
        value.$qrl$,
        value.$flags$,
        value.$index$,
        value.$el$,
        value.$effectDependencies$,
        value.$state$,
      ];
      while (out[out.length - 1] == null) {
        out.pop();
      }
      output(TypeIds.Task, out);
    } else if (isPromise(value)) {
      const res = promiseResults.get(value);
      if (!res) {
        return throwErrorAndStop('Unvisited Promise');
      }
      output(TypeIds.Promise, res);
    } else if (value instanceof Uint8Array) {
      let buf = '';
      for (const c of value) {
        buf += String.fromCharCode(c);
      }
      const out = btoa(buf).replace(/=+$/, '');
      output(TypeIds.Uint8Array, out);
    } else {
      return throwErrorAndStop('implement');
    }
  };

  writeValue(serializationContext.$roots$, -1);
}

function serializeWrappingFn(
  serializationContext: SerializationContext,
  value: WrappedSignal<any>
) {
  // if value is an object then we need to wrap this in ()
  if (value.$funcStr$ && value.$funcStr$[0] === '{') {
    value.$funcStr$ = `(${value.$funcStr$})`;
  }
  const syncFnId = serializationContext.$addSyncFn$(
    value.$funcStr$,
    value.$args$.length,
    value.$func$
  );
  // TODO null if no args
  return [syncFnId, value.$args$] as const;
}

export function qrlToString(
  serializationContext: SerializationContext,
  value: QRLInternal | SyncQRLInternal
) {
  let symbol = value.$symbol$;
  let chunk = value.$chunk$;

  const refSymbol = value.$refSymbol$ ?? symbol;
  const platform = getPlatform();
  if (platform) {
    const result = platform.chunkForSymbol(refSymbol, chunk, value.dev?.file);
    if (result) {
      chunk = result[1];
      if (!value.$refSymbol$) {
        symbol = result[0];
      }
    }
  }

  const isSync = isSyncQrl(value);
  if (!isSync) {
    // If we have a symbol we need to resolve the chunk.
    if (!chunk) {
      chunk = serializationContext.$symbolToChunkResolver$(value.$hash$);
    }
    // in Dev mode we need to keep track of the symbols
    if (isDev) {
      let backChannel: Map<string, Function> = (globalThis as any)[QRL_RUNTIME_CHUNK];
      if (!backChannel) {
        backChannel = (globalThis as any)[QRL_RUNTIME_CHUNK] = new Map();
      }
      backChannel.set(value.$symbol$, (value as any)._devOnlySymbolRef);
      if (!chunk) {
        chunk = QRL_RUNTIME_CHUNK;
      }
    }
    if (!chunk) {
      throwErrorAndStop('Missing chunk for: ' + value.$symbol$);
    }
    if (chunk.startsWith('./')) {
      chunk = chunk.slice(2);
    }
  } else {
    const fn = value.resolved as Function;
    chunk = '';
    // TODO test that provided stringified fn is used
    symbol = String(serializationContext.$addSyncFn$(null, 0, fn));
  }

  let qrlStringInline = `${chunk}#${symbol}`;
  if (Array.isArray(value.$captureRef$) && value.$captureRef$.length > 0) {
    let serializedReferences = '';
    // hot-path optimization
    for (let i = 0; i < value.$captureRef$.length; i++) {
      if (i > 0) {
        serializedReferences += ' ';
      }
      // We refer by id so every capture needs to be a root
      serializedReferences += serializationContext.$addRoot$(value.$captureRef$[i]);
    }
    qrlStringInline += `[${serializedReferences}]`;
  } else if (value.$capture$ && value.$capture$.length > 0) {
    qrlStringInline += `[${value.$capture$.join(' ')}]`;
  }
  return qrlStringInline;
}

/**
 * Serialize data to string using SerializationContext.
 *
 * @param data - Data to serialize
 * @internal
 */
export async function _serialize(data: unknown[]): Promise<string> {
  const serializationContext = createSerializationContext(
    null,
    null,
    () => '',
    () => '',
    () => {},
    new WeakMap<any, any>()
  );

  for (const root of data) {
    serializationContext.$addRoot$(root);
  }
  await serializationContext.$breakCircularDepsAndAwaitPromises$();
  serializationContext.$serialize$();
  return serializationContext.$writer$.toString();
}

/**
 * Deserialize data from string to an array of objects.
 *
 * @param rawStateData - Data to deserialize
 * @param element - Container element
 * @internal
 */
export function _deserialize(rawStateData: string | null, element?: unknown): unknown[] {
  if (rawStateData == null) {
    return [];
  }
  const stateData = JSON.parse(rawStateData);
  if (!Array.isArray(stateData)) {
    return [];
  }

  let container: DeserializeContainer | undefined = undefined;
  if (isNode(element) && isElement(element)) {
    container = _createDeserializeContainer(stateData, element as HTMLElement);
  } else {
    container = _createDeserializeContainer(stateData);
  }
  const output = [];
  for (let i = 0; i < stateData.length; i += 2) {
    output[i / 2] = deserializeData(container, stateData[i], stateData[i + 1]);
  }
  return output;
}

function deserializeData(container: DeserializeContainer, typeId: number, propValue: unknown) {
  if (typeId === undefined) {
    return propValue;
  }
  const value = allocate(container, typeId, propValue);
  if (typeId >= TypeIds.Error) {
    inflate(container, value, typeId, propValue);
  }
  return value;
}

function getObjectById(id: number | string, stateData: unknown[]): unknown {
  if (typeof id === 'string') {
    id = parseInt(id, 10);
  }
  assertTrue(id < stateData.length, `Invalid reference ${id} >= ${stateData.length}`);
  return stateData[id];
}

export function _createDeserializeContainer(
  stateData: unknown[],
  element?: HTMLElement
): DeserializeContainer {
  // eslint-disable-next-line prefer-const
  let state: unknown[];
  const container: DeserializeContainer = {
    $getObjectById$: (id: number | string) => getObjectById(id, state),
    getSyncFn: (_: number) => {
      const fn = () => {};
      return fn;
    },
    $storeProxyMap$: new WeakMap(),
    element: null,
  };
  state = wrapDeserializerProxy(container as any, stateData);
  container.$state$ = state;
  if (element) {
    container.element = element;
  }
  return container;
}

/**
 * Tracking all objects in the map would be expensive. For this reason we only track some of the
 * objects.
 *
 * For example we skip:
 *
 * - Short strings
 * - Anything which is not an object. (ie. number, boolean, null, undefined)
 *
 * @param obj
 * @returns
 */
function shouldTrackObj(obj: unknown) {
  return (
    // THINK: Not sure if we need to keep track of functions (QRLs) Let's skip them for now.
    // and see if we have a test case which requires them.
    (typeof obj === 'object' && obj !== null) ||
    /**
     * We track all strings greater than 1 character, because those take at least 6 bytes to encode
     * and even with 999 root objects it saves one byte per reference. Tracking more objects makes
     * the map bigger so we want to strike a balance
     */ (typeof obj === 'string' && obj.length > 1)
  );
}

/**
 * When serializing the object we need check if it is URL, RegExp, Map, Set, etc. This is time
 * consuming. So if we could know that this is a basic object literal we could skip the check, and
 * only run the checks for objects which are not object literals.
 *
 * So this function is here for performance to short circuit many checks later.
 *
 * @param obj
 */
function isObjectLiteral(obj: unknown): obj is object {
  // We are an object literal if:
  // - we are a direct instance of object OR
  // - we are an array
  // In all other cases it is a subclass which requires more checks.
  const prototype = Object.getPrototypeOf(obj);
  return prototype == null || prototype === Object.prototype || prototype === Array.prototype;
}

function isResource<T = unknown>(value: object): value is ResourceReturnInternal<T> {
  return '__brand' in value && value.__brand === 'resource';
}

const frameworkType = (obj: any) => {
  return (
    (typeof obj === 'object' &&
      obj !== null &&
      (obj instanceof Signal || obj instanceof Task || isJSXNode(obj))) ||
    isQrl(obj)
  );
};

export const canSerialize = (value: any): boolean => {
  if (
    value == null ||
    typeof value === 'string' ||
    typeof value === 'number' ||
    typeof value === 'boolean' ||
    typeof value === 'bigint'
  ) {
    return true;
  } else if (typeof value === 'object') {
    const proto = Object.getPrototypeOf(value);
    if (isStore(value)) {
      value = getStoreTarget(value);
    }
    if (proto == Object.prototype) {
      for (const key in value) {
        // if the value is a props proxy, then sometimes we could create a component-level subscription,
        // so we should call untrack here to avoid tracking the value
        if (!canSerialize(untrack(() => value[key]))) {
          return false;
        }
      }
      return true;
    } else if (proto == Array.prototype) {
      for (let i = 0; i < value.length; i++) {
        if (!canSerialize(value[i])) {
          return false;
        }
      }
      return true;
    } else if (isTask(value)) {
      return true;
    } else if (isPropsProxy(value)) {
      return true;
    } else if (isPromise(value)) {
      return true;
    } else if (isJSXNode(value)) {
      return true;
    } else if (value instanceof Error) {
      return true;
    } else if (value instanceof URL) {
      return true;
    } else if (value instanceof Date) {
      return true;
    } else if (value instanceof RegExp) {
      return true;
    } else if (value instanceof URLSearchParams) {
      return true;
    } else if (value instanceof FormData) {
      return true;
    } else if (value instanceof Set) {
      return true;
    } else if (value instanceof Map) {
      return true;
    } else if (value instanceof Uint8Array) {
      return true;
    } else if (isDomRef?.(value)) {
      return true;
    }
  } else if (typeof value === 'function') {
    if (isQrl(value) || isQwikComponent(value)) {
      return true;
    }
  }
  return false;
};

const QRL_RUNTIME_CHUNK = 'mock-chunk';

export const enum TypeIds {
  RootRef,
  /** Undefined, null, true, false, NaN, +Inf, -Inf, Slot, Fragment */
  Constant,
  Number,
  String,
  Array,
  URL,
  Date,
  Regex,
  VNode,
  RefVNode,
  BigInt,
  URLSearchParams,
  /// All values below need inflation because they may have reference cycles
  Error,
  Object,
  Promise,
  Set,
  Map,
  Uint8Array,
  QRL,
  Task,
  Resource,
  Component,
  Signal,
  WrappedSignal,
  ComputedSignal,
  Store,
  StoreArray,
  FormData,
  JSXNode,
  PropsProxy,
  EffectData,
}
export const _typeIdNames = [
  'RootRef',
  'Constant',
  'Number',
  'String',
  'Array',
  'URL',
  'Date',
  'Regex',
  'VNode',
  'RefVNode',
  'BigInt',
  'URLSearchParams',
  'Error',
  'Object',
  'Promise',
  'Set',
  'Map',
  'Uint8Array',
  'QRL',
  'Task',
  'Resource',
  'Component',
  'Signal',
  'WrappedSignal',
  'ComputedSignal',
  'Store',
  'StoreArray',
  'FormData',
  'JSXNode',
  'PropsProxy',
  'EffectData',
];

export const enum Constants {
  Undefined,
  Null,
  True,
  False,
  EmptyString,
  EMPTY_ARRAY,
  EMPTY_OBJ,
  NEEDS_COMPUTATION,
  Slot,
  Fragment,
  NaN,
  PositiveInfinity,
  NegativeInfinity,
  MaxSafeInt,
  // used for close fragment
  AlmostMaxSafeInt,
  MinSafeInt,
}

const circularProofJson = (obj: unknown, indent?: string | number) => {
  const seen = new WeakSet();
  return JSON.stringify(
    obj,
    (key, value) => {
      if (typeof value === 'object' && value !== null) {
        if (seen.has(value)) {
          return `[Circular ${value.constructor.name}]`;
        }
        seen.add(value);
      }
      return value;
    },
    indent
  );
};
const printRaw = (value: any, prefix: string) => {
  let result = vnode_isVNode(value)
    ? vnode_toString.call(value, 1, '', true).replaceAll(/\n.*/gm, '')
    : typeof value === 'function'
      ? String(value)
      : circularProofJson(value, 2);
  if (result.length > 500) {
    result = result.slice(0, 500) + '"...';
  }
  result = result.replace(/\n/g, '\n' + prefix);
  return result.includes('\n') ? (result = `\n${prefix}${result}`) : result;
};
let hasRaw = false;
export const dumpState = (
  state: unknown[],
  color = false,
  prefix = '',
  limit: number | null = 20
) => {
  const RED = color ? '\x1b[31m' : '';
  const RESET = color ? '\x1b[0m' : '';
  const isRoot = prefix === '';
  const out: any[] = [];
  for (let i = 0; i < state.length; i++) {
    if (limit && i > 2 * limit) {
      out.push('...');
      break;
    }
    const key = state[i];
    let value = state[++i];
    if (key === undefined) {
      hasRaw = true;
      out.push(
        `${RED}[raw${typeof value === 'object' && value ? ` ${value.constructor.name}` : ''}]${RESET} ${printRaw(value, `${prefix}  `)}`
      );
    } else {
      if (key === TypeIds.Constant) {
        value = constantToName(value as Constants);
      } else if (typeof value === 'string') {
        value = JSON.stringify(value);
        if ((value as string).length > 120) {
          value = (value as string).slice(0, 120) + '"...';
        }
      } else if (Array.isArray(value)) {
        value = value.length ? `[\n${dumpState(value, color, `${prefix}  `)}\n${prefix}]` : '[]';
      }
      out.push(`${RED}${typeIdToName(key as TypeIds)}${RESET} ${value}`);
    }
  }
  const result = out.map((v, i) => `${prefix}${isRoot ? `${i} ` : ''}${v}`).join('\n');
  if (isRoot) {
    const count = hasRaw ? '' : `(${JSON.stringify(state).length} chars)`;
    hasRaw = false;
    return `\n${result}\n${count}`;
  }
  return result;
};

export const typeIdToName = (code: TypeIds) => {
  return _typeIdNames[code] || `Unknown(${code})`;
};

const constantToName = (code: Constants) => {
  return _constantNames[code] || `Unknown(${code})`;
};<|MERGE_RESOLUTION|>--- conflicted
+++ resolved
@@ -16,11 +16,7 @@
   getStoreTarget,
   isStore,
 } from '../signal/store';
-<<<<<<< HEAD
-import type { SsrAttrs, SymbolToChunkResolver } from '../ssr/ssr-types';
-=======
-import type { ISsrNode, SymbolToChunkResolver } from '../ssr/ssr-types';
->>>>>>> f10c64d3
+import type { SsrAttrs, ISsrNode, SymbolToChunkResolver } from '../ssr/ssr-types';
 import { untrack } from '../use/use-core';
 import { createResourceReturn, type ResourceReturnInternal } from '../use/use-resource';
 import { Task, isTask } from '../use/use-task';
@@ -849,7 +845,6 @@
       } else if (obj instanceof Task) {
         discoveredValues.push(obj.$el$, obj.$qrl$, obj.$state$, obj.$effectDependencies$);
       } else if (isSsrNode(obj)) {
-<<<<<<< HEAD
         discoverValuesForVNodeData(obj.vnodeData, discoveredValues);
 
         if (obj.childrenVNodeData && obj.childrenVNodeData.length) {
@@ -857,13 +852,8 @@
             discoverValuesForVNodeData(data, discoveredValues);
           }
         }
-      } else if (isDomRef(obj)) {
-        discoveredValues.push(obj.id);
-=======
-        discoveredValues.push(obj.vnodeData);
       } else if (isDomRef!(obj)) {
         discoveredValues.push(obj.$ssrNode$.id);
->>>>>>> f10c64d3
       } else if (isJSXNode(obj)) {
         discoveredValues.push(obj.type, obj.props, obj.constProps, obj.children);
       } else if (Array.isArray(obj)) {
