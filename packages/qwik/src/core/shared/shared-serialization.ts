--- conflicted
+++ resolved
@@ -42,10 +42,7 @@
   type SyncQRLInternal,
 } from './qrl/qrl-class';
 import type { QRL } from './qrl/qrl.public';
-<<<<<<< HEAD
-=======
 import { ChoreType } from './scheduler';
->>>>>>> 1fa3cc3b
 import type { DeserializeContainer, HostElement, ObjToProxyMap } from './types';
 import { _CONST_PROPS, _VAR_PROPS } from './utils/constants';
 import { isElement, isNode } from './utils/element';
