--- conflicted
+++ resolved
@@ -1,10 +1,5 @@
-<<<<<<< HEAD
 import { isBrowser } from '@qwik.dev/core/build';
-import { config, doc } from './constants';
-=======
-import { isBrowser } from '@builder.io/qwik/build';
 import { config, isJSRegex } from './constants';
->>>>>>> 274d0386
 import { adjustProbabilities, bundles, log, shouldResetFactor, trigger } from './queue';
 import type { BundleGraph, BundleImport, ImportProbability } from './types';
 import { BundleImportState_None, BundleImportState_Alias } from './types';
