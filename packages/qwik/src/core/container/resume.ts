--- conflicted
+++ resolved
@@ -25,11 +25,7 @@
 import { pauseContainer } from './pause';
 import { isPrimitive } from '../render/dom/render-dom';
 import { getContext } from '../state/context';
-<<<<<<< HEAD
-import { EMPTY_ARRAY } from '../util/flyweight';
 import { _getQContainerElement } from '../v2/client/dom-container';
-=======
->>>>>>> 1583bb56
 
 export const resumeIfNeeded = (containerEl: Element): void => {
   const isResumed = directGetAttribute(containerEl, QContainerAttr);
