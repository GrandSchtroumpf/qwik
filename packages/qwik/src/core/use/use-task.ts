<<<<<<< HEAD
import { intToStr, strToInt, type ContainerState, type MustGetObjID } from '../container/container';
=======
import { newInvokeContext, invoke, waitAndRun, untrack, useInvokeContext } from './use-core';
import { logError, logErrorAndStop } from '../util/log';
import { delay, safeCall, maybeThen } from '../util/promises';
import { isFunction, isObject, type ValueOrPromise } from '../util/types';
import { isServerPlatform } from '../platform/platform';
import { implicit$FirstArg } from '../util/implicit_dollar';
>>>>>>> 1583bb56
import { assertDefined, assertEqual } from '../error/assert';
import { QError_trackUseStore, codeToText } from '../error/error';
import { isServerPlatform } from '../platform/platform';
import { assertQrl, assertSignal, createQRL, type QRLInternal } from '../qrl/qrl-class';
import type { QRL } from '../qrl/qrl.public';
import { _hW, notifyTask } from '../render/dom/notify-render';
import type { QwikElement } from '../render/dom/virtual-element';
import { handleError } from '../render/error-handling';
import type { RenderContext } from '../render/types';
import {
  SubscriptionType,
  getSubscriptionManager,
  noSerialize,
  unwrapProxy,
  type NoSerialize,
} from '../state/common';
import { QObjectManagerSymbol } from '../state/constants';
import {
  QObjectSignalFlags,
  SIGNAL_IMMUTABLE,
  SIGNAL_UNASSIGNED,
  _createSignal,
  isSignal,
  type ReadonlySignal,
  type Signal,
  type SignalInternal,
} from '../state/signal';
<<<<<<< HEAD
import { implicit$FirstArg } from '../util/implicit_dollar';
import { logError, logErrorAndStop } from '../util/log';
import { ComputedEvent, ResourceEvent, TaskEvent } from '../util/markers';
import { delay, isPromise, safeCall } from '../util/promises';
import { isFunction, isObject, type ValueOrPromise } from '../util/types';
import { ChoreType } from '../v2/shared/scheduler';
import { type Container2, type HostElement, type fixMeAny } from '../v2/shared/types';
import { invoke, newInvokeContext, untrack, waitAndRun } from './use-core';
import { useOn, useOnDocument } from './use-on';
import { useSequentialScope } from './use-sequential-scope';
=======
import { QObjectManagerSymbol } from '../state/constants';
import { ComputedEvent, TaskEvent } from '../util/markers';
import { getContext } from '../state/context';
import { useConstant } from './use-signal';
>>>>>>> 1583bb56

export const enum TaskFlags {
  VISIBLE_TASK = 1 << 0,
  TASK = 1 << 1,
  RESOURCE = 1 << 2,
  COMPUTED = 1 << 3,
  DIRTY = 1 << 4,
}

// <docs markdown="../readme.md#Tracker">
// !!DO NOT EDIT THIS COMMENT DIRECTLY!!!
// (edit ../readme.md#Tracker instead)
/**
 * Used to signal to Qwik which state should be watched for changes.
 *
 * The `Tracker` is passed into the `taskFn` of `useTask`. It is intended to be used to wrap state
 * objects in a read proxy which signals to Qwik which properties should be watched for changes. A
 * change to any of the properties causes the `taskFn` to rerun.
 *
 * ### Example
 *
 * The `obs` passed into the `taskFn` is used to mark `state.count` as a property of interest. Any
 * changes to the `state.count` property will cause the `taskFn` to rerun.
 *
 * ```tsx
 * const Cmp = component$(() => {
 *   const store = useStore({ count: 0, doubleCount: 0 });
 *   const signal = useSignal(0);
 *   useTask$(({ track }) => {
 *     // Any signals or stores accessed inside the task will be tracked
 *     const count = track(() => store.count);
 *     // You can also pass a signal to track() directly
 *     const signalCount = track(signal);
 *     store.doubleCount = count + signalCount;
 *   });
 *   return (
 *     <div>
 *       <span>
 *         {store.count} / {store.doubleCount}
 *       </span>
 *       <button
 *         onClick$={() => {
 *           store.count++;
 *           signal.value++;
 *         }}
 *       >
 *         +
 *       </button>
 *     </div>
 *   );
 * });
 * ```
 *
 * @public
 * @see `useTask`
 */
// </docs>
export interface Tracker {
  /**
   * Include the expression using stores / signals to track:
   *
   * ```tsx
   * track(() => store.count);
   * ```
   *
   * The `track()` function also returns the value of the scoped expression:
   *
   * ```tsx
   * const count = track(() => store.count);
   * ```
   */
  <T>(fn: () => T): T;

  /**
   * Used to track the whole object. If any property of the passed store changes, the task will be
   * scheduled to run. Also accepts signals.
   *
   * Note that the change tracking is not deep. If you want to track changes to nested properties,
   * you need to use `track` on each of them.
   *
   * ```tsx
   * track(store); // returns store
   * track(signal); // returns signal.value
   * ```
   */
  <T extends object>(obj: T): T extends Signal<infer U> ? U : T;

  /**
   * Used to track to track a specific property of an object.
   *
   * Note that the change tracking is not deep. If you want to track changes to nested properties,
   * you need to use `track` on each of them.
   *
   * ```tsx
   * track(store, 'propA'); // returns store.propA
   * ```
   */
  <T extends object, P extends keyof T>(obj: T, prop: P): T[P];
}

/** @public */
export interface TaskCtx {
  track: Tracker;
  cleanup(callback: () => void): void;
}

/** @public */
export interface ResourceCtx<T> {
  readonly track: Tracker;
  cleanup(callback: () => void): void;
  cache(policyOrMilliseconds: number | 'immutable'): void;
  readonly previous: T | undefined;
}

/** @public */
export type TaskFn = (ctx: TaskCtx) => ValueOrPromise<void | (() => void)>;

/** @public */
export type ComputedFn<T> = () => T;

/** @public */
export type ResourceFn<T> = (ctx: ResourceCtx<unknown>) => ValueOrPromise<T>;

/** @public */
export type ResourceReturn<T> = ResourcePending<T> | ResourceResolved<T> | ResourceRejected<T>;

/** @public */
export interface ResourcePending<T> {
  readonly value: Promise<T>;
  readonly loading: boolean;
}

/** @public */
export interface ResourceResolved<T> {
  readonly value: Promise<T>;
  readonly loading: boolean;
}

/** @public */
export interface ResourceRejected<T> {
  readonly value: Promise<T>;
  readonly loading: boolean;
}

export interface ResourceReturnInternal<T> {
  __brand: 'resource';
  _state: 'pending' | 'resolved' | 'rejected';
  _resolved: T | undefined;
  _error: Error | undefined;
  _cache: number;
  _timeout: number;
  value: Promise<T>;
  loading: boolean;
}
/** @public */
export interface DescriptorBase<T = unknown, B = unknown> {
  $flags$: number;
  $index$: number;
  $el$: QwikElement;
  $qrl$: QRLInternal<T>;
  $state$: B | undefined;
  $destroy$: NoSerialize<() => void> | null;
}

/** @public */
export type EagernessOptions = 'visible' | 'load' | 'idle';

/** @public */
export type VisibleTaskStrategy = 'intersection-observer' | 'document-ready' | 'document-idle';

/** @public */
export interface OnVisibleTaskOptions {
  /**
   * The strategy to use to determine when the "VisibleTask" should first execute.
   *
   * - `intersection-observer`: the task will first execute when the element is visible in the
   *   viewport, under the hood it uses the IntersectionObserver API.
   * - `document-ready`: the task will first execute when the document is ready, under the hood it
   *   uses the document `load` event.
   * - `document-idle`: the task will first execute when the document is idle, under the hood it uses
   *   the requestIdleCallback API.
   */
  strategy?: VisibleTaskStrategy;
}

/** @public */
export interface UseTaskOptions {
  /**
   * - `visible`: run the effect when the element is visible.
   * - `load`: eagerly run the effect when the application resumes.
   */
  eagerness?: EagernessOptions;
}

// <docs markdown="../readme.md#useTask">
// !!DO NOT EDIT THIS COMMENT DIRECTLY!!!
// (edit ../readme.md#useTask instead)
/**
 * Reruns the `taskFn` when the observed inputs change.
 *
 * Use `useTask` to observe changes on a set of inputs, and then re-execute the `taskFn` when those
 * inputs change.
 *
 * The `taskFn` only executes if the observed inputs change. To observe the inputs, use the `obs`
 * function to wrap property reads. This creates subscriptions that will trigger the `taskFn` to
 * rerun.
 *
 * @param task - Function which should be re-executed when changes to the inputs are detected
 * @public
 *
 * ### Example
 *
 * The `useTask` function is used to observe the `store.count` property. Any changes to the
 * `store.count` cause the `taskFn` to execute which in turn updates the `store.doubleCount` to
 * the double of `store.count`.
 *
 * ```tsx
 * const Cmp = component$(() => {
 *   const store = useStore({
 *     count: 0,
 *     doubleCount: 0,
 *     debounced: 0,
 *   });
 *
 *   // Double count task
 *   useTask$(({ track }) => {
 *     const count = track(() => store.count);
 *     store.doubleCount = 2 * count;
 *   });
 *
 *   // Debouncer task
 *   useTask$(({ track }) => {
 *     const doubleCount = track(() => store.doubleCount);
 *     const timer = setTimeout(() => {
 *       store.debounced = doubleCount;
 *     }, 2000);
 *     return () => {
 *       clearTimeout(timer);
 *     };
 *   });
 *   return (
 *     <div>
 *       <div>
 *         {store.count} / {store.doubleCount}
 *       </div>
 *       <div>{store.debounced}</div>
 *     </div>
 *   );
 * });
 * ```
 *
 * @public
 * @see `Tracker`
 */
// </docs>
export const useTaskQrl = (qrl: QRL<TaskFn>, opts?: UseTaskOptions): void => {
  const { val, set, iCtx, i, elCtx } = useSequentialScope<1 | Task>();
  if (val) {
    return;
  }
  assertQrl(qrl);
  set(1);

  if (iCtx.$container2$) {
    const host = iCtx.$hostElement$ as unknown as HostElement;
    const task = new Task(
      TaskFlags.DIRTY | TaskFlags.TASK,
      i,
      iCtx.$hostElement$,
      qrl,
      undefined,
      null
    );
    // In V2 we add the task to the sequential scope. We need to do this
    // in order to be able to retrieve it later when the parent element is
    // deleted and we need to be able to release the task subscriptions.
    set(task);
    const result = runTask2(task, iCtx.$container2$, host);
    if (isPromise(result)) {
      throw result;
    }
    qrl.$resolveLazy$(host as fixMeAny);
    if (isServerPlatform()) {
      useRunTask(task, opts?.eagerness);
    }
  } else {
    const containerState = iCtx.$renderCtx$.$static$.$containerState$;
    const task = new Task(
      TaskFlags.DIRTY | TaskFlags.TASK,
      i,
      elCtx.$element$,
      qrl,
      undefined,
      null
    );
    qrl.$resolveLazy$(containerState.$containerEl$);
    if (!elCtx.$tasks$) {
      elCtx.$tasks$ = [];
    }
    elCtx.$tasks$.push(task);
    waitAndRun(iCtx, () => runTask(task, containerState, iCtx.$renderCtx$));
    if (isServerPlatform()) {
      useRunTask(task, opts?.eagerness);
    }
  }
};

<<<<<<< HEAD
export const runTask2 = (
  task: TaskDescriptor | ComputedDescriptor<unknown>,
  container: Container2,
  host: HostElement
) => {
  task.$flags$ &= ~TaskFlags.DIRTY;
  const iCtx = newInvokeContext(container.$locale$, host as fixMeAny, undefined, TaskEvent);
  const taskFn = task.$qrl$.getFn(iCtx, () => {
    container.$subsManager$.$clearSub$(task);
  }) as TaskFn;

  const track: Tracker = (obj: (() => unknown) | object | Signal, prop?: string) => {
    if (isFunction(obj)) {
      const ctx = newInvokeContext();
      ctx.$subscriber$ = [SubscriptionType.HOST, task];
      return invoke(ctx, obj);
    }
    const manager = getSubscriptionManager(obj);
    if (manager) {
      manager.$addSub$([SubscriptionType.HOST, task], prop);
    } else {
      logErrorAndStop(codeToText(QError_trackUseStore), obj);
    }
    if (prop) {
      return (obj as Record<string, unknown>)[prop];
    } else if (isSignal(obj)) {
      return obj.value;
    } else {
      return obj;
    }
  };
  const handleError = (reason: unknown) => container.handleError(reason, host);
  let cleanupFns: (() => void)[] | null = null;
  const cleanup = (fn: () => void) => {
    if (typeof fn == 'function') {
      if (!cleanupFns) {
        cleanupFns = [];
        task.$destroy$ = noSerialize(() => {
          task.$destroy$ = null;
          cleanupFns!.forEach((fn) => {
            try {
              fn();
            } catch (err) {
              handleError(err);
            }
          });
        });
      }
      cleanupFns.push(fn);
    }
  };

  const taskApi: TaskCtx = { track, cleanup };
  cleanupTask(task);
  const result = safeCall(() => taskFn(taskApi), cleanup, handleError);
  return result;
};

export const runComputed2 = (
  task: TaskDescriptor | ComputedDescriptor<unknown>,
  container: Container2,
  host: HostElement
): ValueOrPromise<void> => {
  assertSignal(task.$state$);
  task.$flags$ &= ~TaskFlags.DIRTY;
  const iCtx = newInvokeContext(container.$locale$, host as fixMeAny, undefined, ComputedEvent);
  iCtx.$subscriber$ = [SubscriptionType.HOST, task];

  const taskFn = task.$qrl$.getFn(iCtx, () => {
    container.$subsManager$.$clearSub$(task);
  }) as ComputedFn<unknown>;

  const handleError = (reason: unknown) => container.handleError(reason, host);
  const result = safeCall(
    taskFn,
    (returnValue) =>
      untrack(() => {
        const signal = task.$state$! as SignalInternal<unknown>;
        signal[QObjectSignalFlags] &= ~SIGNAL_UNASSIGNED;
        signal.untrackedValue = returnValue;
        signal[QObjectManagerSymbol].$notifySubs$();
      }),
    handleError
  );
  return result;
};

interface ComputedQRL {
  <T>(qrl: QRL<ComputedFn<T>>): ReadonlySignal<Awaited<T>>;
}

interface Computed {
  <T>(qrl: ComputedFn<T>): ReadonlySignal<Awaited<T>>;
}

/** @public */
export const useComputedQrl: ComputedQRL = <T>(qrl: QRL<ComputedFn<T>>): Signal<Awaited<T>> => {
  const { val, set, iCtx, i } = useSequentialScope<Signal<Awaited<T>>>();
  if (val) {
    return val;
  }
  assertQrl(qrl);

  const host = iCtx.$hostElement$ as unknown as HostElement;
=======
/** @public */
export const createComputedQrl = <T>(qrl: QRL<ComputedFn<T>>): Signal<Awaited<T>> => {
  assertQrl(qrl);
  const iCtx = useInvokeContext();
  const hostElement = iCtx.$hostElement$;
  const containerState = iCtx.$renderCtx$.$static$.$containerState$;
  const elCtx = getContext(hostElement, containerState);
>>>>>>> 1583bb56
  const signal = _createSignal(
    undefined as Awaited<T>,
    iCtx.$container2$.$subsManager$,
    SIGNAL_UNASSIGNED | SIGNAL_IMMUTABLE,
    undefined
  );
  const task = new Task(
<<<<<<< HEAD
    TaskFlags.DIRTY | TaskFlags.TASK | TaskFlags.COMPUTED,
    i,
    iCtx.$hostElement$,
=======
    TaskFlagsIsDirty | TaskFlagsIsTask | TaskFlagsIsComputed,
    // Computed signals should update immediately
    0,
    elCtx.$element$,
>>>>>>> 1583bb56
    qrl,
    signal,
    null
  );
<<<<<<< HEAD
  set(signal);
  qrl.$resolveLazy$(host as fixMeAny);
  const result = runComputed2(task, iCtx.$container2$, host);
  if (isPromise(result)) {
    throw result;
  }
  return signal;
=======
  qrl.$resolveLazy$(containerState.$containerEl$);
  (elCtx.$tasks$ ||= []).push(task);

  waitAndRun(iCtx, () => runComputed(task, containerState, iCtx.$renderCtx$));
  return signal as ReadonlySignal<Awaited<T>>;
>>>>>>> 1583bb56
};
/** @public */
export const useComputedQrl = <T>(qrl: QRL<ComputedFn<T>>): Signal<Awaited<T>> => {
  return useConstant(() => createComputedQrl(qrl));
};

/**
 * Hook that returns a read-only signal that updates when signals used in the `ComputedFn` change.
 *
 * @public
 */
export const useComputed$ = implicit$FirstArg(useComputedQrl);
/**
 * Returns read-only signal that updates when signals used in the `ComputedFn` change. Unlike
 * useComputed$, this is not a hook and it always creates a new signal.
 *
 * @deprecated This is a technology preview
 * @public
 */
export const createComputed$ = implicit$FirstArg(createComputedQrl);

// <docs markdown="../readme.md#useTask">
// !!DO NOT EDIT THIS COMMENT DIRECTLY!!!
// (edit ../readme.md#useTask instead)
/**
 * Reruns the `taskFn` when the observed inputs change.
 *
 * Use `useTask` to observe changes on a set of inputs, and then re-execute the `taskFn` when those
 * inputs change.
 *
 * The `taskFn` only executes if the observed inputs change. To observe the inputs, use the `obs`
 * function to wrap property reads. This creates subscriptions that will trigger the `taskFn` to
 * rerun.
 *
 * @param task - Function which should be re-executed when changes to the inputs are detected
 * @public
 *
 * ### Example
 *
 * The `useTask` function is used to observe the `store.count` property. Any changes to the
 * `store.count` cause the `taskFn` to execute which in turn updates the `store.doubleCount` to
 * the double of `store.count`.
 *
 * ```tsx
 * const Cmp = component$(() => {
 *   const store = useStore({
 *     count: 0,
 *     doubleCount: 0,
 *     debounced: 0,
 *   });
 *
 *   // Double count task
 *   useTask$(({ track }) => {
 *     const count = track(() => store.count);
 *     store.doubleCount = 2 * count;
 *   });
 *
 *   // Debouncer task
 *   useTask$(({ track }) => {
 *     const doubleCount = track(() => store.doubleCount);
 *     const timer = setTimeout(() => {
 *       store.debounced = doubleCount;
 *     }, 2000);
 *     return () => {
 *       clearTimeout(timer);
 *     };
 *   });
 *   return (
 *     <div>
 *       <div>
 *         {store.count} / {store.doubleCount}
 *       </div>
 *       <div>{store.debounced}</div>
 *     </div>
 *   );
 * });
 * ```
 *
 * @public
 * @see `Tracker`
 */
// </docs>
export const useTask$ = /*#__PURE__*/ implicit$FirstArg(useTaskQrl);

// <docs markdown="../readme.md#useVisibleTask">
// !!DO NOT EDIT THIS COMMENT DIRECTLY!!!
// (edit ../readme.md#useVisibleTask instead)
/**
 * ```tsx
 * const Timer = component$(() => {
 *   const store = useStore({
 *     count: 0,
 *   });
 *
 *   useVisibleTask$(() => {
 *     // Only runs in the client
 *     const timer = setInterval(() => {
 *       store.count++;
 *     }, 500);
 *     return () => {
 *       clearInterval(timer);
 *     };
 *   });
 *
 *   return <div>{store.count}</div>;
 * });
 * ```
 *
 * @public
 */
// </docs>
export const useVisibleTaskQrl = (qrl: QRL<TaskFn>, opts?: OnVisibleTaskOptions): void => {
  const { val, set, i, iCtx, elCtx } = useSequentialScope<Task<TaskFn>>();
  const eagerness = opts?.strategy ?? 'intersection-observer';
  if (val) {
    if (isServerPlatform()) {
      useRunTask(val, eagerness);
    }
    return;
  }
  assertQrl(qrl);

  if (iCtx.$container2$) {
    const task = new Task(TaskFlags.VISIBLE_TASK, i, iCtx.$hostElement$, qrl, undefined, null);
    set(task);
    useRunTask(task, eagerness);
    if (!isServerPlatform()) {
      qrl.$resolveLazy$(iCtx.$hostElement$ as fixMeAny);
      iCtx.$container2$.$scheduler$(
        task.$flags$ & TaskFlags.VISIBLE_TASK ? ChoreType.VISIBLE : ChoreType.TASK,
        task
      );
    }
  } else {
    const task = new Task(TaskFlags.VISIBLE_TASK, i, elCtx.$element$, qrl, undefined, null);
    const containerState = iCtx.$renderCtx$.$static$.$containerState$;
    if (!elCtx.$tasks$) {
      elCtx.$tasks$ = [];
    }
    elCtx.$tasks$.push(task);
    set(task);
    useRunTask(task, eagerness);
    if (!isServerPlatform()) {
      qrl.$resolveLazy$(containerState.$containerEl$);
      notifyTask(task, containerState);
    }
  }
};

// <docs markdown="../readme.md#useVisibleTask">
// !!DO NOT EDIT THIS COMMENT DIRECTLY!!!
// (edit ../readme.md#useVisibleTask instead)
/**
 * ```tsx
 * const Timer = component$(() => {
 *   const store = useStore({
 *     count: 0,
 *   });
 *
 *   useVisibleTask$(() => {
 *     // Only runs in the client
 *     const timer = setInterval(() => {
 *       store.count++;
 *     }, 500);
 *     return () => {
 *       clearInterval(timer);
 *     };
 *   });
 *
 *   return <div>{store.count}</div>;
 * });
 * ```
 *
 * @public
 */
// </docs>
export const useVisibleTask$ = /*#__PURE__*/ implicit$FirstArg(useVisibleTaskQrl);

export type TaskDescriptor = DescriptorBase<TaskFn>;

export interface ResourceDescriptor<T>
  extends DescriptorBase<ResourceFn<T>, ResourceReturnInternal<T>> {}

export interface ComputedDescriptor<T> extends DescriptorBase<ComputedFn<T>, Signal<T>> {}

export type SubscriberHost = QwikElement;

export type SubscriberEffect =
  | TaskDescriptor
  | ResourceDescriptor<unknown>
  | ComputedDescriptor<unknown>;

export const isResourceTask = (task: SubscriberEffect): task is ResourceDescriptor<unknown> => {
  return (task.$flags$ & TaskFlags.RESOURCE) !== 0;
};

export const isComputedTask = (task: SubscriberEffect): task is ComputedDescriptor<unknown> => {
  return (task.$flags$ & TaskFlags.COMPUTED) !== 0;
};
export const runSubscriber = async (
  task: SubscriberEffect,
  containerState: ContainerState,
  rCtx: RenderContext
) => {
  assertEqual(!!(task.$flags$ & TaskFlags.DIRTY), true, 'Resource is not dirty', task);
  if (isResourceTask(task)) {
    return runResource(task, containerState as any, rCtx as any);
  } else if (isComputedTask(task)) {
    return runComputed(task, containerState, rCtx);
  } else {
    return runTask(task, containerState, rCtx);
  }
};

export const runSubscriber2 = async (
  task: SubscriberEffect,
  container: Container2,
  host: HostElement
) => {
  assertEqual(!!(task.$flags$ & TaskFlags.DIRTY), true, 'Task is not dirty', task);
  if (isResourceTask(task)) {
    return runResource(task, container, host);
  } else if (isComputedTask(task)) {
    return runComputed2(task, container, host);
  } else {
    return runTask2(task, container, host);
  }
};

export const runResource = <T>(
  task: ResourceDescriptor<T>,
  container: Container2,
  host: HostElement
): ValueOrPromise<void> => {
  task.$flags$ &= ~TaskFlags.DIRTY;
  cleanupTask(task);

  const iCtx = newInvokeContext(container.$locale$, host as fixMeAny, undefined, ResourceEvent);

  const taskFn = task.$qrl$.getFn(iCtx, () => {
    container.$subsManager$.$clearSub$(task);
  });

  const resource = task.$state$;
  assertDefined(
    resource,
    'useResource: when running a resource, "task.resource" must be a defined.',
    task
  );

  const track: Tracker = (obj: (() => unknown) | object | Signal, prop?: string) => {
    if (isFunction(obj)) {
      const ctx = newInvokeContext();
      ctx.$subscriber$ = [SubscriptionType.HOST, task];
      return invoke(ctx, obj);
    }
    const manager = getSubscriptionManager(obj);
    if (manager) {
      manager.$addSub$([SubscriptionType.HOST, task], prop);
    } else {
      logErrorAndStop(codeToText(QError_trackUseStore), obj);
    }
    if (prop) {
      return (obj as Record<string, unknown>)[prop];
    } else if (isSignal(obj)) {
      return obj.value;
    } else {
      return obj;
    }
  };

  const handleError = (reason: unknown) => container.handleError(reason, host);

  const cleanups: (() => void)[] = [];
  task.$destroy$ = noSerialize(() => {
    cleanups.forEach((fn) => {
      try {
        fn();
      } catch (err) {
        handleError(err);
      }
    });
    done = true;
  });

  const resourceTarget = unwrapProxy(resource);
  const opts: ResourceCtx<T> = {
    track,
    cleanup(fn) {
      if (typeof fn === 'function') {
        cleanups.push(fn);
      }
    },
    cache(policy) {
      let milliseconds = 0;
      if (policy === 'immutable') {
        milliseconds = Infinity;
      } else {
        milliseconds = policy;
      }
      resource._cache = milliseconds;
    },
    previous: resourceTarget._resolved,
  };

  let resolve: (v: T) => void;
  let reject: (v: unknown) => void;
  let done = false;

  const setState = (resolved: boolean, value: T | Error) => {
    if (!done) {
      done = true;
      if (resolved) {
        done = true;
        resource.loading = false;
        resource._state = 'resolved';
        resource._resolved = value as T;
        resource._error = undefined;
        // console.log('RESOURCE.resolved: ', value);

        resolve(value as T);
      } else {
        done = true;
        resource.loading = false;
        resource._state = 'rejected';
        resource._error = value as Error;
        reject(value as Error);
      }
      return true;
    }
    return false;
  };

  /**
   * Add cleanup to resolve the resource if we are trying to run the same resource again while the
   * previous one is not resolved yet. The next `runResource` run will call this cleanup
   */
  cleanups.push(() => {
    if (untrack(() => resource.loading) === true) {
      const value = untrack(() => resource._resolved) as T;
      setState(true, value);
    }
  });

  // Execute mutation inside empty invocation
  invoke(iCtx, () => {
    // console.log('RESOURCE.pending: ');
    resource._state = 'pending';
    resource.loading = !isServerPlatform();
    const promise = (resource.value = new Promise((r, re) => {
      resolve = r;
      reject = re;
    }));
    promise.catch(ignoreErrorToPreventNodeFromCrashing);
  });

  const promise = safeCall(
    () => Promise.resolve(taskFn(opts)),
    (value) => {
      setState(true, value);
    },
    (reason) => {
      setState(false, reason);
    }
  );

  const timeout = resourceTarget._timeout;
  if (timeout > 0) {
    return Promise.race([
      promise,
      delay(timeout).then(() => {
        if (setState(false, new Error('timeout'))) {
          cleanupTask(task);
        }
      }),
    ]);
  }
  return promise;
};

const ignoreErrorToPreventNodeFromCrashing = (err: unknown) => {
  // ignore error to prevent node from crashing
  // node will crash in promise is rejected and no one is listening to the rejection.
};

export const runTask = (
  task: TaskDescriptor | ComputedDescriptor<unknown>,
  containerState: ContainerState,
  rCtx: RenderContext
): ValueOrPromise<void> => {
  task.$flags$ &= ~TaskFlags.DIRTY;

  cleanupTask(task);
  const hostElement = task.$el$;
  const iCtx = newInvokeContext(rCtx.$static$.$locale$, hostElement, undefined, TaskEvent);
  iCtx.$renderCtx$ = rCtx;
  const { $subsManager$: subsManager } = containerState;
  const taskFn = task.$qrl$.getFn(iCtx, () => {
    subsManager.$clearSub$(task);
  }) as TaskFn;
  const track: Tracker = (obj: (() => unknown) | object | Signal, prop?: string) => {
    if (isFunction(obj)) {
      const ctx = newInvokeContext();
      ctx.$subscriber$ = [SubscriptionType.HOST, task];
      return invoke(ctx, obj);
    }
    const manager = getSubscriptionManager(obj);
    if (manager) {
      manager.$addSub$([SubscriptionType.HOST, task], prop);
    } else {
      logErrorAndStop(codeToText(QError_trackUseStore), obj);
    }
    if (prop) {
      return (obj as Record<string, unknown>)[prop];
    } else if (isSignal(obj)) {
      return obj.value;
    } else {
      return obj;
    }
  };
  const cleanups: (() => void)[] = [];
  task.$destroy$ = noSerialize(() => {
    cleanups.forEach((fn) => fn());
  });

  const opts: TaskCtx = {
    track,
    cleanup(callback) {
      cleanups.push(callback);
    },
  };
  return safeCall(
    () => taskFn(opts),
    (returnValue) => {
      if (isFunction(returnValue)) {
        cleanups.push(returnValue);
      }
    },
    (reason) => {
      handleError(reason, hostElement, rCtx.$static$.$containerState$);
    }
  );
};

export const runComputed = (
  task: ComputedDescriptor<unknown>,
  containerState: ContainerState,
  rCtx: RenderContext
): ValueOrPromise<void> => {
  assertSignal(task.$state$);
  task.$flags$ &= ~TaskFlags.DIRTY;
  cleanupTask(task);
  const hostElement = task.$el$;
  const iCtx = newInvokeContext(rCtx.$static$.$locale$, hostElement, undefined, ComputedEvent);
  iCtx.$subscriber$ = [SubscriptionType.HOST, task];
  iCtx.$renderCtx$ = rCtx;

  const { $subsManager$: subsManager } = containerState;
  const taskFn = task.$qrl$.getFn(iCtx, () => {
    subsManager.$clearSub$(task);
  }) as ComputedFn<unknown>;

  return safeCall(
    taskFn,
    (returnValue) =>
      untrack(() => {
        const signal = task.$state$! as SignalInternal<unknown>;
        signal[QObjectSignalFlags] &= ~SIGNAL_UNASSIGNED;
        signal.untrackedValue = returnValue;
        signal[QObjectManagerSymbol].$notifySubs$();
      }),
    (reason) => {
      handleError(reason, hostElement, rCtx.$static$.$containerState$);
    }
  );
};

export const cleanupTask = (task: SubscriberEffect) => {
  const destroy = task.$destroy$;
  if (destroy) {
    task.$destroy$ = null;
    try {
      destroy();
    } catch (err) {
      logError(err);
    }
  }
};

const useRunTask = (
  task: SubscriberEffect,
  eagerness: VisibleTaskStrategy | EagernessOptions | undefined
) => {
  if (eagerness === 'visible' || eagerness === 'intersection-observer') {
    useOn('qvisible', getTaskHandlerQrl(task));
  } else if (eagerness === 'load' || eagerness === 'document-ready') {
    useOnDocument('qinit', getTaskHandlerQrl(task));
  } else if (eagerness === 'idle' || eagerness === 'document-idle') {
    useOnDocument('qidle', getTaskHandlerQrl(task));
  }
};

const getTaskHandlerQrl = (task: SubscriberEffect): QRL<(ev: Event) => void> => {
  const taskQrl = task.$qrl$;
  const taskHandler = createQRL<(ev: Event) => void>(
    taskQrl.$chunk$,
    '_hW',
    _hW,
    null,
    null,
    [task],
    taskQrl.$symbol$
  );
  // Needed for chunk lookup in dev mode
  if (taskQrl.dev) {
    taskHandler.dev = taskQrl.dev;
  }
  return taskHandler;
};

export const isSubscriberDescriptor = (obj: unknown): obj is SubscriberEffect => {
  return isObject(obj) && obj instanceof Task;
};

export const serializeTask = (task: SubscriberEffect, getObjId: MustGetObjID) => {
  let value = `${intToStr(task.$flags$)} ${intToStr(task.$index$)} ${getObjId(
    task.$qrl$
  )} ${getObjId(task.$el$)}`;
  if (task.$state$) {
    value += ` ${getObjId(task.$state$)}`;
  }
  return value;
};

export const parseTask = (data: string) => {
  const [flags, index, qrl, el, resource] = data.split(' ');
  return new Task(strToInt(flags), strToInt(index), el as any, qrl as any, resource as any, null);
};

export class Task<T = unknown, B = T> implements DescriptorBase<unknown, Signal<B>> {
  constructor(
    public $flags$: number,
    public $index$: number,
    public $el$: QwikElement,
    public $qrl$: QRLInternal<T>,
    public $state$: Signal<B> | undefined,
    public $destroy$: NoSerialize<() => void> | null
  ) {}
}

export const isTask = (value: any): value is Task => {
  return value instanceof Task;
};<|MERGE_RESOLUTION|>--- conflicted
+++ resolved
@@ -1,13 +1,4 @@
-<<<<<<< HEAD
 import { intToStr, strToInt, type ContainerState, type MustGetObjID } from '../container/container';
-=======
-import { newInvokeContext, invoke, waitAndRun, untrack, useInvokeContext } from './use-core';
-import { logError, logErrorAndStop } from '../util/log';
-import { delay, safeCall, maybeThen } from '../util/promises';
-import { isFunction, isObject, type ValueOrPromise } from '../util/types';
-import { isServerPlatform } from '../platform/platform';
-import { implicit$FirstArg } from '../util/implicit_dollar';
->>>>>>> 1583bb56
 import { assertDefined, assertEqual } from '../error/assert';
 import { QError_trackUseStore, codeToText } from '../error/error';
 import { isServerPlatform } from '../platform/platform';
@@ -35,7 +26,6 @@
   type Signal,
   type SignalInternal,
 } from '../state/signal';
-<<<<<<< HEAD
 import { implicit$FirstArg } from '../util/implicit_dollar';
 import { logError, logErrorAndStop } from '../util/log';
 import { ComputedEvent, ResourceEvent, TaskEvent } from '../util/markers';
@@ -46,12 +36,6 @@
 import { invoke, newInvokeContext, untrack, waitAndRun } from './use-core';
 import { useOn, useOnDocument } from './use-on';
 import { useSequentialScope } from './use-sequential-scope';
-=======
-import { QObjectManagerSymbol } from '../state/constants';
-import { ComputedEvent, TaskEvent } from '../util/markers';
-import { getContext } from '../state/context';
-import { useConstant } from './use-signal';
->>>>>>> 1583bb56
 
 export const enum TaskFlags {
   VISIBLE_TASK = 1 << 0,
@@ -359,7 +343,6 @@
   }
 };
 
-<<<<<<< HEAD
 export const runTask2 = (
   task: TaskDescriptor | ComputedDescriptor<unknown>,
   container: Container2,
@@ -464,15 +447,6 @@
   assertQrl(qrl);
 
   const host = iCtx.$hostElement$ as unknown as HostElement;
-=======
-/** @public */
-export const createComputedQrl = <T>(qrl: QRL<ComputedFn<T>>): Signal<Awaited<T>> => {
-  assertQrl(qrl);
-  const iCtx = useInvokeContext();
-  const hostElement = iCtx.$hostElement$;
-  const containerState = iCtx.$renderCtx$.$static$.$containerState$;
-  const elCtx = getContext(hostElement, containerState);
->>>>>>> 1583bb56
   const signal = _createSignal(
     undefined as Awaited<T>,
     iCtx.$container2$.$subsManager$,
@@ -480,21 +454,13 @@
     undefined
   );
   const task = new Task(
-<<<<<<< HEAD
     TaskFlags.DIRTY | TaskFlags.TASK | TaskFlags.COMPUTED,
     i,
     iCtx.$hostElement$,
-=======
-    TaskFlagsIsDirty | TaskFlagsIsTask | TaskFlagsIsComputed,
-    // Computed signals should update immediately
-    0,
-    elCtx.$element$,
->>>>>>> 1583bb56
     qrl,
     signal,
     null
   );
-<<<<<<< HEAD
   set(signal);
   qrl.$resolveLazy$(host as fixMeAny);
   const result = runComputed2(task, iCtx.$container2$, host);
@@ -502,33 +468,10 @@
     throw result;
   }
   return signal;
-=======
-  qrl.$resolveLazy$(containerState.$containerEl$);
-  (elCtx.$tasks$ ||= []).push(task);
-
-  waitAndRun(iCtx, () => runComputed(task, containerState, iCtx.$renderCtx$));
-  return signal as ReadonlySignal<Awaited<T>>;
->>>>>>> 1583bb56
-};
-/** @public */
-export const useComputedQrl = <T>(qrl: QRL<ComputedFn<T>>): Signal<Awaited<T>> => {
-  return useConstant(() => createComputedQrl(qrl));
-};
-
-/**
- * Hook that returns a read-only signal that updates when signals used in the `ComputedFn` change.
- *
- * @public
- */
-export const useComputed$ = implicit$FirstArg(useComputedQrl);
-/**
- * Returns read-only signal that updates when signals used in the `ComputedFn` change. Unlike
- * useComputed$, this is not a hook and it always creates a new signal.
- *
- * @deprecated This is a technology preview
- * @public
- */
-export const createComputed$ = implicit$FirstArg(createComputedQrl);
+};
+
+/** @public */
+export const useComputed$: Computed = implicit$FirstArg(useComputedQrl);
 
 // <docs markdown="../readme.md#useTask">
 // !!DO NOT EDIT THIS COMMENT DIRECTLY!!!
