--- conflicted
+++ resolved
@@ -18,7 +18,7 @@
 export type { QRLInternal } from '../core/shared/qrl/qrl-class';
 export type { NodePropData } from '../core/shared/scheduler';
 export type { SerializationContext } from '../core/shared/shared-serialization';
-export type { Container, HostElement, ObjToProxyMap, fixMeAny } from '../core/shared/types';
+export type { Container, HostElement, ObjToProxyMap } from '../core/shared/types';
 export type { ValueOrPromise } from '../core/shared/utils/types';
 export type {
   ISsrComponentFrame,
@@ -30,11 +30,5 @@
   StreamWriter,
   SymbolToChunkResolver,
 } from '../core/ssr/ssr-types';
-<<<<<<< HEAD
 export type { ContextId } from '../core/use/use-context';
-export type { ResolvedManifest, SymbolMapper } from '../optimizer/src/types';
-=======
-export type { ResolvedManifest, SymbolMapper } from '../optimizer/src/types';
-export type { SymbolToChunkResolver } from '../core/ssr/ssr-types';
-export type { NodePropData } from '../core/shared/scheduler';
->>>>>>> 01702b59
+export type { ResolvedManifest, SymbolMapper } from '../optimizer/src/types';