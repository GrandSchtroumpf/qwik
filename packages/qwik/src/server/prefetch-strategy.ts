<<<<<<< HEAD
import { getBuildBase } from './utils';
import { isDev } from '@qwik.dev/core/build';
import type { PrefetchResource, QwikManifest, RenderToStringOptions } from './types';

import type { QRLInternal } from './qwik-types';
import type { ResolvedManifest } from '@qwik.dev/core/optimizer';
import type { QRL } from '@qwik.dev/core';

export function getPrefetchResources(
  qrls: QRL[],
=======
import type { ResolvedManifest } from '@builder.io/qwik/optimizer';
import { getQueue, preload, resetQueue } from '../core/preloader/queue';
import type { QRLInternal } from '../core/qrl/qrl-class';
import { flattenPrefetchResources } from './prefetch-utils';
import type { RenderToStringOptions, SnapshotResult } from './types';
import { getPlatform } from '@builder.io/qwik';
import { getSymbolHash } from './platform';

const getBundles = (snapshotResult: SnapshotResult | null) => {
  const platform = getPlatform();
  return (snapshotResult?.qrls as QRLInternal[])
    ?.map((qrl) => {
      const symbol = qrl.$refSymbol$ || qrl.$symbol$;
      const chunk = qrl.$chunk$;
      const result = platform.chunkForSymbol(symbol, chunk, qrl.dev?.file);
      if (result) {
        return result[1];
      }
      return chunk;
    })
    .filter(Boolean) as string[];
};
/** Returns paths to preload relative to the buildBase, with probabilities */
export function getPreloadPaths(
  snapshotResult: SnapshotResult | null,
>>>>>>> 23ed7db9
  opts: RenderToStringOptions,
  resolvedManifest: ResolvedManifest | undefined
): string[] {
  const prefetchStrategy = opts.prefetchStrategy;
  if (prefetchStrategy === null) {
    return [];
  }
  if (!resolvedManifest?.manifest.bundleGraph) {
    return getBundles(snapshotResult);
  }

<<<<<<< HEAD
    if (
      !prefetchStrategy ||
      !prefetchStrategy.symbolsToPrefetch ||
      prefetchStrategy.symbolsToPrefetch === 'auto'
    ) {
      // DEFAULT 'events-document'
      // if prefetchStrategy is undefined
      // or prefetchStrategy.symbolsToPrefetch is undefined
      // get event QRLs used in this document
      return getAutoPrefetch(qrls, resolvedManifest, buildBase);
=======
  // TODO should we deprecate this?
  if (typeof prefetchStrategy?.symbolsToPrefetch === 'function') {
    // call user option symbolsToPrefetch()
    try {
      const prefetchResources = prefetchStrategy.symbolsToPrefetch({
        manifest: resolvedManifest.manifest,
      });
      return flattenPrefetchResources(prefetchResources);
    } catch (e) {
      console.error('getPrefetchUrls, symbolsToPrefetch()', e);
>>>>>>> 23ed7db9
    }
  }

  // If we have a bundle graph, all we need is the symbols
  const symbols = new Set<string>();
  for (const qrl of (snapshotResult?.qrls || []) as QRLInternal[]) {
    const symbol = getSymbolHash(qrl.$refSymbol$ || qrl.$symbol$);
    if (symbol && symbol.length >= 10) {
      symbols.add(symbol);
    }
  }
  return [...symbols];
}

<<<<<<< HEAD
function getAutoPrefetch(qrls: QRL[], resolvedManifest: ResolvedManifest, buildBase: string) {
  const prefetchResources: PrefetchResource[] = [];
  const { mapper, manifest } = resolvedManifest;
  const urls = new Map<string, PrefetchResource>();

  if (mapper && manifest) {
    for (const qrl of qrls) {
      const qrlSymbolName = qrl.getHash();
      const resolvedSymbol = mapper[qrlSymbolName];
      if (resolvedSymbol) {
        const bundleFileName = resolvedSymbol[1];
        addBundle(manifest, urls, prefetchResources, buildBase, bundleFileName);
      }
    }
=======
export const expandBundles = (names: string[], resolvedManifest?: ResolvedManifest) => {
  if (!resolvedManifest?.manifest.bundleGraph) {
    return [...new Set(names)];
>>>>>>> 23ed7db9
  }

<<<<<<< HEAD
function addBundle(
  manifest: QwikManifest,
  urls: Map<string, PrefetchResource>,
  prefetchResources: PrefetchResource[],
  buildBase: string,
  bundleFileName: string
) {
  const url = isDev ? bundleFileName : buildBase + bundleFileName;
  let prefetchResource = urls.get(url);
  if (!prefetchResource) {
    prefetchResource = {
      url,
      imports: [],
    };
    urls.set(url, prefetchResource);
=======
  resetQueue();
>>>>>>> 23ed7db9

  let probability = 0.99;
  for (const name of names) {
    preload(name, probability);
    // later symbols have less probability
    probability *= 0.95;
  }

  return getQueue();
};<|MERGE_RESOLUTION|>--- conflicted
+++ resolved
@@ -1,28 +1,17 @@
-<<<<<<< HEAD
-import { getBuildBase } from './utils';
-import { isDev } from '@qwik.dev/core/build';
-import type { PrefetchResource, QwikManifest, RenderToStringOptions } from './types';
+import type { ResolvedManifest } from '@qwik.dev/core/optimizer';
+import { getPlatform } from '@qwik.dev/core';
+// eslint-disable-next-line @typescript-eslint/no-restricted-imports -- will fix soon
+import { getQueue, preload, resetQueue } from '../core/preloader/queue';
+import { getSymbolHash } from './platform';
+import { flattenPrefetchResources } from './prefetch-utils';
+import type { QRLInternal } from './qwik-types';
+import type { RenderToStringOptions } from './types';
 
-import type { QRLInternal } from './qwik-types';
-import type { ResolvedManifest } from '@qwik.dev/core/optimizer';
-import type { QRL } from '@qwik.dev/core';
-
-export function getPrefetchResources(
-  qrls: QRL[],
-=======
-import type { ResolvedManifest } from '@builder.io/qwik/optimizer';
-import { getQueue, preload, resetQueue } from '../core/preloader/queue';
-import type { QRLInternal } from '../core/qrl/qrl-class';
-import { flattenPrefetchResources } from './prefetch-utils';
-import type { RenderToStringOptions, SnapshotResult } from './types';
-import { getPlatform } from '@builder.io/qwik';
-import { getSymbolHash } from './platform';
-
-const getBundles = (snapshotResult: SnapshotResult | null) => {
+const getBundles = (qrls: QRLInternal[]) => {
   const platform = getPlatform();
-  return (snapshotResult?.qrls as QRLInternal[])
+  return qrls
     ?.map((qrl) => {
-      const symbol = qrl.$refSymbol$ || qrl.$symbol$;
+      const symbol = qrl.$symbol$;
       const chunk = qrl.$chunk$;
       const result = platform.chunkForSymbol(symbol, chunk, qrl.dev?.file);
       if (result) {
@@ -34,8 +23,7 @@
 };
 /** Returns paths to preload relative to the buildBase, with probabilities */
 export function getPreloadPaths(
-  snapshotResult: SnapshotResult | null,
->>>>>>> 23ed7db9
+  qrls: QRLInternal[],
   opts: RenderToStringOptions,
   resolvedManifest: ResolvedManifest | undefined
 ): string[] {
@@ -44,21 +32,9 @@
     return [];
   }
   if (!resolvedManifest?.manifest.bundleGraph) {
-    return getBundles(snapshotResult);
+    return getBundles(qrls);
   }
 
-<<<<<<< HEAD
-    if (
-      !prefetchStrategy ||
-      !prefetchStrategy.symbolsToPrefetch ||
-      prefetchStrategy.symbolsToPrefetch === 'auto'
-    ) {
-      // DEFAULT 'events-document'
-      // if prefetchStrategy is undefined
-      // or prefetchStrategy.symbolsToPrefetch is undefined
-      // get event QRLs used in this document
-      return getAutoPrefetch(qrls, resolvedManifest, buildBase);
-=======
   // TODO should we deprecate this?
   if (typeof prefetchStrategy?.symbolsToPrefetch === 'function') {
     // call user option symbolsToPrefetch()
@@ -69,14 +45,13 @@
       return flattenPrefetchResources(prefetchResources);
     } catch (e) {
       console.error('getPrefetchUrls, symbolsToPrefetch()', e);
->>>>>>> 23ed7db9
     }
   }
 
   // If we have a bundle graph, all we need is the symbols
   const symbols = new Set<string>();
-  for (const qrl of (snapshotResult?.qrls || []) as QRLInternal[]) {
-    const symbol = getSymbolHash(qrl.$refSymbol$ || qrl.$symbol$);
+  for (const qrl of qrls) {
+    const symbol = getSymbolHash(qrl.$symbol$);
     if (symbol && symbol.length >= 10) {
       symbols.add(symbol);
     }
@@ -84,47 +59,12 @@
   return [...symbols];
 }
 
-<<<<<<< HEAD
-function getAutoPrefetch(qrls: QRL[], resolvedManifest: ResolvedManifest, buildBase: string) {
-  const prefetchResources: PrefetchResource[] = [];
-  const { mapper, manifest } = resolvedManifest;
-  const urls = new Map<string, PrefetchResource>();
-
-  if (mapper && manifest) {
-    for (const qrl of qrls) {
-      const qrlSymbolName = qrl.getHash();
-      const resolvedSymbol = mapper[qrlSymbolName];
-      if (resolvedSymbol) {
-        const bundleFileName = resolvedSymbol[1];
-        addBundle(manifest, urls, prefetchResources, buildBase, bundleFileName);
-      }
-    }
-=======
 export const expandBundles = (names: string[], resolvedManifest?: ResolvedManifest) => {
   if (!resolvedManifest?.manifest.bundleGraph) {
     return [...new Set(names)];
->>>>>>> 23ed7db9
   }
 
-<<<<<<< HEAD
-function addBundle(
-  manifest: QwikManifest,
-  urls: Map<string, PrefetchResource>,
-  prefetchResources: PrefetchResource[],
-  buildBase: string,
-  bundleFileName: string
-) {
-  const url = isDev ? bundleFileName : buildBase + bundleFileName;
-  let prefetchResource = urls.get(url);
-  if (!prefetchResource) {
-    prefetchResource = {
-      url,
-      imports: [],
-    };
-    urls.set(url, prefetchResource);
-=======
   resetQueue();
->>>>>>> 23ed7db9
 
   let probability = 0.99;
   for (const name of names) {
