/** @file Public APIs for the SSR */
import {
  _EffectData as EffectData,
  _SharedContainer,
  _jsxSorted,
  _jsxSplit,
  _walkJSX,
  isSignal,
} from '@qwik.dev/core';
import { isDev } from '@qwik.dev/core/build';
import type { ResolvedManifest } from '@qwik.dev/core/optimizer';
import { applyPrefetchImplementation2 } from './prefetch-implementation';
import { getPrefetchResources } from './prefetch-strategy';
import {
  DEBUG_TYPE,
  ELEMENT_ID,
  ELEMENT_KEY,
  ELEMENT_PROPS,
  ELEMENT_SEQ,
  ELEMENT_SEQ_IDX,
  OnRenderProp,
  QBaseAttr,
  QContainerAttr,
  QContainerValue,
  QCtxAttr,
  QInstanceAttr,
  QLocaleAttr,
  QManifestHashAttr,
  QRenderAttr,
  QRuntimeAttr,
  QScopedStyle,
  QSlot,
  QSlotParent,
  QSlotRef,
  QStyle,
  QTemplate,
  QVersionAttr,
  Q_PROPS_SEPARATOR,
  VNodeDataChar,
  VNodeDataSeparator,
  VirtualType,
  convertStyleIdsToString,
  dangerouslySetInnerHTML,
  escapeHTML,
  isClassAttr,
  mapArray_get,
  mapArray_set,
  maybeThen,
  serializeAttribute,
  QSubscribers,
} from './qwik-copy';
import {
  type ContextId,
  type HostElement,
  type SSRContainer as ISSRContainer,
  type ISsrComponentFrame,
  type ISsrNode,
  type JSXChildren,
  type JSXNodeInternal,
  type JSXOutput,
  type SerializationContext,
  type SsrAttrKey,
  type SsrAttrValue,
  type SsrAttrs,
  type StreamWriter,
  type SymbolToChunkResolver,
  type ValueOrPromise,
} from './qwik-types';
import { DomRef, SsrComponentFrame, SsrNode } from './ssr-node';
import { Q_FUNCS_PREFIX } from './ssr-render';
import {
  TagNesting,
  allowedContent,
  initialTag,
  isSelfClosingTag,
  isTagAllowed,
} from './tag-nesting';
import {
  VNodeDataFlag,
  type PrefetchResource,
  type RenderOptions,
  type RenderToStreamResult,
} from './types';
import { createTimer } from './utils';
import {
  CLOSE_FRAGMENT,
  WRITE_ELEMENT_ATTRS,
  OPEN_FRAGMENT,
  encodeAsAlphanumeric,
  vNodeData_addTextSize,
  vNodeData_closeFragment,
  vNodeData_createSsrNodeReference,
  vNodeData_incrementElementCount,
  vNodeData_openElement,
  vNodeData_openFragment,
  type VNodeData,
} from './vnode-data';
<<<<<<< HEAD
=======
import { getQwikLoaderScript } from './scripts';
>>>>>>> 900f48e6

export interface SSRRenderOptions {
  locale?: string;
  tagName?: string;
  writer?: StreamWriter;
  timing?: RenderToStreamResult['timing'];
  buildBase?: string;
  resolvedManifest?: ResolvedManifest;
  renderOptions?: RenderOptions;
}

export function ssrCreateContainer(opts: SSRRenderOptions): ISSRContainer {
  opts.renderOptions ||= {};
  return new SSRContainer({
    tagName: opts.tagName || 'div',
    writer: opts.writer || new StringBufferWriter(),
    locale: opts.locale || '',
    timing: opts.timing || {
      firstFlush: 0,
      render: 0,
      snapshot: 0,
    },
    buildBase: opts.buildBase || '/build/',
    resolvedManifest: opts.resolvedManifest || {
      mapper: {},
      manifest: {
        manifestHash: 'dev',
        mapping: {},
        bundles: {},
        symbols: {},
        version: 'dev-mode',
      },
    },
    renderOptions: opts.renderOptions,
  });
}

class StringBufferWriter {
  private buffer = [] as string[];
  write(text: string) {
    this.buffer.push(text);
  }
  toString() {
    return this.buffer.join('');
  }
}

interface ElementFrame {
  /*
   * Used during development mode to track the nesting of HTML tags
   * in order provide error messages when the nesting is incorrect.
   */
  tagNesting: TagNesting;
  parent: ElementFrame | null;
  /** Element name. */
  elementName: string;
  /**
   * Current element index.
   *
   * This number must match the depth-first traversal of the DOM elements as returned by the
   * https://developer.mozilla.org/en-US/docs/Web/API/TreeWalker
   */
  depthFirstElementIdx: number;
  vNodeData: VNodeData;
}

const EMPTY_OBJ = {};

/**
 * Stores sequential sequence arrays, which in turn store Tasks which have cleanup functions which
 * need to be executed at the end of SSR.
 */
export type CleanupQueue = any[][];

class SSRContainer extends _SharedContainer implements ISSRContainer {
  public tag: string;
  public writer: StreamWriter;
  public timing: RenderToStreamResult['timing'];
  public buildBase: string;
  public resolvedManifest: ResolvedManifest;
  public symbolToChunkResolver: SymbolToChunkResolver;
  public renderOptions: RenderOptions;
  public prefetchResources: PrefetchResource[] = [];
  public serializationCtx: SerializationContext;
  /**
   * We use this to append additional nodes in the head node
   *
   * - From manifest injections
   * - From useStyles and useScopedStyles hooks
   */
  public additionalHeadNodes = new Array<JSXNodeInternal>();

  /**
   * We use this to append additional nodes in the body node
   *
   * - From manifest injections
   */
  public additionalBodyNodes = new Array<JSXNodeInternal>();
  private lastNode: ISsrNode | null = null;
  private currentComponentNode: ISsrNode | null = null;
  private styleIds = new Set<string>();

  private currentElementFrame: ElementFrame | null = null;

  private renderTimer: ReturnType<typeof createTimer>;
  /**
   * Current element index.
   *
   * This number must match the depth-first traversal of the DOM elements as returned by the
   * https://developer.mozilla.org/en-US/docs/Web/API/TreeWalker
   */
  private depthFirstElementCount: number = -1;
  private vNodeDatas: VNodeData[] = [];
  private componentStack: ISsrComponentFrame[] = [];
  private unclaimedProjections: Array<ISsrComponentFrame | string | JSXChildren> = [];
  public unclaimedProjectionComponentFrameQueue: Array<ISsrComponentFrame> = [];
  private cleanupQueue: CleanupQueue = [];
  public $instanceHash$ = hash();
  // Temporary flag to find missing roots after the state was serialized
  private $noMoreRoots$ = false;
  constructor(opts: Required<SSRRenderOptions>) {
    super(
      () => null,
      () => null,
      opts.renderOptions.serverData ?? EMPTY_OBJ,
      opts.locale
    );
    this.symbolToChunkResolver = (symbol: string): string => {
      const idx = symbol.lastIndexOf('_');
      const chunk = this.resolvedManifest.mapper[idx == -1 ? symbol : symbol.substring(idx + 1)];
      return chunk ? chunk[1] : '';
    };
    this.serializationCtx = this.serializationCtxFactory(
      SsrNode,
      DomRef,
      this.symbolToChunkResolver,
      opts.writer,
      (vNodeData: VNodeData) => this.addVNodeToSerializationRoots(vNodeData)
    );
    this.renderTimer = createTimer();
    this.tag = opts.tagName;
    this.writer = opts.writer;
    this.timing = opts.timing;
    this.buildBase = opts.buildBase;
    this.resolvedManifest = opts.resolvedManifest;
    this.renderOptions = opts.renderOptions;

    this.$processInjectionsFromManifest$();
  }

  ensureProjectionResolved(host: HostElement): void {}

  handleError(err: any, $host$: HostElement): void {
    throw err;
  }

  async render(jsx: JSXOutput) {
    this.openContainer();
    await _walkJSX(this, jsx, {
      allowPromises: true,
      currentStyleScoped: null,
      parentComponentFrame: this.getComponentFrame(),
    });
    await this.closeContainer();
  }

  setContext<T>(host: HostElement, context: ContextId<T>, value: T): void {
    const ssrNode: ISsrNode = host as any;
    let ctx: Array<string | unknown> = ssrNode.getProp(QCtxAttr);
    if (!ctx) {
      ssrNode.setProp(QCtxAttr, (ctx = []));
    }
    mapArray_set(ctx, context.id, value, 0);
    // Store the node which will store the context
    this.addRoot(ssrNode);
  }

  resolveContext<T>(host: HostElement, contextId: ContextId<T>): T | undefined {
    let ssrNode: ISsrNode | null = host as any;
    while (ssrNode) {
      const ctx: Array<string | unknown> = ssrNode.getProp(QCtxAttr);
      if (ctx) {
        const value = mapArray_get(ctx, contextId.id, 0) as T;
        if (value) {
          return value;
        }
      }
      ssrNode = ssrNode.currentComponentNode;
    }
    return undefined;
  }

  getParentHost(host: HostElement): HostElement | null {
    const ssrNode: ISsrNode = host as any;
    return ssrNode.currentComponentNode as ISsrNode | null;
  }

  setHostProp<T>(host: ISsrNode, name: string, value: T): void {
    const ssrNode: ISsrNode = host as any;
    return ssrNode.setProp(name, value);
  }

  getHostProp<T>(host: ISsrNode, name: string): T | null {
    const ssrNode: ISsrNode = host as any;
    return ssrNode.getProp(name);
  }

  /**
   * Renders opening tag for container. It could be a html tag for regular apps or custom element
   * for micro-frontends
   */
  openContainer() {
    if (this.tag == 'html') {
      this.write('<!DOCTYPE html>');
    }

    const containerAttributes = this.renderOptions.containerAttributes || {};
    const qRender = containerAttributes[QRenderAttr];
    containerAttributes[QContainerAttr] = QContainerValue.PAUSED;
    containerAttributes[QRuntimeAttr] = '2';
    containerAttributes[QVersionAttr] = this.$version$ ?? 'dev';
    containerAttributes[QRenderAttr] = (qRender ? qRender + '-' : '') + (isDev ? 'ssr-dev' : 'ssr');
    containerAttributes[QBaseAttr] = this.buildBase || '';
    containerAttributes[QLocaleAttr] = this.$locale$;
    containerAttributes[QManifestHashAttr] = this.resolvedManifest.manifest.manifestHash;
    containerAttributes[QInstanceAttr] = this.$instanceHash$;

    this.$serverData$.containerAttributes = containerAttributes;

    const containerAttributeArray = Object.entries(containerAttributes).reduce<string[]>(
      (acc, [key, value]) => {
        acc.push(key, value);
        return acc;
      },
      []
    );

    this.openElement(this.tag, containerAttributeArray);
  }

  /** Renders closing tag for current container */
  closeContainer(): ValueOrPromise<void> {
    return this.closeElement();
  }

  /** Renders opening tag for DOM element */
  openElement(
    elementName: string,
    varAttrs: SsrAttrs | null,
    constAttrs?: SsrAttrs | null,
    currentFile?: string | null
  ): string | undefined {
    let innerHTML: string | undefined = undefined;
    this.lastNode = null;
    const isQwikStyle =
      isQwikStyleElement(elementName, varAttrs) || isQwikStyleElement(elementName, constAttrs);
    if (!isQwikStyle && this.currentElementFrame) {
      vNodeData_incrementElementCount(this.currentElementFrame.vNodeData);
    }

    this.createAndPushFrame(elementName, this.depthFirstElementCount++, currentFile);
    vNodeData_openElement(this.currentElementFrame!.vNodeData);
    this.write('<');
    this.write(elementName);
    if (varAttrs) {
      innerHTML = this.writeAttrs(elementName, varAttrs, false);
    }
    this.write(' ' + Q_PROPS_SEPARATOR);
    // Domino sometimes does not like empty attributes, so we need to add a empty value
    isDev && this.write('=""');
    if (constAttrs && constAttrs.length) {
      innerHTML = this.writeAttrs(elementName, constAttrs, true) || innerHTML;
    }
    this.write('>');
    this.lastNode = null;
    return innerHTML;
  }

  /** Renders closing tag for DOM element */
  closeElement(): ValueOrPromise<void> {
    if (this.shouldEmitDataBeforeClosingElement()) {
      // start snapshot timer
      this.onRenderDone();
      const snapshotTimer = createTimer();
      return maybeThen(
        maybeThen(this.emitContainerData(), () => this._closeElement()),
        () => {
          // set snapshot time
          this.timing.snapshot = snapshotTimer();
        }
      );
    }
    this._closeElement();
  }

  private shouldEmitDataBeforeClosingElement(): boolean {
    const currentFrame = this.currentElementFrame!;
    return (
      /**
       * - Micro-frontends don't have html tag, emit data before closing custom element
       * - Regular applications should emit data inside body
       */
      (currentFrame.parent === null && currentFrame.elementName !== 'html') ||
      currentFrame.elementName === 'body'
    );
  }

  private onRenderDone() {
    // cleanup tasks etc.
    this.drainCleanupQueue();
    // set render time
    this.timing.render = this.renderTimer();
  }

  /** Drain cleanup queue and cleanup tasks etc. */
  private drainCleanupQueue() {
    let sequences = this.cleanupQueue.pop();
    while (sequences) {
      for (let j = 0; j < sequences.length; j++) {
        const item = sequences[j];
        if (hasDestroy(item)) {
          item.$destroy$();
        }
      }
      sequences = this.cleanupQueue.pop();
    }
  }

  private _closeElement() {
    const currentFrame = this.popFrame();
    const elementName = currentFrame.elementName!;
    if (!isSelfClosingTag(elementName)) {
      this.write('</');
      this.write(elementName);
      this.write('>');
    }
    this.lastNode = null;
  }

  /** Writes opening data to vNodeData for fragment boundaries */
  openFragment(attrs: SsrAttrs) {
    this.lastNode = null;
    vNodeData_openFragment(this.currentElementFrame!.vNodeData, attrs);
  }

  /** Writes closing data to vNodeData for fragment boundaries */
  closeFragment() {
    vNodeData_closeFragment(this.currentElementFrame!.vNodeData);
    this.lastNode = null;
  }

  addCurrentElementFrameAsComponentChild() {
    const vNode = this.currentElementFrame?.vNodeData;
    if (vNode) {
      this.currentComponentNode?.addChildVNodeData(vNode);
    }
  }

  openProjection(attrs: SsrAttrs) {
    this.openFragment(attrs);
    const vNode = this.currentElementFrame?.vNodeData;
    if (vNode) {
      vNode[0] |= VNodeDataFlag.SERIALIZE;
    }
    const componentFrame = this.getComponentFrame();
    if (componentFrame) {
      componentFrame.projectionDepth++;
    }
  }

  closeProjection() {
    const componentFrame = this.getComponentFrame();
    if (componentFrame) {
      componentFrame.projectionDepth--;
    }
    this.closeFragment();
  }

  /** Writes opening data to vNodeData for component boundaries */
  openComponent(attrs: SsrAttrs) {
    this.openFragment(attrs);
    this.currentComponentNode = this.getLastNode();
    this.componentStack.push(new SsrComponentFrame(this.currentComponentNode));
  }

  /**
   * Returns the current component frame.
   *
   * @param projectionDepth - How many levels of projection to skip. This is needed when projections
   *   are nested inside other projections we need to have a way to read from a frame above.
   * @returns
   */
  getComponentFrame(projectionDepth: number = 0): ISsrComponentFrame | null {
    const length = this.componentStack.length;
    const idx = length - projectionDepth - 1;
    return idx >= 0 ? this.componentStack[idx] : null;
  }

  getParentComponentFrame(): ISsrComponentFrame | null {
    const localProjectionDepth = this.getComponentFrame()?.projectionDepth || 0;
    return this.getComponentFrame(localProjectionDepth);
  }

  /** Writes closing data to vNodeData for component boundaries and mark unclaimed projections */
  closeComponent() {
    const componentFrame = this.componentStack.pop()!;
    componentFrame.releaseUnclaimedProjections(this.unclaimedProjections);
    this.closeFragment();
    this.currentComponentNode = this.currentComponentNode?.currentComponentNode || null;
  }

  /** Write a text node with correct escaping. Save the length of the text node in the vNodeData. */
  textNode(text: string) {
    this.write(escapeHTML(text));
    vNodeData_addTextSize(this.currentElementFrame!.vNodeData, text.length);
    this.lastNode = null;
  }

  htmlNode(rawHtml: string) {
    this.write(rawHtml);
  }

  commentNode(text: string) {
    this.write('<!--' + text + '-->');
  }

  addRoot(obj: unknown) {
    if (this.$noMoreRoots$) {
      return this.serializationCtx.$hasRootId$(obj);
    }
    return this.serializationCtx.$addRoot$(obj);
  }

  getLastNode(): ISsrNode {
    if (!this.lastNode) {
      this.lastNode = vNodeData_createSsrNodeReference(
        this.currentComponentNode,
        this.currentElementFrame!.vNodeData,
        // we start at -1, so we need to add +1
        this.currentElementFrame!.depthFirstElementIdx + 1,
        this.cleanupQueue
      );
    }
    return this.lastNode!;
  }

  addUnclaimedProjection(frame: ISsrComponentFrame, name: string, children: JSXChildren): void {
    // componentFrame, scopedStyleIds, slotName, children
    this.unclaimedProjections.push(frame, null, name, children);
  }

  private $processInjectionsFromManifest$(): void {
    const injections = this.resolvedManifest.manifest.injections;
    if (!injections) {
      return;
    }

    for (let i = 0; i < injections.length; i++) {
      const injection = injections[i];

      const jsxNode = _jsxSplit(injection.tag, null, injection.attributes || {}, null, 0, null);
      if (injection.location === 'head') {
        this.additionalHeadNodes.push(jsxNode);
      } else {
        this.additionalBodyNodes.push(jsxNode);
      }
    }
  }

  $appendStyle$(content: string, styleId: string, host: ISsrNode, scoped: boolean): void {
    if (scoped) {
      const componentFrame = this.getComponentFrame(0)!;
      componentFrame.scopedStyleIds.add(styleId);
      const scopedStyleIds = convertStyleIdsToString(componentFrame.scopedStyleIds);
      this.setHostProp(host, QScopedStyle, scopedStyleIds);
    }

    if (!this.styleIds.has(styleId)) {
      this.styleIds.add(styleId);
      if (this.currentElementFrame?.elementName === 'html') {
        this.additionalHeadNodes.push(
          _jsxSorted(
            'style',
            null,
            { dangerouslySetInnerHTML: content, [QStyle]: styleId },
            null,
            0,
            styleId
          )
        );
      } else {
        this._styleNode(styleId, content);
      }
    }
  }

  private _styleNode(styleId: string, content: string) {
    this.openElement('style', [QStyle, styleId]);
    this.write(content);
    this.closeElement();
  }

  ////////////////////////////////////

  private emitContainerData(): ValueOrPromise<void> {
    // TODO first emit state, then only emit slots where the parent is serialized (so they could rerender)
    return maybeThen(this.emitUnclaimedProjection(), () =>
      maybeThen(this.emitStateData(), () => {
        this.$noMoreRoots$ = true;
        this.emitVNodeData();
        this.emitPrefetchResourcesData();
        this.emitSyncFnsData();
        this.emitQwikLoaderAtBottomIfNeeded();
      })
    );
  }

  /**
   * Serialize the vNodeData into a string and emit it as a script tag.
   *
   * ## Encoding:
   *
   * - Alphabetical characters are text node lengths.
   * - Numbers are element counts.
   * - `{` is start of virtual node.
   * - `}` is end of virtual node.
   * - `~` Store as reference for data deserialization.
   * - `!"#$%&'()*+'-./` are separators (sequential characters in ASCII table)
   *
   * Attribute and separators encoding described here:
   * `packages/qwik/src/core/v2/shared/vnode-data-types.ts`
   *
   * NOTE: Not every element will need vNodeData. So we need to encode how many elements should be
   * skipped. By choosing different separators we can encode different numbers of elements to skip.
   */
  emitVNodeData() {
    if (!this.serializationCtx.$roots$.length) {
      return;
    }
    this.openElement('script', ['type', 'qwik/vnode']);
    const vNodeAttrsStack: SsrAttrs[] = [];
    const vNodeData = this.vNodeDatas;
    let lastSerializedIdx = 0;
    for (let elementIdx = 0; elementIdx < vNodeData.length; elementIdx++) {
      const vNode = vNodeData[elementIdx];
      const flag = vNode[0];
      if (flag & VNodeDataFlag.SERIALIZE) {
        lastSerializedIdx = this.emitVNodeSeparators(lastSerializedIdx, elementIdx);
        if (flag & VNodeDataFlag.REFERENCE) {
          this.write(VNodeDataSeparator.REFERENCE_CH);
        }
        if (
          flag &
          (VNodeDataFlag.TEXT_DATA | VNodeDataFlag.VIRTUAL_NODE | VNodeDataFlag.ELEMENT_NODE)
        ) {
          let fragmentAttrs: SsrAttrs | null = null;
          /**
           * We keep track of how many virtual open/close fragments we have seen so far. Normally we
           * should not have to do it, but if you put a fragment around `<body>` tag than we start
           * emitting before `<body/>` close tag. This means that the system did not get a chance to
           * insert the close fragment. So we just assume that there will be nothing else and
           * auto-close.
           */
          let depth = 0;
          for (let i = 1; i < vNode.length; i++) {
            const value = vNode[i];
            if (Array.isArray(value)) {
              vNodeAttrsStack.push(fragmentAttrs!);
              fragmentAttrs = value;
            } else if (value === OPEN_FRAGMENT) {
              depth++;
              this.write(VNodeDataChar.OPEN_CHAR);
            } else if (value === CLOSE_FRAGMENT) {
              // write out fragment attributes
              if (fragmentAttrs) {
                writeFragmentAttrs(this.write.bind(this), this.addRoot.bind(this), fragmentAttrs);
                fragmentAttrs = vNodeAttrsStack.pop()!;
              }
              depth--;
              this.write(VNodeDataChar.CLOSE_CHAR);
            } else if (value === WRITE_ELEMENT_ATTRS) {
              // this is executed only for VNodeDataFlag.ELEMENT_NODE and written as `|some encoded attrs here|`
              if (fragmentAttrs && fragmentAttrs.length) {
                this.write(VNodeDataChar.SEPARATOR_CHAR);
                writeFragmentAttrs(this.write.bind(this), this.addRoot.bind(this), fragmentAttrs);
                this.write(VNodeDataChar.SEPARATOR_CHAR);
                fragmentAttrs = vNodeAttrsStack.pop()!;
              }
            } else if (value >= 0) {
              // Text nodes get encoded as alphanumeric characters.
              this.write(encodeAsAlphanumeric(value));
            } else {
              // Element counts get encoded as numbers.
              this.write(String(0 - value));
            }
          }
          while (depth-- > 0) {
            if (fragmentAttrs) {
              writeFragmentAttrs(this.write.bind(this), this.addRoot.bind(this), fragmentAttrs);
              fragmentAttrs = vNodeAttrsStack.pop()!;
            }
            this.write(VNodeDataChar.CLOSE_CHAR);
          }
        }
      }
    }

    function writeFragmentAttrs(
      write: (text: string) => void,
      addRoot: (obj: unknown) => number | undefined,
      fragmentAttrs: SsrAttrs
    ): void {
      for (let i = 0; i < fragmentAttrs.length; ) {
        const key = fragmentAttrs[i++] as string;
        let value = fragmentAttrs[i++] as string;
        // if (key !== DEBUG_TYPE) continue;
        if (typeof value !== 'string') {
          const rootId = addRoot(value);
          // We didn't add the vnode data, so we are only interested in the vnode position
          if (rootId === undefined) {
            continue;
          }
          value = String(rootId);
        }
        switch (key) {
          case QScopedStyle:
            write(VNodeDataChar.SCOPED_STYLE_CHAR);
            break;
          case OnRenderProp:
            write(VNodeDataChar.RENDER_FN_CHAR);
            break;
          case ELEMENT_ID:
            write(VNodeDataChar.ID_CHAR);
            break;
          case ELEMENT_PROPS:
            write(VNodeDataChar.PROPS_CHAR);
            break;
          case QSlotRef:
            write(VNodeDataChar.SLOT_REF_CHAR);
            break;
          case ELEMENT_KEY:
            write(VNodeDataChar.KEY_CHAR);
            break;
          case ELEMENT_SEQ:
            write(VNodeDataChar.SEQ_CHAR);
            break;
          case ELEMENT_SEQ_IDX:
            write(VNodeDataChar.SEQ_IDX_CHAR);
            break;
          case QSubscribers:
            write(VNodeDataChar.SUBS_CHAR);
            break;
          // Skipping `\` character for now because it is used for escaping.
          case QCtxAttr:
            write(VNodeDataChar.CONTEXT_CHAR);
            break;
          case QSlot:
            write(VNodeDataChar.SLOT_CHAR);
            break;
          default:
            write(VNodeDataChar.SEPARATOR_CHAR);
            write(key);
            write(VNodeDataChar.SEPARATOR_CHAR);
        }
        write(value);
      }
    }

    this.closeElement();
  }

  /** This adds the vnode's data to the serialization roots */
  addVNodeToSerializationRoots(vNodeData: VNodeData) {
    const vNodeAttrsStack: SsrAttrs[] = [];
    const flag = vNodeData[0];
    if (flag !== VNodeDataFlag.NONE) {
      if (flag & (VNodeDataFlag.TEXT_DATA | VNodeDataFlag.VIRTUAL_NODE)) {
        let fragmentAttrs: SsrAttrs | null = null;
        let depth = 0;
        for (let i = 1; i < vNodeData.length; i++) {
          const value = vNodeData[i];
          if (Array.isArray(value)) {
            vNodeAttrsStack.push(fragmentAttrs!);
            fragmentAttrs = value;
          } else if (value === OPEN_FRAGMENT) {
            depth++;
          } else if (value === CLOSE_FRAGMENT) {
            // write out fragment attributes
            if (fragmentAttrs) {
              for (let i = 1; i < fragmentAttrs.length; i += 2) {
                const value = fragmentAttrs[i] as string;
                if (typeof value !== 'string') {
                  fragmentAttrs[i] = String(this.addRoot(value));
                }
              }
              fragmentAttrs = vNodeAttrsStack.pop()!;
            }
            depth--;
          }
        }

        while (depth-- > 0) {
          if (fragmentAttrs) {
            for (let i = 0; i < fragmentAttrs.length; i++) {
              const value = fragmentAttrs[i] as string;
              if (typeof value !== 'string') {
                fragmentAttrs[i] = String(this.addRoot(value));
              }
            }
            fragmentAttrs = vNodeAttrsStack.pop()!;
          }
        }
      }
    }
  }

  private emitStateData(): ValueOrPromise<void> {
    if (!this.serializationCtx.$roots$.length) {
      return;
    }
    this.openElement('script', ['type', 'qwik/state']);
    return maybeThen(this.serializationCtx.$breakCircularDepsAndAwaitPromises$(), () => {
      this.serializationCtx.$serialize$();
      this.closeElement();
    });
  }

  private emitSyncFnsData() {
    const fns = this.serializationCtx.$syncFns$;
    if (fns.length) {
      const scriptAttrs = ['q:func', 'qwik/json'];
      if (this.renderOptions.serverData?.nonce) {
        scriptAttrs.push('nonce', this.renderOptions.serverData.nonce);
      }
      this.openElement('script', scriptAttrs);
      this.write(Q_FUNCS_PREFIX.replace('HASH', this.$instanceHash$));
      this.write('[');
      this.writeArray(fns, ',');
      this.write(']');
      this.closeElement();
    }
  }

  private emitPrefetchResourcesData() {
    const qrls = Array.from(this.serializationCtx.$eventQrls$);
    if (this.renderOptions.prefetchStrategy !== null && qrls.length) {
      // skip prefetch implementation if prefetchStrategy === null
      const prefetchResources = getPrefetchResources(
        qrls,
        this.renderOptions,
        this.resolvedManifest
      );
      if (prefetchResources.length > 0) {
        applyPrefetchImplementation2(this, this.renderOptions.prefetchStrategy, prefetchResources);
        this.prefetchResources = prefetchResources;
      }
    }
  }

  isStatic(): boolean {
    return this.serializationCtx.$eventQrls$.size === 0;
  }

  private getQwikLoaderPositionMode() {
    return this.renderOptions.qwikLoader?.position ?? 'bottom';
  }

  private getQwikLoaderIncludeMode() {
    return this.renderOptions.qwikLoader?.include ?? 'auto';
  }

  emitQwikLoaderAtTopIfNeeded() {
    const positionMode = this.getQwikLoaderPositionMode();
    if (positionMode === 'top') {
      const includeMode = this.getQwikLoaderIncludeMode();
      const includeLoader = includeMode !== 'never';
      if (includeLoader) {
        this.emitQwikLoader();

        // Assume there will be at least click handlers
        this.emitQwikEvents(['"click"'], {
          includeLoader: true,
          includeNonce: false,
        });
      }
    }
  }

  private emitQwikLoaderAtBottomIfNeeded() {
    const positionMode = this.getQwikLoaderPositionMode();
    let includeLoader = true;

    if (positionMode === 'bottom') {
      const needLoader = !this.isStatic();
      const includeMode = this.getQwikLoaderIncludeMode();
      includeLoader = includeMode === 'always' || (includeMode === 'auto' && needLoader);
      if (includeLoader) {
        this.emitQwikLoader();
      }
    }

    // always emit qwik events regardless of position
    this.emitQwikEvents(
      Array.from(this.serializationCtx.$eventNames$, (s) => JSON.stringify(s)),
      {
        includeLoader,
        includeNonce: true,
      }
    );
  }

  private emitQwikLoader() {
    const qwikLoaderScript = getQwikLoaderScript({
      debug: this.renderOptions.debug,
    });
    const scriptAttrs = ['id', 'qwikloader'];
    if (this.renderOptions.serverData?.nonce) {
      scriptAttrs.push('nonce', this.renderOptions.serverData.nonce);
    }
    this.openElement('script', scriptAttrs);
    this.write(qwikLoaderScript);
    this.closeElement();
  }

  private emitQwikEvents(
    eventNames: string[],
    opts: { includeNonce: boolean; includeLoader: boolean }
  ) {
    if (eventNames.length > 0) {
      const scriptAttrs: SsrAttrs = [];
      if (this.renderOptions.serverData?.nonce && opts.includeNonce) {
        scriptAttrs.push('nonce', this.renderOptions.serverData.nonce);
      }
      this.openElement('script', scriptAttrs);
      this.write(opts.includeLoader ? `window.qwikevents` : `(window.qwikevents||=[])`);
      this.write('.push(');
      this.writeArray(eventNames, ', ');
      this.write(')');
      this.closeElement();
    }
  }

  private async emitUnclaimedProjection() {
    const unclaimedProjections = this.unclaimedProjections;
    if (unclaimedProjections.length) {
      const previousCurrentComponentNode = this.currentComponentNode;
      try {
        this.openElement(QTemplate, ['style', 'display:none'], null);
        let idx = 0;
        let ssrComponentNode: ISsrNode | null = null;
        let ssrComponentFrame: ISsrComponentFrame | null = null;
        let scopedStyleId: string | null = null;

        for (let i = 0; i < unclaimedProjections.length; i += 4) {
          this.unclaimedProjectionComponentFrameQueue.push(
            unclaimedProjections[i] as ISsrComponentFrame
          );
        }

        while (idx < unclaimedProjections.length) {
          const value = unclaimedProjections[idx++];
          if (value instanceof SsrComponentFrame) {
            // It is important to restore the `ssrComponentNode` so that the content
            // can pretend to be inside the component.
            ssrComponentNode = this.currentComponentNode = value.componentNode;
            ssrComponentFrame = value;
            // scopedStyleId is always after ssrComponentNode
            scopedStyleId = unclaimedProjections[idx++] as string;
          } else if (typeof value === 'string') {
            const children = unclaimedProjections[idx++] as JSXOutput;
            if (!ssrComponentFrame?.hasSlot(value)) {
              /**
               * Skip the slot if it is already claimed by previous unclaimed projections. We need
               * to remove the slot from the component frame so that it does not incorrectly resolve
               * non-existing node later
               */
              ssrComponentFrame && ssrComponentFrame.componentNode.removeProp(value);
              continue;
            }
            this.unclaimedProjectionComponentFrameQueue.shift();
            this.openFragment(
              isDev
                ? [DEBUG_TYPE, VirtualType.Projection, QSlotParent, ssrComponentNode!.id]
                : [QSlotParent, ssrComponentNode!.id]
            );
            const lastNode = this.getLastNode();
            if (lastNode.vnodeData) {
              lastNode.vnodeData[0] |= VNodeDataFlag.SERIALIZE;
            }
            ssrComponentNode?.setProp(value, lastNode.id);
            await _walkJSX(this, children, {
              allowPromises: true,
              currentStyleScoped: scopedStyleId,
              parentComponentFrame: null,
            });
            this.closeFragment();
          } else {
            throw Error(); // 'should not get here'
          }
        }
        this.closeElement();
      } finally {
        this.currentComponentNode = previousCurrentComponentNode;
      }
    }
  }

  private emitVNodeSeparators(lastSerializedIdx: number, elementIdx: number): number {
    let skipCount = elementIdx - lastSerializedIdx;
    // console.log('emitVNodeSeparators', lastSerializedIdx, elementIdx, skipCount);
    while (skipCount != 0) {
      if (skipCount > 4096) {
        this.write(VNodeDataSeparator.ADVANCE_8192_CH);
        skipCount -= 8192;
      } else {
        skipCount & 4096 && this.write(VNodeDataSeparator.ADVANCE_4096_CH);
        skipCount & 2048 && this.write(VNodeDataSeparator.ADVANCE_2048_CH);
        skipCount & 1024 && this.write(VNodeDataSeparator.ADVANCE_1024_CH);
        skipCount & 512 && this.write(VNodeDataSeparator.ADVANCE_512_CH);
        skipCount & 256 && this.write(VNodeDataSeparator.ADVANCE_256_CH);
        skipCount & 128 && this.write(VNodeDataSeparator.ADVANCE_128_CH);
        skipCount & 64 && this.write(VNodeDataSeparator.ADVANCE_64_CH);
        skipCount & 32 && this.write(VNodeDataSeparator.ADVANCE_32_CH);
        skipCount & 16 && this.write(VNodeDataSeparator.ADVANCE_16_CH);
        skipCount & 8 && this.write(VNodeDataSeparator.ADVANCE_8_CH);
        skipCount & 4 && this.write(VNodeDataSeparator.ADVANCE_4_CH);
        skipCount & 2 && this.write(VNodeDataSeparator.ADVANCE_2_CH);
        skipCount & 1 && this.write(VNodeDataSeparator.ADVANCE_1_CH);
        skipCount = 0;
      }
    }
    return elementIdx;
  }

  private createAndPushFrame(
    elementName: string,
    depthFirstElementIdx: number,
    currentFile?: string | null
  ) {
    let tagNesting: TagNesting = TagNesting.ANYTHING;
    if (isDev) {
      if (!this.currentElementFrame) {
        tagNesting = initialTag(elementName);
      } else {
        let frame: ElementFrame | null = this.currentElementFrame;
        const previousTagNesting = frame!.tagNesting;
        tagNesting = isTagAllowed(previousTagNesting, elementName);
        if (tagNesting === TagNesting.NOT_ALLOWED) {
          const frames: ElementFrame[] = [];
          while (frame) {
            frames.unshift(frame);
            frame = frame.parent;
          }
          const text: string[] = [];

          if (currentFile) {
            text.push(`Error found in file: ${currentFile}`);
          }

          text.push(
            `HTML rules do not allow '<${elementName}>' at this location.`,
            `  (The HTML parser will try to recover by auto-closing or inserting additional tags which will confuse Qwik when it resumes.)`,
            `  Offending tag: <${elementName}>`,
            `  Existing tag context:`
          );
          let indent = '    ';
          let lastName = '';
          for (const frame of frames) {
            const [name, example] = allowedContent(frame.tagNesting);
            text.push(
              `${indent}<${frame.elementName}>${
                lastName !== name ? ` [${name}]${example ? ` -> ${example}` : ''}` : ''
              }`
            );
            lastName = name;
            indent += ' ';
          }
          text.push(
            `${indent}<${elementName}> <= is not allowed as a child of ${
              allowedContent(previousTagNesting)[0]
            }.`
          );
          throw newTagError(text.join('\n'));
        }
      }
    }
    const frame: ElementFrame = {
      tagNesting,
      parent: this.currentElementFrame,
      elementName,
      depthFirstElementIdx,
      vNodeData: [VNodeDataFlag.NONE],
    };
    this.currentElementFrame = frame;
    this.vNodeDatas.push(frame.vNodeData);
  }
  private popFrame() {
    const closingFrame = this.currentElementFrame!;
    this.currentElementFrame = closingFrame.parent;
    return closingFrame;
  }

  ////////////////////////////////////
  private write(text: string) {
    this.writer.write(text);
  }

  writeArray(array: string[], separator: string) {
    for (let i = 0; i < array.length; i++) {
      const element = array[i];
      if (i > 0) {
        this.write(separator);
      }
      this.write(element);
    }
  }

  private writeAttrs(tag: string, attrs: SsrAttrs, isConst: boolean): string | undefined {
    let innerHTML: string | undefined = undefined;
    if (attrs.length) {
      for (let i = 0; i < attrs.length; i++) {
        let key = attrs[i++] as SsrAttrKey;
        let value = attrs[i] as SsrAttrValue;
        let styleScopedId: string | null = null;

        if (isSSRUnsafeAttr(key)) {
          if (isDev) {
            throw new Error('Attribute value is unsafe for SSR');
          }
          continue;
        }

        if (isClassAttr(key) && Array.isArray(value)) {
          // value is a signal and key is a class, we need to retrieve data first
          const [signalValue, styleId] = value;
          value = signalValue;
          styleScopedId = styleId;
        }

        if (key === 'ref') {
          const lastNode = this.getLastNode();
          if (isSignal(value)) {
            value.value = new DomRef(lastNode);
            continue;
          } else if (typeof value === 'function') {
            value(new DomRef(lastNode));
            continue;
          }
        }

        if (isSignal(value)) {
          const lastNode = this.getLastNode();
          const signalData = new EffectData({
            $scopedStyleIdPrefix$: styleScopedId,
            $isConst$: isConst,
          });
          value = this.trackSignalValue(value, lastNode, key, signalData);
        }

        if (key === dangerouslySetInnerHTML) {
          innerHTML = String(value);
          key = QContainerAttr;
          value = QContainerValue.HTML;
          // we can skip this attribute for a style node
          // because we skip materializing the style node
          if (tag === 'style') {
            continue;
          }
        }

        if (tag === 'textarea' && key === 'value') {
          if (typeof value !== 'string') {
            if (isDev) {
              throw new Error('The value of the textarea must be a string');
            }
            continue;
          }
          innerHTML = escapeHTML(value);
          key = QContainerAttr;
          value = QContainerValue.TEXT;
        }

        const serializedValue = serializeAttribute(key, value, styleScopedId);

        if (serializedValue != null && serializedValue !== false) {
          this.write(' ');
          this.write(key);
          if (serializedValue !== true) {
            this.write('="');
            const strValue = escapeHTML(String(serializedValue));
            this.write(strValue);

            this.write('"');
          }
        }
      }
    }
    return innerHTML;
  }
}

const isQwikStyleElement = (tag: string, attrs: SsrAttrs | null | undefined) => {
  if (tag === 'style' && attrs != null) {
    for (let i = 0; i < attrs.length; i = i + 2) {
      const attr = attrs[i];
      if (attr === QStyle || attr === QScopedStyle) {
        return true;
      }
    }
  }
  return false;
};

function newTagError(text: string) {
  return new Error('SsrError(tag): ' + text);
}

function hasDestroy(obj: any): obj is { $destroy$(): void } {
  return obj && typeof obj === 'object' && typeof obj.$destroy$ === 'function';
}

// https://html.spec.whatwg.org/multipage/syntax.html#attributes-2
function isSSRUnsafeAttr(name: string): boolean {
  for (let idx = 0; idx < name.length; idx++) {
    const ch = name.charCodeAt(idx);
    if (
      ch === 62 /* > */ ||
      ch === 47 /* / */ ||
      ch === 61 /* = */ ||
      ch === 34 /* " */ ||
      ch === 39 /* ' */ ||
      ch === 9 /* \t */ ||
      ch === 10 /* \n */ ||
      ch === 12 /* \f */ ||
      ch === 32 /* space */
    ) {
      return true;
    }
  }
  return false;
}

function hash() {
  return Math.random().toString(36).slice(2);
}<|MERGE_RESOLUTION|>--- conflicted
+++ resolved
@@ -95,10 +95,7 @@
   vNodeData_openFragment,
   type VNodeData,
 } from './vnode-data';
-<<<<<<< HEAD
-=======
 import { getQwikLoaderScript } from './scripts';
->>>>>>> 900f48e6
 
 export interface SSRRenderOptions {
   locale?: string;
