--- conflicted
+++ resolved
@@ -1,98 +1,90 @@
-<<<<<<< HEAD
-import { expandBundles } from './prefetch-strategy';
-import type { SSRContainer, ResolvedManifest } from './qwik-types';
-import type { PreloaderOptions } from './types';
-
-export function includePreloader(
-  container: SSRContainer,
-  resolved: ResolvedManifest | undefined,
-  options: PreloaderOptions | boolean | undefined,
-  referencedBundles: string[],
-  nonce?: string
-) {
-=======
-import { Fragment, jsx, type JSXNode } from '@builder.io/qwik';
-import type { ResolvedManifest } from '../optimizer/src/types';
-import { expandBundles } from './preload-strategy';
-import type { PreloaderOptions, RenderToStreamOptions, SnapshotResult } from './types';
-import { initPreloader } from '../core/preloader/bundle-graph';
-import { getPreloadPaths } from './preload-strategy';
+import { expandBundles, getPreloadPaths } from './preload-strategy';
+import { initPreloader } from './qwik-copy';
+import type { QRLInternal, SSRContainer } from './qwik-types';
+import type { PreloaderOptions, RenderOptions, RenderToStreamOptions } from './types';
 
 export const preloaderPre = (
-  base: string,
-  resolvedManifest: ResolvedManifest | undefined,
-  options: PreloaderOptions | false | undefined,
-  beforeContent: JSXNode<string>[],
+  container: SSRContainer,
+  options: RenderToStreamOptions['preloader'],
   nonce?: string
 ) => {
+  const { resolvedManifest, $buildBase$: base } = container;
   const preloadChunk = resolvedManifest?.manifest?.preloader;
-  if (preloadChunk && options !== false) {
-    // Initialize the SSR preloader
-    const preloaderOpts: Parameters<typeof initPreloader>[1] =
-      typeof options === 'object'
-        ? {
-            debug: options.debug,
-            preloadProbability: options.ssrPreloadProbability,
-          }
-        : undefined;
-    initPreloader(resolvedManifest?.manifest.bundleGraph, preloaderOpts);
+  if (!preloadChunk || options === false || base === null) {
+    return;
+  }
 
-    // Add the preloader script to the head
-    const opts: string[] = [];
-    if (options?.debug) {
+  const preloaderOpts: Parameters<typeof initPreloader>[1] =
+    typeof options === 'object'
+      ? {
+          debug: options.debug,
+          preloadProbability: options.ssrPreloadProbability,
+        }
+      : undefined;
+  const bundleGraph = container.resolvedManifest?.manifest.bundleGraph;
+  initPreloader(bundleGraph, preloaderOpts);
+
+  // Add the preloader script to the head
+  const opts: string[] = [];
+  if (options) {
+    if (options.debug) {
       opts.push('d:1');
     }
-    if (options?.maxIdlePreloads) {
+    if (options.maxIdlePreloads) {
       opts.push(`P:${options.maxIdlePreloads}`);
     }
-    if (options?.preloadProbability) {
+    if (options.preloadProbability) {
       opts.push(`Q:${options.preloadProbability}`);
     }
-    const optsStr = opts.length ? `,{${opts.join(',')}}` : '';
+  }
+  const optsStr = opts.length ? `,{${opts.join(',')}}` : '';
 
-    const hash = resolvedManifest?.manifest.manifestHash;
+  const hash = resolvedManifest?.manifest.manifestHash;
+
+  if (hash) {
+    /**
+     * We add modulepreloads even when the script is at the top because they already fire during
+     * html download
+     */
+    container.openElement('link', null, ['rel', 'modulepreload', 'href', `${base}${preloadChunk}`]);
+    container.openElement('link', null, [
+      'rel',
+      'preload',
+      'href',
+      `${base}q-bundle-graph-${hash}.json`,
+      'as',
+      'fetch',
+      'crossorigin',
+      'anonymous',
+    ]);
 
     const script =
       `let b=fetch("${base}q-bundle-graph-${hash}.json");` +
       `import("${base}${preloadChunk}").then(({l})=>` +
       `l(${JSON.stringify(base)},b${optsStr})` +
       `);`;
+    const scriptAttrs = ['type', 'module', 'async', true];
+    if (nonce) {
+      scriptAttrs.push('nonce', nonce);
+    }
+    container.openElement('script', null, scriptAttrs);
+    container.writer.write(script);
+    container.closeElement();
+  }
 
-    beforeContent.push(
-      /**
-       * We add modulepreloads even when the script is at the top because they already fire during
-       * html download
-       */
-      jsx('link', { rel: 'modulepreload', href: `${base}${preloadChunk}` }),
-      jsx('link', {
-        rel: 'preload',
-        href: `${base}q-bundle-graph-${resolvedManifest?.manifest.manifestHash}.json`,
-        as: 'fetch',
-        crossorigin: 'anonymous',
-      }),
-      jsx('script', {
-        type: 'module',
-        async: true,
-        dangerouslySetInnerHTML: script,
-        nonce,
-      })
-    );
-
-    const core = resolvedManifest?.manifest.core;
-    if (core) {
-      beforeContent.push(jsx('link', { rel: 'modulepreload', href: `${base}${core}` }));
-    }
+  const core = resolvedManifest?.manifest.core;
+  if (core) {
+    container.openElement('link', null, ['rel', 'modulepreload', 'href', `${base}${core}`]);
+    container.closeElement();
   }
 };
 
 export const includePreloader = (
-  base: string,
-  resolvedManifest: ResolvedManifest | undefined,
+  container: SSRContainer,
   options: PreloaderOptions | boolean | undefined,
   referencedBundles: string[],
   nonce?: string
-): JSXNode | null => {
->>>>>>> 274d0386
+) => {
   if (referencedBundles.length === 0 || options === false) {
     return null;
   }
@@ -113,15 +105,10 @@
 
   const links = [];
 
-<<<<<<< HEAD
-  const manifestHash = resolved?.manifest.manifestHash;
-  if (allowed) {
-    const expandedBundles = expandBundles(referencedBundles, resolved);
-=======
+  const { resolvedManifest } = container;
   const manifestHash = resolvedManifest?.manifest.manifestHash;
   if (allowed) {
     const expandedBundles = expandBundles(referencedBundles, resolvedManifest);
->>>>>>> 274d0386
     // Keep the same as in getQueue (but *10)
     let probability = 4;
     const tenXMinProbability = ssrPreloadProbability * 10;
@@ -140,11 +127,7 @@
     }
   }
 
-<<<<<<< HEAD
-  const preloadChunk = manifestHash && resolved?.manifest.preloader;
-=======
   const preloadChunk = manifestHash && resolvedManifest?.manifest.preloader;
->>>>>>> 274d0386
   if (preloadChunk) {
     const insertLinks = links.length
       ? /**
@@ -159,20 +142,6 @@
         `document.head.appendChild(e)` +
         `});`
       : '';
-<<<<<<< HEAD
-    const opts: string[] = [];
-    if (debug) {
-      opts.push('d:1');
-    }
-    if (maxIdlePreloads !== preLoaderOptionsDefault.maxIdlePreloads) {
-      opts.push(`P:${maxIdlePreloads}`);
-    }
-    if (preloadProbability !== preLoaderOptionsDefault.preloadProbability) {
-      opts.push(`Q:${preloadProbability}`);
-    }
-    const optsStr = opts.length ? `,{${opts.join(',')}}` : '';
-=======
->>>>>>> 274d0386
     // We are super careful not to interfere with the page loading.
     const script =
       insertLinks +
@@ -188,13 +157,8 @@
      * Uses the preloader chunk to add the `<link>` elements at runtime. This allows core to simply
      * import the preloader as well and have all the state there, plus it makes it easy to write a
      * complex implementation.
-     *
-     * Note that we don't preload the preloader or bundlegraph, they are requested after the SSR
-     * preloads because they are not as important. Also the preloader includes the vitePreload
-     * function and will in fact already be in that list.
      */
-<<<<<<< HEAD
-    const attrs = ['type', 'module', 'q:type', 'preload'];
+    const attrs = ['type', 'module', 'async', true, 'q:type', 'preload'];
     if (nonce) {
       attrs.push('nonce', nonce);
     }
@@ -202,56 +166,21 @@
     container.writer.write(script);
     container.closeElement();
   }
-}
-=======
-    nodes.push(
-      jsx('script', {
-        type: 'module',
-        'q:type': 'preload',
-        /**
-         * This async allows the preloader to be executed before the DOM is fully parsed even though
-         * it's at the bottom of the body
-         */
-        async: true,
-        dangerouslySetInnerHTML: script,
-        nonce,
-      })
-    );
-  }
-
-  if (nodes.length > 0) {
-    return jsx(Fragment, { children: nodes });
-  }
 
   return null;
 };
 
-export const preloaderPost = (
-  base: string,
-  snapshotResult: SnapshotResult,
-  opts: RenderToStreamOptions,
-  resolvedManifest: ResolvedManifest | undefined,
-  output: (JSXNode | null)[]
-) => {
+export const preloaderPost = (ssrContainer: SSRContainer, opts: RenderOptions, nonce?: string) => {
   if (opts.preloader !== false) {
+    const qrls = Array.from(ssrContainer.serializationCtx.$eventQrls$) as QRLInternal[];
     // skip prefetch implementation if prefetchStrategy === null
-    const preloadBundles = getPreloadPaths(snapshotResult, opts, resolvedManifest);
+    const preloadBundles = getPreloadPaths(qrls, opts, ssrContainer.resolvedManifest);
     // If no preloadBundles, there is no reactivity, so no need to include the preloader
     if (preloadBundles.length > 0) {
-      const result = includePreloader(
-        base,
-        resolvedManifest,
-        opts.preloader,
-        preloadBundles,
-        opts.serverData?.nonce
-      );
-      if (result) {
-        output.push(result);
-      }
+      includePreloader(ssrContainer, opts.preloader, preloadBundles, nonce);
     }
   }
 };
->>>>>>> 274d0386
 
 function normalizePreLoaderOptions(
   input: PreloaderOptions | undefined
@@ -259,15 +188,9 @@
   return { ...preLoaderOptionsDefault, ...input };
 }
 
-<<<<<<< HEAD
 const preLoaderOptionsDefault: Required<PreloaderOptions> = {
-  ssrPreloads: 5,
-  ssrPreloadProbability: 0.7,
-=======
-const PreLoaderOptionsDefault: Required<PreloaderOptions> = {
   ssrPreloads: 7,
   ssrPreloadProbability: 0.5,
->>>>>>> 274d0386
   debug: false,
   maxIdlePreloads: 25,
   preloadProbability: 0.35,
