--- conflicted
+++ resolved
@@ -68,13 +68,8 @@
     if (debug) {
       opts.push('d:1');
     }
-<<<<<<< HEAD
-    if (maxBufferedPreloads !== preLoaderOptionsDefault.maxBufferedPreloads) {
-      opts.push(`P:${maxBufferedPreloads}`);
-=======
-    if (maxIdlePreloads) {
+    if (maxIdlePreloads !== preLoaderOptionsDefault.maxIdlePreloads) {
       opts.push(`P:${maxIdlePreloads}`);
->>>>>>> a71badb5
     }
     if (preloadProbability !== preLoaderOptionsDefault.preloadProbability) {
       opts.push(`Q:${preloadProbability}`);
