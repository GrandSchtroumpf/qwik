--- conflicted
+++ resolved
@@ -5,13 +5,8 @@
   "bugs": "https://github.com/QwikDev/qwik/issues",
   "devDependencies": {
     "@builder.io/qwik": "workspace:^",
-<<<<<<< HEAD
-    "vite": "^5.2.11",
-    "vite-plugin-static-copy": "^1.0.4"
-=======
     "vite": "5.3.5",
     "vite-plugin-static-copy": "1.0.6"
->>>>>>> 1583bb56
   },
   "engines": {
     "node": "^18.17.0 || ^20.3.0 || >=21.0.0"
