import { component$ } from "@builder.io/qwik";
import type { FunctionComponent } from "@builder.io/qwik";
import { Async } from "./components/async/async";
import { Attributes } from "./components/attributes/attributes";
import { BroadcastEvents } from "./components/broadcast-events/broadcast-event";
import { BuildVariables } from "./components/build-variables/build";
import { ComputedRoot } from "./components/computed/computed";
import { Containers } from "./components/containers/container";
import { ContextRoot } from "./components/context/context";
import { EffectClient } from "./components/effect-client/effect-client";
import { Events } from "./components/events/events";
import { EventsClient } from "./components/events/events-client";
import { Factory } from "./components/factory/factory";
import { LexicalScope } from "./components/lexical-scope/lexicalScope";
import { MountRoot } from "./components/mount/mount";
import { NoResume } from "./components/no-resume/no-resume";
import { RefRoot } from "./components/ref/ref";
import { Render } from "./components/render/render";
import { ResourceApp } from "./components/resource/resource";
import { ResourceFn } from "./components/resource/resource-fn";
import { ResourceSerialization } from "./components/resource/resource-serialization";
import { Weather } from "./components/resource/weather";
import { Resuming1 } from "./components/resuming/resuming";
import Issue5001 from "./components/signals/Issue_5001";
import { Signals } from "./components/signals/signals";
import { SlotParent } from "./components/slot/slot";
import { StreamingRoot } from "./components/streaming/streaming";
import { Styles } from "./components/styles/styles";
import { Toggle } from "./components/toggle/toggle";
import { TreeshakingApp } from "./components/treeshaking/treeshaking";
import { TwoListeners } from "./components/two-listeners/twolisteners";
import { UseId } from "./components/useid/useid";
import { Watch } from "./components/watch/watch";
import { SyncQRL } from "./components/resuming/sync-qrl";
// import { RenderExceptions, UseTaskExceptions } from "./components/exceptions";

import "./global.css";

const tests: Record<string, FunctionComponent> = {
  "/e2e/two-listeners": () => <TwoListeners />,
  "/e2e/use-id": () => <UseId />,
  "/e2e/slot": () => <SlotParent />,
  "/e2e/lexical-scope": () => <LexicalScope />,
  "/e2e/render": () => <Render />,
  "/e2e/events": () => <Events />,
  "/e2e/async": () => <Async />,
  "/e2e/container": () => <Containers />,
  "/e2e/factory": () => <Factory />,
  "/e2e/watch": () => <Watch />,
  "/e2e/effect-client": () => <EffectClient />,
  "/e2e/context": () => <ContextRoot />,
  "/e2e/toggle": () => <Toggle />,
  "/e2e/styles": () => <Styles />,
  "/e2e/broadcast-events": () => <BroadcastEvents />,
  "/e2e/weather": () => <Weather />,
  "/e2e/resource": () => <ResourceApp />,
  "/e2e/resource-serialization": () => <ResourceSerialization />,
  "/e2e/resource-fn": () => <ResourceFn />,
  "/e2e/treeshaking": () => <TreeshakingApp />,
  "/e2e/streaming": () => <StreamingRoot />,
  "/e2e/mount": () => <MountRoot />,
  "/e2e/ref": () => <RefRoot />,
  "/e2e/signals": () => <Signals />,
  "/e2e/signals/issue-5001": () => <Issue5001 />,
  "/e2e/attributes": () => <Attributes />,
  "/e2e/events-client": () => <EventsClient />,
  "/e2e/no-resume": () => <NoResume />,
  "/e2e/resuming": () => <Resuming1 />,
  "/e2e/sync-qrl": () => <SyncQRL />,
  "/e2e/computed": () => <ComputedRoot />,
  "/e2e/build-variables": () => <BuildVariables />,
  // "/e2e/exception/render": () => <RenderExceptions />,
  // "/e2e/exception/use-task": () => <UseTaskExceptions />,
};

export const Root = component$<{ pathname: string }>(({ pathname }) => {
  const Test = tests[pathname];
  if (Test) {
    return <Test />;
  }
  return (
    <section>
<<<<<<< HEAD
      <p>
        <a href="/e2e/slot">Slot</a>
      </p>
      <p>
        <a href="/e2e/render">Render</a>
      </p>
      <p>
        <a href="/e2e/lexical-scope">Lexical scope</a>
      </p>
      <p>
        <a href="/e2e/two-listeners">Two listener</a>
      </p>
      <p>
        <a href="/e2e/use-id">Use Ids</a>
      </p>
      <p>
        <a href="/e2e/events">Events</a>
      </p>
      <p>
        <a href="/e2e/async">Async</a>
      </p>
      <p>
        <a href="/e2e/container">Container</a>
      </p>
      <p>
        <a href="/e2e/factory">Factory</a>
      </p>
      <p>
        <a href="/e2e/watch">Watch</a>
      </p>
      <p>
        <a href="/e2e/effect-client">Client effect</a>
      </p>
      <p>
        <a href="/e2e/context">Context</a>
      </p>
      <p>
        <a href="/e2e/toggle">Toggle</a>
      </p>
      <p>
        <a href="/e2e/styles">Styles</a>
      </p>
      <p>
        <a href="/e2e/broadcast-events">Broadcast events</a>
      </p>
      <p>
        <a href="/e2e/weather">Weather app</a>
      </p>
      <p>
        <a href="/e2e/resource">Resource Lifecycle</a>
      </p>
      <p>
        <a href="/e2e/resource-serialization">Resource serialization</a>
      </p>
      <p>
        <a href="/e2e/resource-fn">Resource Fn</a>
      </p>
      <p>
        <a href="/e2e/mount">Mount</a>
      </p>
      <p>
        <a href="/e2e/streaming">Streaming</a>
      </p>
      <p>
        <a href="/e2e/ref">Ref</a>
      </p>
      <p>
        <a href="/e2e/signals">Signals</a>
      </p>
      <p>
        <a href="/e2e/signals/issue-5001">Signals: Issue #5001</a>
      </p>
      <p>
        <a href="/e2e/attributes">Attributes</a>
      </p>
      <p>
        <a href="/e2e/events-client">Event client</a>
      </p>
      <p>
        <a href="/e2e/no-resume">No resume</a>
      </p>
      <p>
        <a href="/e2e/resuming">Resuming</a>
      </p>
      <p>
        <a href="/e2e/computed">Computed</a>
      </p>
      <p>
        <a href="/e2e/slot-cleanup">Slot cleanup</a>
      </p>
      <p>
        <a href="/e2e/build-variables">Build Variables</a>
      </p>
      <p>
        <a href="/e2e/sync-qrl">Sync qrl</a>
      </p>
=======
      {Object.keys(tests)
        .sort()
        .map((testPath) => (
          <p key={testPath}>
            <a href={testPath}>{testPath.replace(/^\/e2e\//, "")}</a>
          </p>
        ))}
>>>>>>> 1583bb56
    </section>
  );
});<|MERGE_RESOLUTION|>--- conflicted
+++ resolved
@@ -31,8 +31,8 @@
 import { TwoListeners } from "./components/two-listeners/twolisteners";
 import { UseId } from "./components/useid/useid";
 import { Watch } from "./components/watch/watch";
-import { SyncQRL } from "./components/resuming/sync-qrl";
-// import { RenderExceptions, UseTaskExceptions } from "./components/exceptions";
+import { SyncQRL } from "./components/sync-qrl/sync-qrl";
+import { RenderExceptions, UseTaskExceptions } from "./components/exceptions";
 
 import "./global.css";
 
@@ -69,8 +69,8 @@
   "/e2e/sync-qrl": () => <SyncQRL />,
   "/e2e/computed": () => <ComputedRoot />,
   "/e2e/build-variables": () => <BuildVariables />,
-  // "/e2e/exception/render": () => <RenderExceptions />,
-  // "/e2e/exception/use-task": () => <UseTaskExceptions />,
+  "/e2e/exception/render": () => <RenderExceptions />,
+  "/e2e/exception/use-task": () => <UseTaskExceptions />,
 };
 
 export const Root = component$<{ pathname: string }>(({ pathname }) => {
@@ -80,104 +80,6 @@
   }
   return (
     <section>
-<<<<<<< HEAD
-      <p>
-        <a href="/e2e/slot">Slot</a>
-      </p>
-      <p>
-        <a href="/e2e/render">Render</a>
-      </p>
-      <p>
-        <a href="/e2e/lexical-scope">Lexical scope</a>
-      </p>
-      <p>
-        <a href="/e2e/two-listeners">Two listener</a>
-      </p>
-      <p>
-        <a href="/e2e/use-id">Use Ids</a>
-      </p>
-      <p>
-        <a href="/e2e/events">Events</a>
-      </p>
-      <p>
-        <a href="/e2e/async">Async</a>
-      </p>
-      <p>
-        <a href="/e2e/container">Container</a>
-      </p>
-      <p>
-        <a href="/e2e/factory">Factory</a>
-      </p>
-      <p>
-        <a href="/e2e/watch">Watch</a>
-      </p>
-      <p>
-        <a href="/e2e/effect-client">Client effect</a>
-      </p>
-      <p>
-        <a href="/e2e/context">Context</a>
-      </p>
-      <p>
-        <a href="/e2e/toggle">Toggle</a>
-      </p>
-      <p>
-        <a href="/e2e/styles">Styles</a>
-      </p>
-      <p>
-        <a href="/e2e/broadcast-events">Broadcast events</a>
-      </p>
-      <p>
-        <a href="/e2e/weather">Weather app</a>
-      </p>
-      <p>
-        <a href="/e2e/resource">Resource Lifecycle</a>
-      </p>
-      <p>
-        <a href="/e2e/resource-serialization">Resource serialization</a>
-      </p>
-      <p>
-        <a href="/e2e/resource-fn">Resource Fn</a>
-      </p>
-      <p>
-        <a href="/e2e/mount">Mount</a>
-      </p>
-      <p>
-        <a href="/e2e/streaming">Streaming</a>
-      </p>
-      <p>
-        <a href="/e2e/ref">Ref</a>
-      </p>
-      <p>
-        <a href="/e2e/signals">Signals</a>
-      </p>
-      <p>
-        <a href="/e2e/signals/issue-5001">Signals: Issue #5001</a>
-      </p>
-      <p>
-        <a href="/e2e/attributes">Attributes</a>
-      </p>
-      <p>
-        <a href="/e2e/events-client">Event client</a>
-      </p>
-      <p>
-        <a href="/e2e/no-resume">No resume</a>
-      </p>
-      <p>
-        <a href="/e2e/resuming">Resuming</a>
-      </p>
-      <p>
-        <a href="/e2e/computed">Computed</a>
-      </p>
-      <p>
-        <a href="/e2e/slot-cleanup">Slot cleanup</a>
-      </p>
-      <p>
-        <a href="/e2e/build-variables">Build Variables</a>
-      </p>
-      <p>
-        <a href="/e2e/sync-qrl">Sync qrl</a>
-      </p>
-=======
       {Object.keys(tests)
         .sort()
         .map((testPath) => (
@@ -185,7 +87,6 @@
             <a href={testPath}>{testPath.replace(/^\/e2e\//, "")}</a>
           </p>
         ))}
->>>>>>> 1583bb56
     </section>
   );
 });