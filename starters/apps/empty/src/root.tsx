--- conflicted
+++ resolved
@@ -21,16 +21,12 @@
     <QwikCityProvider>
       <head>
         <meta charset="utf-8" />
-<<<<<<< HEAD
-        <link rel="manifest" href="/manifest.json" />
-=======
         {!isDev && (
           <link
             rel="manifest"
             href={`${import.meta.env.BASE_URL}manifest.json`}
           />
         )}
->>>>>>> 1583bb56
         <RouterHead />
       </head>
       <body lang="en">
