--- conflicted
+++ resolved
@@ -98,13 +98,9 @@
     "@napi-rs/triples": "1.2.0",
     "@node-rs/helper": "1.6.0",
     "@octokit/action": "6.1.0",
-<<<<<<< HEAD
-    "@playwright/test": "1.47.0",
+    "@playwright/test": "1.48.1",
     "@qwik.dev/core": "workspace:*",
     "@qwik.dev/router": "workspace:*",
-=======
-    "@playwright/test": "1.48.1",
->>>>>>> f3aec78e
     "@types/brotli": "1.3.4",
     "@types/bun": "1.1.6",
     "@types/cross-spawn": "6.0.6",
