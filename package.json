{
  "name": "qwik-monorepo",
  "version": "0.0.0-read-qwik-package-json",
  "author": "Qwik Team",
  "comments": {
    "01": "devDependencies includes reference to @qwik.dev/core: workspace:*. This is needed or e2e tests will fail",
    "02": "  It would be nice to be able to remove this dependency and fix the test.",
    "03": "devDependencies can't include reference to @qwik.dev/router or e2e test will fail."
  },
  "config": {
    "syncpack": {
      "versionGroups": [
        {
          "label": "Be lenient in vite versions for prod. v4 is broken, v5 is good",
          "dependencyTypes": [
            "prod",
            "peer"
          ],
          "dependencies": [
            "vite"
          ],
          "pinVersion": ">=5 <7"
        },
        {
          "label": "use workspace protocol for local packages and allow patch versions (used in e.g. qwik-react)",
          "dependencies": [
            "$LOCAL"
          ],
          "dependencyTypes": [
            "!local",
            "!dev"
          ],
          "pinVersion": "workspace:^"
        },
        {
          "label": "dev: use workspace protocol for local packages - split from prod and peer version group",
          "dependencies": [
            "$LOCAL"
          ],
          "dependencyTypes": [
            "dev"
          ],
          "pinVersion": "workspace:*"
        },
        {
          "label": "Separate prod deps from dev deps",
          "dependencyTypes": [
            "prod",
            "peer"
          ]
        },
        {
          "label": "Playwright should have the same version as in flake.nix",
          "dependencies": [
            "@playwright/test"
          ],
          "dependencyTypes": [
            "dev"
          ],
          "pinVersion": "1.50.1"
        }
      ],
      "semverGroups": [
        {
          "label": "use exact version numbers for devDependencies",
          "dependencyTypes": [
            "dev"
          ],
          "range": ""
        }
      ]
    }
  },
  "dependencies": {
    "esbuild-plugin-raw": "^0.1.8"
  },
  "devDependencies": {
    "@changesets/cli": "2.29.3",
    "@changesets/get-github-info": "0.6.0",
    "@changesets/types": "6.1.0",
    "@clack/prompts": "0.7.0",
    "@eslint/js": "9.25.1",
    "@mdx-js/mdx": "3.0.1",
    "@microsoft/api-documenter": "7.26.22",
    "@microsoft/api-extractor": "7.52.4",
    "@napi-rs/cli": "2.18.4",
    "@napi-rs/triples": "1.2.0",
    "@node-rs/helper": "1.6.0",
    "@octokit/action": "6.1.0",
    "@playwright/test": "1.50.1",
    "@qwik.dev/core": "workspace:*",
    "@qwik.dev/router": "workspace:*",
    "@qwik.dev/partytown": "0.11.1",
    "@types/brotli": "1.3.4",
    "@types/bun": "1.1.6",
    "@types/cross-spawn": "6.0.6",
    "@types/express": "4.17.21",
    "@types/node": "20.14.11",
    "@types/path-browserify": "1.0.2",
    "@types/prompts": "2.4.9",
    "@types/react": "18.3.3",
    "@types/semver": "7.5.8",
    "@types/tmp": "0.2.6",
    "@types/which-pm-runs": "1.0.2",
    "@vitest/coverage-v8": "3.1.1",
    "@vitejs/plugin-basic-ssl": "2.0.0",
    "all-contributors-cli": "6.26.1",
    "brotli": "1.3.3",
<<<<<<< HEAD
    "concurrently": "8.2.2",
    "create-qwik": "workspace:*",
=======
    "create-qwik": "workspace:^",
>>>>>>> cf3a8aaf
    "cross-spawn": "7.0.3",
    "csstype": "3.1.3",
    "dotenv": "16.4.5",
    "esbuild": "0.25.4",
    "eslint": "9.25.1",
    "eslint-plugin-import": "2.29.1",
    "eslint-plugin-no-only-tests": "3.3.0",
    "eslint-plugin-qwik": "workspace:*",
    "execa": "8.0.1",
    "express": "4.20.0",
    "globals": "16.0.0",
    "install": "0.13.0",
    "memfs": "4.14.0",
    "monaco-editor": "0.45.0",
    "mri": "1.2.0",
    "path-browserify": "1.0.1",
    "prettier": "3.4.2",
    "prettier-plugin-jsdoc": "1.3.2",
    "pretty-quick": "4.0.0",
    "prompts": "2.4.2",
    "rollup": "4.39.0",
    "semver": "7.6.3",
    "simple-git-hooks": "2.11.1",
    "snoop": "1.0.4",
    "source-map": "0.7.4",
    "svgo": "3.3.2",
    "syncpack": "12.3.3",
    "terser": "5.37.0",
    "tmp": "0.2.3",
    "tree-kill": "1.2.2",
    "tsx": "4.19.2",
    "typescript": "5.8.2",
    "typescript-eslint": "8.26.1",
    "vfile": "6.0.2",
    "vite": "6.2.6",
    "vite-imagetools": "7.0.5",
    "vite-plugin-dts": "4.5.3",
    "vite-tsconfig-paths": "5.1.4",
    "vitest": "3.1.1",
    "watchlist": "0.3.1",
    "which-pm-runs": "1.1.0",
    "zod": "3.22.4"
  },
  "engines": {
    "node": "^18.17.0 || ^20.3.0 || >=21.0.0",
    "npm": "please-use-pnpm",
    "yarn": "please-use-pnpm",
    "pnpm": ">=9.0.5"
  },
  "packageManager": "pnpm@9.15.5",
  "pnpm": {
    "overrides": {
      "typescript": "5.8.2",
      "vfile": "6.0.2"
    },
    "patchedDependencies": {
      "density-clustering@1.3.0": "patches/density-clustering@1.3.0.patch",
      "@auth/qwik": "patches/@auth__qwik.patch"
    }
  },
  "private": true,
  "scripts": {
    "api.update": "tsx --require ./scripts/runBefore.ts scripts/index.ts --tsc --api --dev",
    "build": "tsx --require ./scripts/runBefore.ts scripts/index.ts",
    "build.changelog-formatter": "tsc .changeset/changelog-github-custom.ts && mv .changeset/changelog-github-custom.js .changeset/changelog-github-custom.cjs",
    "build.clean": "tsx ./scripts/build-clean.ts",
    "build.cli": "tsx --require ./scripts/runBefore.ts scripts/index.ts --cli --dev",
    "build.cli.prod": "tsx --require ./scripts/runBefore.ts scripts/index.ts --cli",
    "build.core": "tsx --require ./scripts/runBefore.ts scripts/index.ts --tsc --qwik --insights --qwikrouter --api --platform-binding",
    "build.eslint": "tsx --require ./scripts/runBefore.ts scripts/index.ts --eslint",
    "build.full": "tsx --require ./scripts/runBefore.ts scripts/index.ts --tsc --tsc-docs --qwik --insights --supabaseauthhelpers --api --eslint --qwikrouter --qwikworker --qwikreact --cli --platform-binding --wasm",
    "build.local": "tsx --require ./scripts/runBefore.ts scripts/index.ts --tsc --tsc-docs --qwik --insights --supabaseauthhelpers --api --eslint --qwikrouter --qwikworker --qwikreact --cli --platform-binding-wasm-copy",
    "build.only_javascript": "tsx --require ./scripts/runBefore.ts scripts/index.ts --tsc --qwik --api",
    "build.packages.docs": "pnpm -C ./packages/docs/ run build",
    "build.packages.insights": "pnpm -C ./packages/insights/ run build",
    "build.platform": "tsx --require ./scripts/runBefore.ts scripts/index.ts --platform-binding",
    "build.platform.copy": "tsx --require ./scripts/runBefore.ts scripts/index.ts --platform-binding-wasm-copy",
    "build.qwik-router": "tsx --require ./scripts/runBefore.ts scripts/index.ts --tsc --qwikrouter",
    "build.validate": "tsx --require ./scripts/runBefore.ts scripts/index.ts --tsc --qwik --api --eslint --qwikrouter --platform-binding --wasm --validate",
    "build.vite": "tsx --require ./scripts/runBefore.ts scripts/index.ts --tsc --qwik --insights --api --qwikrouter --eslint --platform-binding-wasm-copy",
    "build.wasm": "tsx --require ./scripts/runBefore.ts scripts/index.ts --wasm",
    "build.watch": "tsx --require ./scripts/runBefore.ts scripts/index.ts --qwik --qwikrouter --watch --dev --platform-binding",
    "change": "changeset",
    "cli": "pnpm build.cli && node packages/create-qwik/create-qwik.cjs && tsx --require ./scripts/runBefore.ts scripts/validate-cli.ts --copy-local-qwik-dist",
    "cli.qwik": "pnpm build.cli && node packages/qwik/qwik-cli.cjs",
    "cli.validate": "tsx --require ./scripts/runBefore.ts scripts/validate-cli.ts",
    "deps": "corepack pnpm upgrade -i -r --latest && syncpack fix-mismatches && corepack pnpm dedupe",
    "docs.dev": "pnpm -C packages/docs build.repl-sw && pnpm -C packages/docs dev",
    "docs.preview": "pnpm -C packages/docs preview",
    "docs.sync": "tsx --require ./scripts/runBefore.ts scripts/docs_sync/index.ts && pnpm fmt",
    "eslint.update": "tsx --require ./scripts/runBefore.ts scripts/eslint-docs.ts",
    "fmt": "pnpm prettier.fix && pnpm syncpack format",
    "fmt.staged": "pretty-quick --staged",
    "link.dist": "cd packages/qwik && pnpm link --global && cd ../qwik-router && pnpm link --global && cd ../eslint-plugin-qwik && pnpm link --global && cd ../qwik-react && pnpm link --global",
    "link.dist.npm": "cd packages/qwik && npm link && cd ../qwik-router && npm link && cd ../eslint-plugin-qwik && npm link && cd ../qwik-react && npm link",
    "link.dist.yarn": "cd packages/qwik && yarn link && cd ../qwik-router && yarn link && cd ../eslint-plugin-qwik && yarn link && cd ../qwik-react && yarn link",
    "lint": "pnpm lint.eslint && pnpm lint.prettier && pnpm lint.rust",
    "lint.eslint": "eslint --cache \"**/*.ts*\" && pnpm -r --parallel lint",
    "lint.fix": "eslint --fix \"**/*.ts*\" && pnpm -r --parallel lint.fix && pnpm prettier.fix",
    "lint.prettier": "prettier --cache --check .",
    "lint.rust": "make lint",
    "lint.syncpack": "syncpack list-mismatches",
    "preinstall": "npx only-allow pnpm",
    "prepare": "simple-git-hooks",
    "prettier.fix": "prettier --cache --write .",
    "qwik-push-build-repos": "tsx --require ./scripts/runBefore.ts ./scripts/qwik-push-build-repos.ts",
    "release": "changeset publish",
    "release.fixup-package-json": "syncpack fix-mismatches --config syncpack-release-conf.json",
    "release.pkg-pr-new": "pnpm dlx pkg-pr-new@^0.0.9 publish --pnpm ./packages/qwik ./packages/qwik-router ./packages/eslint-plugin-qwik ./packages/create-qwik",
    "release.prepare": "pnpm build --prepare-release",
    "serve": "tsx --require ./scripts/runBefore.ts --inspect --conditions=development starters/dev-server.ts 3300",
    "serve.debug": "tsx --require ./scripts/runBefore.ts --inspect-brk --conditions=development starters/dev-server.ts 3300",
    "start": "pnpm run --stream \"/.*\\.watch/\"",
    "test": "pnpm build.full && pnpm test.unit && pnpm test.e2e",
    "test.e2e": "pnpm test.e2e.chromium && pnpm test.e2e.webkit && test.e2e.integrations",
    "test.e2e.chromium": "playwright test starters --browser=chromium --config starters/playwright.config.ts",
    "test.e2e.chromium.debug": "PWDEBUG=1 playwright test starters --browser=chromium --config starters/playwright.config.ts",
    "test.e2e.cli": "pnpm --filter qwik-cli-e2e e2e",
    "test.e2e.firefox": "playwright test starters --browser=firefox --config starters/playwright.config.ts",
    "test.e2e.integrations.chromium": "playwright test e2e/adapters-e2e/tests --project=chromium --config e2e/adapters-e2e/playwright.config.ts",
    "test.e2e.integrations.webkit": "playwright test e2e/adapters-e2e/tests --project=webkit --config e2e/adapters-e2e/playwright.config.ts",
    "test.e2e.router": "playwright test starters/e2e/qwikrouter --browser=chromium --config starters/playwright.config.ts",
    "test.e2e.run": "tsm scripts/e2e-cli.ts",
    "test.e2e.webkit": "playwright test starters --browser=webkit --config starters/playwright.config.ts",
    "test.rust": "make test",
    "test.rust.bench": "make benchmark",
    "test.rust.update": "make test-update",
    "test.unit": "vitest packages",
    "test.unit.debug": "vitest --inspect-brk packages",
    "test.vite": "playwright test starters/e2e/qwikrouter --browser=chromium --config starters/playwright.config.ts",
    "tsc.check": "tsc --noEmit",
    "tsc.trace": "tsc -p tsconfig.json --traceResolution > tsc.log",
    "tsc.watch": "tsc --noEmit --watch --preserveWatchOutput",
    "update.qwik.builds": "tsx --require ./scripts/runBefore.ts scripts/update-qwik-builds.ts packages/docs && tsx scripts/update-qwik-builds.ts packages/insights; pnpm install",
    "vitest": "vitest"
  },
  "simple-git-hooks": {
    "pre-commit": "pnpm pretty-quick --staged"
  },
  "type": "module"
}<|MERGE_RESOLUTION|>--- conflicted
+++ resolved
@@ -106,12 +106,7 @@
     "@vitejs/plugin-basic-ssl": "2.0.0",
     "all-contributors-cli": "6.26.1",
     "brotli": "1.3.3",
-<<<<<<< HEAD
-    "concurrently": "8.2.2",
     "create-qwik": "workspace:*",
-=======
-    "create-qwik": "workspace:^",
->>>>>>> cf3a8aaf
     "cross-spawn": "7.0.3",
     "csstype": "3.1.3",
     "dotenv": "16.4.5",
